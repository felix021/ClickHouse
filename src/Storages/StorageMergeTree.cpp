#include "StorageMergeTree.h"
#include "Core/QueryProcessingStage.h"
#include "Storages/MergeTree/IMergeTreeDataPart.h"

#include <optional>
#include <ranges>

#include <base/sort.h>
#include <Backups/BackupEntriesCollector.h>
#include <Databases/IDatabase.h>
#include <Common/MemoryTracker.h>
#include <Common/escapeForFileName.h>
#include <Common/ProfileEventsScope.h>
#include <Common/typeid_cast.h>
#include <Common/ThreadPool.h>
#include <Interpreters/InterpreterAlterQuery.h>
#include <Interpreters/PartLog.h>
#include <Interpreters/MutationsInterpreter.h>
#include <Interpreters/Context.h>
#include <Interpreters/TransactionLog.h>
#include <Interpreters/ClusterProxy/executeQuery.h>
#include <Interpreters/ClusterProxy/SelectStreamFactory.h>
#include <Interpreters/InterpreterSelectQueryAnalyzer.h>
#include <IO/copyData.h>
#include <Parsers/ASTCheckQuery.h>
#include <Parsers/ASTFunction.h>
#include <Parsers/ASTLiteral.h>
#include <Parsers/ASTPartition.h>
#include <Parsers/ASTSetQuery.h>
#include <Parsers/queryToString.h>
#include <Parsers/formatAST.h>
#include <Storages/MergeTree/MergeTreeData.h>
#include <Storages/MergeTree/ActiveDataPartSet.h>
#include <Storages/AlterCommands.h>
#include <Storages/PartitionCommands.h>
#include <Storages/MergeTree/MergeTreeSink.h>
#include <Storages/MergeTree/MergeTreeDataPartInMemory.h>
#include <Storages/MergeTree/MergePlainMergeTreeTask.h>
#include <Storages/MergeTree/PartitionPruner.h>
#include <Storages/MergeTree/MergeList.h>
#include <Storages/MergeTree/checkDataPart.h>
#include <QueryPipeline/Pipe.h>
#include <Processors/QueryPlan/QueryPlan.h>
#include <Processors/QueryPlan/BuildQueryPipelineSettings.h>
#include <Processors/QueryPlan/Optimizations/QueryPlanOptimizationSettings.h>
#include <fmt/core.h>

namespace DB
{


namespace ErrorCodes
{
    extern const int NOT_IMPLEMENTED;
    extern const int LOGICAL_ERROR;
    extern const int NOT_ENOUGH_SPACE;
    extern const int BAD_ARGUMENTS;
    extern const int INCORRECT_DATA;
    extern const int CANNOT_ASSIGN_OPTIMIZE;
    extern const int TIMEOUT_EXCEEDED;
    extern const int UNKNOWN_POLICY;
    extern const int NO_SUCH_DATA_PART;
    extern const int ABORTED;
}

namespace ActionLocks
{
    extern const StorageActionBlockType PartsMerge;
    extern const StorageActionBlockType PartsTTLMerge;
    extern const StorageActionBlockType PartsMove;
}

static MergeTreeTransactionPtr tryGetTransactionForMutation(const MergeTreeMutationEntry & mutation, Poco::Logger * log = nullptr)
{
    assert(!mutation.tid.isEmpty());
    if (mutation.tid.isPrehistoric())
        return {};

    auto txn = TransactionLog::instance().tryGetRunningTransaction(mutation.tid.getHash());
    if (txn)
        return txn;

    if (log)
        LOG_WARNING(log, "Cannot find transaction {} which had started mutation {}, probably it finished", mutation.tid, mutation.file_name);

    return {};
}


StorageMergeTree::StorageMergeTree(
    const StorageID & table_id_,
    const String & relative_data_path_,
    const StorageInMemoryMetadata & metadata_,
    bool attach,
    ContextMutablePtr context_,
    const String & date_column_name,
    const MergingParams & merging_params_,
    std::unique_ptr<MergeTreeSettings> storage_settings_,
    bool has_force_restore_data_flag)
    : MergeTreeData(
        table_id_,
        metadata_,
        context_,
        date_column_name,
        merging_params_,
        std::move(storage_settings_),
        false,      /// require_part_metadata
        attach)
    , reader(*this)
    , writer(*this)
    , merger_mutator(*this)
{
    initializeDirectoriesAndFormatVersion(relative_data_path_, attach, date_column_name);

    loadDataParts(has_force_restore_data_flag);

    if (!attach && !getDataPartsForInternalUsage().empty() && !isStaticStorage())
        throw Exception(ErrorCodes::INCORRECT_DATA,
                        "Data directory for table already containing data parts - probably "
                        "it was unclean DROP table or manual intervention. "
                        "You must either clear directory by hand or use ATTACH TABLE instead "
                        "of CREATE TABLE if you need to use that parts.");

    increment.set(getMaxBlockNumber());

    loadMutations();
    loadDeduplicationLog();
}


void StorageMergeTree::startup()
{
    clearOldWriteAheadLogs();
    clearEmptyParts();

    /// Temporary directories contain incomplete results of merges (after forced restart)
    ///  and don't allow to reinitialize them, so delete each of them immediately
    clearOldTemporaryDirectories(0, {"tmp_", "delete_tmp_", "tmp-fetch_"});

    /// NOTE background task will also do the above cleanups periodically.
    time_after_previous_cleanup_parts.restart();
    time_after_previous_cleanup_temporary_directories.restart();

    /// Do not schedule any background jobs if current storage has static data files.
    if (isStaticStorage())
        return;

    try
    {
        background_operations_assignee.start();
        startBackgroundMovesIfNeeded();
        startOutdatedDataPartsLoadingTask();
    }
    catch (...)
    {
        /// Exception safety: failed "startup" does not require a call to "shutdown" from the caller.
        /// And it should be able to safely destroy table after exception in "startup" method.
        /// It means that failed "startup" must not create any background tasks that we will have to wait.
        try
        {
            shutdown();
        }
        catch (...)
        {
            std::terminate();
        }

        /// Note: after failed "startup", the table will be in a state that only allows to destroy the object.
        throw;
    }
}

void StorageMergeTree::shutdown()
{
    if (shutdown_called.exchange(true))
        return;

    stopOutdatedDataPartsLoadingTask();

    /// Unlock all waiting mutations
    {
        std::lock_guard lock(mutation_wait_mutex);
        mutation_wait_event.notify_all();
    }

    merger_mutator.merges_blocker.cancelForever();
    parts_mover.moves_blocker.cancelForever();

    background_operations_assignee.finish();
    background_moves_assignee.finish();

    if (deduplication_log)
        deduplication_log->shutdown();
}


StorageMergeTree::~StorageMergeTree()
{
    shutdown();
}

void StorageMergeTree::read(
    QueryPlan & query_plan,
    const Names & column_names,
    const StorageSnapshotPtr & storage_snapshot,
    SelectQueryInfo & query_info,
    ContextPtr local_context,
    QueryProcessingStage::Enum processed_stage,
    size_t max_block_size,
    size_t num_streams)
{
    if (!query_info.parallel_replicas_disabled &&
        local_context->canUseParallelReplicasOnInitiator() &&
        local_context->getSettingsRef().parallel_replicas_for_non_replicated_merge_tree)
    {
        auto table_id = getStorageID();

        const auto & modified_query_ast =  ClusterProxy::rewriteSelectQuery(
            local_context, query_info.query,
            table_id.database_name, table_id.table_name, /*remote_table_function_ptr*/nullptr);

        auto cluster = local_context->getCluster(local_context->getSettingsRef().cluster_for_parallel_replicas);

        Block header;

        if (local_context->getSettingsRef().allow_experimental_analyzer)
            header = InterpreterSelectQueryAnalyzer::getSampleBlock(modified_query_ast, local_context, SelectQueryOptions(processed_stage).analyze());
        else
            header = InterpreterSelectQuery(modified_query_ast, local_context, SelectQueryOptions(processed_stage).analyze()).getSampleBlock();

        ClusterProxy::SelectStreamFactory select_stream_factory =
            ClusterProxy::SelectStreamFactory(
                header,
                {},
                storage_snapshot,
                processed_stage);

        ClusterProxy::executeQueryWithParallelReplicas(
            query_plan, getStorageID(), /*remove_table_function_ptr*/ nullptr,
            select_stream_factory, modified_query_ast,
            local_context, query_info, cluster);
    }
    else
    {
        const bool enable_parallel_reading =
            !query_info.parallel_replicas_disabled &&
            local_context->canUseParallelReplicasOnFollower() &&
            local_context->getSettingsRef().parallel_replicas_for_non_replicated_merge_tree;

        if (auto plan = reader.read(
            column_names, storage_snapshot, query_info,
            local_context, max_block_size, num_streams,
            processed_stage, nullptr, enable_parallel_reading))
            query_plan = std::move(*plan);
    }

    /// Now, copy of parts that is required for the query, stored in the processors,
    /// while snapshot_data.parts includes all parts, even one that had been filtered out with partition pruning,
    /// reset them to avoid holding them.
    auto & snapshot_data = assert_cast<MergeTreeData::SnapshotData &>(*storage_snapshot->data);
    snapshot_data.parts = {};
    snapshot_data.alter_conversions = {};
}

std::optional<UInt64> StorageMergeTree::totalRows(const Settings &) const
{
    return getTotalActiveSizeInRows();
}

std::optional<UInt64> StorageMergeTree::totalRowsByPartitionPredicate(const SelectQueryInfo & query_info, ContextPtr local_context) const
{
    auto parts = getVisibleDataPartsVector(local_context);
    return totalRowsByPartitionPredicateImpl(query_info, local_context, parts);
}

std::optional<UInt64> StorageMergeTree::totalBytes(const Settings &) const
{
    return getTotalActiveSizeInBytes();
}

SinkToStoragePtr
StorageMergeTree::write(const ASTPtr & /*query*/, const StorageMetadataPtr & metadata_snapshot, ContextPtr local_context, bool /*async_insert*/)
{
    const auto & settings = local_context->getSettingsRef();
    return std::make_shared<MergeTreeSink>(
        *this, metadata_snapshot, settings.max_partitions_per_insert_block, local_context);
}

void StorageMergeTree::checkTableCanBeDropped() const
{
    if (!supportsReplication() && isStaticStorage())
        return;

    auto table_id = getStorageID();
    getContext()->checkTableCanBeDropped(table_id.database_name, table_id.table_name, getTotalActiveSizeInBytes());
}

void StorageMergeTree::drop()
{
    shutdown();
    /// In case there is read-only disk we cannot allow to call dropAllData(), but dropping tables is allowed.
    if (isStaticStorage())
        return;
    dropAllData();
}

void StorageMergeTree::alter(
    const AlterCommands & commands,
    ContextPtr local_context,
    AlterLockHolder & table_lock_holder)
{
    if (local_context->getCurrentTransaction() && local_context->getSettingsRef().throw_on_unsupported_query_inside_transaction)
        throw Exception(ErrorCodes::NOT_IMPLEMENTED, "ALTER METADATA is not supported inside transactions");

    auto table_id = getStorageID();
    auto old_storage_settings = getSettings();

    StorageInMemoryMetadata new_metadata = getInMemoryMetadata();
    StorageInMemoryMetadata old_metadata = getInMemoryMetadata();

    auto maybe_mutation_commands = commands.getMutationCommands(new_metadata, local_context->getSettingsRef().materialize_ttl_after_modify, local_context);
    if (!maybe_mutation_commands.empty())
        delayMutationOrThrowIfNeeded(nullptr, local_context);

    Int64 mutation_version = -1;
    commands.apply(new_metadata, local_context);

    /// This alter can be performed at new_metadata level only
    if (commands.isSettingsAlter())
    {
        changeSettings(new_metadata.settings_changes, table_lock_holder);
        DatabaseCatalog::instance().getDatabase(table_id.database_name)->alterTable(local_context, table_id, new_metadata);
    }
    else
    {
        if (!maybe_mutation_commands.empty() && maybe_mutation_commands.containBarrierCommand())
        {
            int64_t prev_mutation = 0;
            {
                std::lock_guard lock(currently_processing_in_background_mutex);
                auto it = current_mutations_by_version.rbegin();
                if (it != current_mutations_by_version.rend())
                    prev_mutation = it->first;
            }

            if (prev_mutation != 0)
            {
                LOG_DEBUG(log, "Cannot change metadata with barrier alter query, will wait for mutation {}", prev_mutation);
                waitForMutation(prev_mutation, /* from_another_mutation */ true);
                LOG_DEBUG(log, "Mutation {} finished", prev_mutation);
            }
        }

        {
            changeSettings(new_metadata.settings_changes, table_lock_holder);
            checkTTLExpressions(new_metadata, old_metadata);
            /// Reinitialize primary key because primary key column types might have changed.
            setProperties(new_metadata, old_metadata, false, local_context);

            DatabaseCatalog::instance().getDatabase(table_id.database_name)->alterTable(local_context, table_id, new_metadata);

            if (!maybe_mutation_commands.empty())
                mutation_version = startMutation(maybe_mutation_commands, local_context);
        }

        {
            /// Reset Object columns, because column of type
            /// Object may be added or dropped by alter.
            auto parts_lock = lockParts();
            resetObjectColumnsFromActiveParts(parts_lock);
        }

        /// Always execute required mutations synchronously, because alters
        /// should be executed in sequential order.
        if (!maybe_mutation_commands.empty())
            waitForMutation(mutation_version);
    }

    {
        /// Some additional changes in settings
        auto new_storage_settings = getSettings();

        if (old_storage_settings->non_replicated_deduplication_window != new_storage_settings->non_replicated_deduplication_window)
        {
            /// We cannot place this check into settings sanityCheck because it depends on format_version.
            /// sanityCheck must work event without storage.
            if (new_storage_settings->non_replicated_deduplication_window != 0 && format_version < MERGE_TREE_DATA_MIN_FORMAT_VERSION_WITH_CUSTOM_PARTITIONING)
                throw Exception(ErrorCodes::BAD_ARGUMENTS, "Deduplication for non-replicated MergeTree in old syntax is not supported");

            deduplication_log->setDeduplicationWindowSize(new_storage_settings->non_replicated_deduplication_window);
        }
    }
}


/// While exists, marks parts as 'currently_merging_mutating_parts' and reserves free space on filesystem.
CurrentlyMergingPartsTagger::CurrentlyMergingPartsTagger(
    FutureMergedMutatedPartPtr future_part_,
    size_t total_size,
    StorageMergeTree & storage_,
    const StorageMetadataPtr & metadata_snapshot,
    bool is_mutation)
    : future_part(future_part_), storage(storage_)
{
    /// Assume mutex is already locked, because this method is called from mergeTask.

    /// if we mutate part, than we should reserve space on the same disk, because mutations possible can create hardlinks
    if (is_mutation)
    {
        reserved_space = storage.tryReserveSpace(total_size, future_part->parts[0]->getDataPartStorage());
    }
    else
    {
        IMergeTreeDataPart::TTLInfos ttl_infos;
        size_t max_volume_index = 0;
        for (auto & part_ptr : future_part->parts)
        {
            ttl_infos.update(part_ptr->ttl_infos);
            auto disk_name = part_ptr->getDataPartStorage().getDiskName();
            size_t volume_index = storage.getStoragePolicy()->getVolumeIndexByDiskName(disk_name);
            max_volume_index = std::max(max_volume_index, volume_index);
        }

        reserved_space = storage.balancedReservation(
            metadata_snapshot,
            total_size,
            max_volume_index,
            future_part->name,
            future_part->part_info,
            future_part->parts,
            &tagger,
            &ttl_infos);

        if (!reserved_space)
            reserved_space
                = storage.tryReserveSpacePreferringTTLRules(metadata_snapshot, total_size, ttl_infos, time(nullptr), max_volume_index);
    }

    if (!reserved_space)
    {
        if (is_mutation)
            throw Exception(ErrorCodes::NOT_ENOUGH_SPACE, "Not enough space for mutating part '{}'", future_part->parts[0]->name);
        else
            throw Exception(ErrorCodes::NOT_ENOUGH_SPACE, "Not enough space for merging parts");
    }

    future_part->updatePath(storage, reserved_space.get());

    for (const auto & part : future_part->parts)
    {
        if (storage.currently_merging_mutating_parts.contains(part))
            throw Exception(ErrorCodes::LOGICAL_ERROR, "Tagging already tagged part {}. This is a bug.", part->name);
    }
    storage.currently_merging_mutating_parts.insert(future_part->parts.begin(), future_part->parts.end());
}

CurrentlyMergingPartsTagger::~CurrentlyMergingPartsTagger()
{
    std::lock_guard lock(storage.currently_processing_in_background_mutex);

    for (const auto & part : future_part->parts)
    {
        if (!storage.currently_merging_mutating_parts.contains(part))
            std::terminate();
        storage.currently_merging_mutating_parts.erase(part);
    }

    storage.currently_processing_in_background_condition.notify_all();
}

Int64 StorageMergeTree::startMutation(const MutationCommands & commands, ContextPtr query_context)
{
    /// Choose any disk, because when we load mutations we search them at each disk
    /// where storage can be placed. See loadMutations().
    auto disk = getStoragePolicy()->getAnyDisk();
    TransactionID current_tid = Tx::PrehistoricTID;
    String additional_info;
    auto txn = query_context->getCurrentTransaction();
    if (txn)
    {
        current_tid = txn->tid;
        additional_info = fmt::format(" (TID: {}; TIDH: {})", current_tid, current_tid.getHash());
    }

    Int64 version;
    {
        std::lock_guard lock(currently_processing_in_background_mutex);

        MergeTreeMutationEntry entry(commands, disk, relative_data_path, insert_increment.get(), current_tid, getContext()->getWriteSettings());
        version = increment.get();
        entry.commit(version);
        String mutation_id = entry.file_name;
        if (txn)
            txn->addMutation(shared_from_this(), mutation_id);
        bool inserted = current_mutations_by_version.try_emplace(version, std::move(entry)).second;
        if (!inserted)
            throw Exception(ErrorCodes::LOGICAL_ERROR, "Mutation {} already exists, it's a bug", version);

        LOG_INFO(log, "Added mutation: {}{}", mutation_id, additional_info);
    }
    background_operations_assignee.trigger();
    return version;
}


void StorageMergeTree::updateMutationEntriesErrors(FutureMergedMutatedPartPtr result_part, bool is_successful, const String & exception_message)
{
    /// Update the information about failed parts in the system.mutations table.

    Int64 sources_data_version = result_part->parts.at(0)->info.getDataVersion();
    Int64 result_data_version = result_part->part_info.getDataVersion();
    if (sources_data_version != result_data_version)
    {
        std::lock_guard lock(currently_processing_in_background_mutex);
        auto mutations_begin_it = current_mutations_by_version.upper_bound(sources_data_version);
        auto mutations_end_it = current_mutations_by_version.upper_bound(result_data_version);

        for (auto it = mutations_begin_it; it != mutations_end_it; ++it)
        {
            MergeTreeMutationEntry & entry = it->second;
            if (is_successful)
            {
                if (!entry.latest_failed_part.empty() && result_part->part_info.contains(entry.latest_failed_part_info))
                {
                    entry.latest_failed_part.clear();
                    entry.latest_failed_part_info = MergeTreePartInfo();
                    entry.latest_fail_time = 0;
                    entry.latest_fail_reason.clear();
                }
            }
            else
            {
                entry.latest_failed_part = result_part->parts.at(0)->name;
                entry.latest_failed_part_info = result_part->parts.at(0)->info;
                entry.latest_fail_time = time(nullptr);
                entry.latest_fail_reason = exception_message;
            }
        }
    }

    std::unique_lock lock(mutation_wait_mutex);
    mutation_wait_event.notify_all();
}

void StorageMergeTree::waitForMutation(Int64 version, bool wait_for_another_mutation)
{
    String mutation_id = MergeTreeMutationEntry::versionToFileName(version);
    waitForMutation(version, mutation_id, wait_for_another_mutation);
}

void StorageMergeTree::waitForMutation(const String & mutation_id, bool wait_for_another_mutation)
{
    Int64 version = MergeTreeMutationEntry::parseFileName(mutation_id);
    waitForMutation(version, mutation_id, wait_for_another_mutation);
}

void StorageMergeTree::waitForMutation(Int64 version, const String & mutation_id, bool wait_for_another_mutation)
{
    LOG_INFO(log, "Waiting mutation: {}", mutation_id);
    {
        auto check = [version, wait_for_another_mutation, this]()
        {
            if (shutdown_called)
                return true;
            auto mutation_status = getIncompleteMutationsStatus(version, nullptr, wait_for_another_mutation);
            return !mutation_status || mutation_status->is_done || !mutation_status->latest_fail_reason.empty();
        };

        std::unique_lock lock(mutation_wait_mutex);
        mutation_wait_event.wait(lock, check);
    }

    /// At least we have our current mutation
    std::set<String> mutation_ids;
    mutation_ids.insert(mutation_id);

    auto mutation_status = getIncompleteMutationsStatus(version, &mutation_ids, wait_for_another_mutation);
    checkMutationStatus(mutation_status, mutation_ids);

    LOG_INFO(log, "Mutation {} done", mutation_id);
}

void StorageMergeTree::setMutationCSN(const String & mutation_id, CSN csn)
{
    LOG_INFO(log, "Writing CSN {} for mutation {}", csn, mutation_id);
    UInt64 version = MergeTreeMutationEntry::parseFileName(mutation_id);

    std::lock_guard lock(currently_processing_in_background_mutex);
    auto it = current_mutations_by_version.find(version);
    if (it == current_mutations_by_version.end())
        throw Exception(ErrorCodes::LOGICAL_ERROR, "Cannot find mutation {}", mutation_id);
    it->second.writeCSN(csn);
}

void StorageMergeTree::mutate(const MutationCommands & commands, ContextPtr query_context)
{
    delayMutationOrThrowIfNeeded(nullptr, query_context);

    /// Validate partition IDs (if any) before starting mutation
    getPartitionIdsAffectedByCommands(commands, query_context);

    Int64 version = startMutation(commands, query_context);
    if (query_context->getSettingsRef().mutations_sync > 0 || query_context->getCurrentTransaction())
        waitForMutation(version);
}

bool StorageMergeTree::hasLightweightDeletedMask() const
{
    return has_lightweight_delete_parts.load(std::memory_order_relaxed);
}

namespace
{

struct PartVersionWithName
{
    Int64 version;
    String name;
};

bool comparator(const PartVersionWithName & f, const PartVersionWithName & s)
{
    return f.version < s.version;
}

}

std::optional<MergeTreeMutationStatus> StorageMergeTree::getIncompleteMutationsStatus(
    Int64 mutation_version, std::set<String> * mutation_ids, bool from_another_mutation) const
{
    std::unique_lock lock(currently_processing_in_background_mutex);
    return getIncompleteMutationsStatusUnlocked(mutation_version, lock, mutation_ids, from_another_mutation);
}

std::optional<MergeTreeMutationStatus> StorageMergeTree::getIncompleteMutationsStatusUnlocked(
    Int64 mutation_version, std::unique_lock<std::mutex> & /*lock*/, std::set<String> * mutation_ids, bool from_another_mutation) const
{
    auto current_mutation_it = current_mutations_by_version.find(mutation_version);
    /// Killed
    if (current_mutation_it == current_mutations_by_version.end())
        return {};

    MergeTreeMutationStatus result{.is_done = false};

    const auto & mutation_entry = current_mutation_it->second;

    auto txn = tryGetTransactionForMutation(mutation_entry, log);
    /// There's no way a transaction may finish before a mutation that was started by the transaction.
    /// But sometimes we need to check status of an unrelated mutation, in this case we don't care about transactions.
    assert(txn || mutation_entry.tid.isPrehistoric() || from_another_mutation);
    auto data_parts = getVisibleDataPartsVector(txn);
    for (const auto & data_part : data_parts)
    {
        Int64 data_version = data_part->info.getDataVersion();
        if (data_version < mutation_version)
        {
            if (!mutation_entry.latest_fail_reason.empty())
            {
                result.latest_failed_part = mutation_entry.latest_failed_part;
                result.latest_fail_reason = mutation_entry.latest_fail_reason;
                result.latest_fail_time = mutation_entry.latest_fail_time;

                /// Fill all mutations which failed with the same error
                /// (we can execute several mutations together)
                if (mutation_ids)
                {
                    auto mutations_begin_it = current_mutations_by_version.upper_bound(data_version);

                    for (auto it = mutations_begin_it; it != current_mutations_by_version.end(); ++it)
                        /// All mutations with the same failure
                        if (it->second.latest_fail_reason == result.latest_fail_reason)
                            mutation_ids->insert(it->second.file_name);
                }
            }
            else if (txn && !from_another_mutation)
            {
                /// Part is locked by concurrent transaction, most likely it will never be mutated
                TIDHash part_locked = data_part->version.removal_tid_lock.load();
                if (part_locked && part_locked != mutation_entry.tid.getHash())
                {
                    result.latest_failed_part = data_part->name;
                    result.latest_fail_reason = fmt::format("Serialization error: part {} is locked by transaction {}", data_part->name, part_locked);
                    result.latest_fail_time = time(nullptr);
                }
            }

            return result;
        }
    }

    result.is_done = true;
    return result;
}

std::vector<MergeTreeMutationStatus> StorageMergeTree::getMutationsStatus() const
{
    std::lock_guard lock(currently_processing_in_background_mutex);

    std::vector<PartVersionWithName> part_versions_with_names;
    auto data_parts = getDataPartsVectorForInternalUsage();
    part_versions_with_names.reserve(data_parts.size());
    for (const auto & part : data_parts)
        part_versions_with_names.emplace_back(PartVersionWithName{part->info.getDataVersion(), part->name});
    std::sort(part_versions_with_names.begin(), part_versions_with_names.end(), comparator);

    std::vector<MergeTreeMutationStatus> result;
    for (const auto & kv : current_mutations_by_version)
    {
        Int64 mutation_version = kv.first;
        const MergeTreeMutationEntry & entry = kv.second;
        const PartVersionWithName needle{mutation_version, ""};
        auto versions_it = std::lower_bound(
            part_versions_with_names.begin(), part_versions_with_names.end(), needle, comparator);

        size_t parts_to_do = versions_it - part_versions_with_names.begin();
        Names parts_to_do_names;
        parts_to_do_names.reserve(parts_to_do);
        for (size_t i = 0; i < parts_to_do; ++i)
            parts_to_do_names.push_back(part_versions_with_names[i].name);

        std::map<String, Int64> block_numbers_map({{"", entry.block_number}});

        for (const MutationCommand & command : entry.commands)
        {
            WriteBufferFromOwnString buf;
            formatAST(*command.ast, buf, false, true);
            result.push_back(MergeTreeMutationStatus
            {
                entry.file_name,
                buf.str(),
                entry.create_time,
                block_numbers_map,
                parts_to_do_names,
                /* is_done = */parts_to_do_names.empty(),
                entry.latest_failed_part,
                entry.latest_fail_time,
                entry.latest_fail_reason,
            });
        }
    }

    return result;
}

CancellationCode StorageMergeTree::killMutation(const String & mutation_id)
{
    LOG_TRACE(log, "Killing mutation {}", mutation_id);
    UInt64 mutation_version = MergeTreeMutationEntry::tryParseFileName(mutation_id);
    if (!mutation_version)
        return CancellationCode::NotFound;

    std::optional<MergeTreeMutationEntry> to_kill;
    {
        std::lock_guard lock(currently_processing_in_background_mutex);
        auto it = current_mutations_by_version.find(mutation_version);
        if (it != current_mutations_by_version.end())
        {
            to_kill.emplace(std::move(it->second));
            current_mutations_by_version.erase(it);
        }
    }

    if (!to_kill)
        return CancellationCode::NotFound;

    if (auto txn = tryGetTransactionForMutation(*to_kill, log))
    {
        LOG_TRACE(log, "Cancelling transaction {} which had started mutation {}", to_kill->tid, mutation_id);
        TransactionLog::instance().rollbackTransaction(txn);
    }

    getContext()->getMergeList().cancelPartMutations(getStorageID(), {}, to_kill->block_number);
    to_kill->removeFile();
    LOG_TRACE(log, "Cancelled part mutations and removed mutation file {}", mutation_id);
    {
        std::lock_guard lock(mutation_wait_mutex);
        mutation_wait_event.notify_all();
    }

    /// Maybe there is another mutation that was blocked by the killed one. Try to execute it immediately.
    background_operations_assignee.trigger();

    return CancellationCode::CancelSent;
}

void StorageMergeTree::loadDeduplicationLog()
{
    auto settings = getSettings();
    if (settings->non_replicated_deduplication_window != 0 && format_version < MERGE_TREE_DATA_MIN_FORMAT_VERSION_WITH_CUSTOM_PARTITIONING)
        throw Exception(ErrorCodes::BAD_ARGUMENTS, "Deduplication for non-replicated MergeTree in old syntax is not supported");

    auto disk = getDisks()[0];
    std::string path = fs::path(relative_data_path) / "deduplication_logs";
    deduplication_log = std::make_unique<MergeTreeDeduplicationLog>(path, settings->non_replicated_deduplication_window, format_version, disk);
    deduplication_log->load();
}

void StorageMergeTree::loadMutations()
{
    for (const auto & disk : getDisks())
    {
        for (auto it = disk->iterateDirectory(relative_data_path); it->isValid(); it->next())
        {
            if (startsWith(it->name(), "mutation_"))
            {
                MergeTreeMutationEntry entry(disk, relative_data_path, it->name());
                UInt64 block_number = entry.block_number;
                LOG_DEBUG(log, "Loading mutation: {} entry, commands size: {}", it->name(), entry.commands.size());

                if (!entry.tid.isPrehistoric() && !entry.csn)
                {
                    if (auto csn = TransactionLog::getCSN(entry.tid))
                    {
                        /// Transaction is committed => mutation is finished, but let's load it anyway (so it will be shown in system.mutations)
                        entry.writeCSN(csn);
                    }
                    else
                    {
                        TransactionLog::assertTIDIsNotOutdated(entry.tid);
                        LOG_DEBUG(log, "Mutation entry {} was created by transaction {}, but it was not committed. Removing mutation entry",
                                  it->name(), entry.tid);
                        disk->removeFile(it->path());
                        continue;
                    }
                }

                auto inserted = current_mutations_by_version.try_emplace(block_number, std::move(entry)).second;
                if (!inserted)
                    throw Exception(ErrorCodes::LOGICAL_ERROR, "Mutation {} already exists, it's a bug", block_number);
            }
            else if (startsWith(it->name(), "tmp_mutation_"))
            {
                disk->removeFile(it->path());
            }
        }
    }

    if (!current_mutations_by_version.empty())
        increment.value = std::max(increment.value.load(), current_mutations_by_version.rbegin()->first);
}

MergeMutateSelectedEntryPtr StorageMergeTree::selectPartsToMerge(
    const StorageMetadataPtr & metadata_snapshot,
    bool aggressive,
    const String & partition_id,
    bool final,
    String & out_disable_reason,
    TableLockHolder & /* table_lock_holder */,
    std::unique_lock<std::mutex> & lock,
    const MergeTreeTransactionPtr & txn,
    bool optimize_skip_merged_partitions,
    SelectPartsDecision * select_decision_out)
{
    auto data_settings = getSettings();

    auto future_part = std::make_shared<FutureMergedMutatedPart>();

    if (storage_settings.get()->assign_part_uuids)
        future_part->uuid = UUIDHelpers::generateV4();

    /// You must call destructor with unlocked `currently_processing_in_background_mutex`.
    CurrentlyMergingPartsTaggerPtr merging_tagger;
    MergeList::EntryPtr merge_entry;

    auto can_merge = [this, &lock](const DataPartPtr & left, const DataPartPtr & right, const MergeTreeTransaction * tx, String & disable_reason) -> bool
    {
        if (tx)
        {
            /// Cannot merge parts if some of them are not visible in current snapshot
            /// TODO Transactions: We can use simplified visibility rules (without CSN lookup) here
            if ((left && !left->version.isVisible(tx->getSnapshot(), Tx::EmptyTID))
                    || (right && !right->version.isVisible(tx->getSnapshot(), Tx::EmptyTID)))
            {
                disable_reason = "Some part is not visible in transaction";
                return false;
            }

            /// Do not try to merge parts that are locked for removal (merge will probably fail)
            if ((left && left->version.isRemovalTIDLocked())
                    || (right && right->version.isRemovalTIDLocked()))
            {
                disable_reason = "Some part is locked for removal in another cuncurrent transaction";
                return false;
            }
        }

        /// This predicate is checked for the first part of each range.
        /// (left = nullptr, right = "first part of partition")
        if (!left)
        {
            if (currently_merging_mutating_parts.contains(right))
            {
                disable_reason = "Some part currently in a merging or mutating process";
                return false;
            }
            else
                return true;
        }

        if (currently_merging_mutating_parts.contains(left) || currently_merging_mutating_parts.contains(right))
        {
            disable_reason = "Some part currently in a merging or mutating process";
            return false;
        }

        if (getCurrentMutationVersion(left, lock) != getCurrentMutationVersion(right, lock))
        {
            disable_reason = "Some parts have differ mmutatuon version";
            return false;
        }

        if (!partsContainSameProjections(left, right))
        {
            disable_reason = "Some parts contains differ projections";
            return false;
        }

        auto max_possible_level = getMaxLevelInBetween(left, right);
        if (max_possible_level > std::max(left->info.level, right->info.level))
        {
            disable_reason = fmt::format("There is an outdated part in a gap between two active parts ({}, {}) with merge level {} higher than these active parts have", left->name, right->name, max_possible_level);
            return false;
        }

        return true;
    };

    SelectPartsDecision select_decision = SelectPartsDecision::CANNOT_SELECT;

    auto is_background_memory_usage_ok = [](String * disable_reason) -> bool
    {
<<<<<<< HEAD
        out_disable_reason = fmt::format("Current background tasks memory usage ({}) is more than the limit ({})",
            formatReadableSizeWithBinarySuffix(background_memory_tracker.get()),
            formatReadableSizeWithBinarySuffix(background_memory_tracker.getSoftLimit()));
    }
    else if (partition_id.empty())
    {
        UInt64 max_source_parts_size = merger_mutator.getMaxSourcePartsSizeForMerge();
        bool merge_with_ttl_allowed = getTotalMergesWithTTLInMergeList() < data_settings->max_number_of_merges_with_ttl_in_pool;
=======
        if (canEnqueueBackgroundTask())
            return true;
        if (disable_reason)
            *disable_reason = fmt::format("Current background tasks memory usage ({}) is more than the limit ({})",
                formatReadableSizeWithBinarySuffix(background_memory_tracker.get()),
                formatReadableSizeWithBinarySuffix(background_memory_tracker.getSoftLimit()));
        return false;
    };
>>>>>>> a2479fca

    if (partition_id.empty())
    {
        if (is_background_memory_usage_ok(out_disable_reason))
        {
            UInt64 max_source_parts_size = merger_mutator.getMaxSourcePartsSizeForMerge();
            bool merge_with_ttl_allowed = getTotalMergesWithTTLInMergeList() < data_settings->max_number_of_merges_with_ttl_in_pool;

            /// TTL requirements is much more strict than for regular merge, so
            /// if regular not possible, than merge with ttl is not also not
            /// possible.
            if (max_source_parts_size > 0)
            {
                select_decision = merger_mutator.selectPartsToMerge(
                    future_part,
                    aggressive,
                    max_source_parts_size,
                    can_merge,
                    merge_with_ttl_allowed,
                    txn,
                    out_disable_reason);
            }
            else if (out_disable_reason)
                *out_disable_reason = "Current value of max_source_parts_size is zero";
        }
<<<<<<< HEAD
        else
            out_disable_reason = "Current value of max_source_parts_size is zero";
=======
>>>>>>> a2479fca
    }
    else
    {
        while (true)
        {
            auto timeout_ms = getSettings()->lock_acquire_timeout_for_background_operations.totalMilliseconds();
            auto timeout = std::chrono::milliseconds(timeout_ms);

            if (!is_background_memory_usage_ok(out_disable_reason))
            {
                constexpr auto poll_interval = std::chrono::seconds(1);
                Int64 attempts = timeout / poll_interval;
                bool ok = false;
                for (Int64 i = 0; i < attempts; ++i)
                {
                    std::this_thread::sleep_for(poll_interval);
                    if (is_background_memory_usage_ok(out_disable_reason))
                    {
                        ok = true;
                        break;
                    }
                }
                if (!ok)
                    break;
            }

            select_decision = merger_mutator.selectAllPartsToMergeWithinPartition(
                future_part, can_merge, partition_id, final, metadata_snapshot, txn, out_disable_reason, optimize_skip_merged_partitions);

            /// If final - we will wait for currently processing merges to finish and continue.
            if (final
                && select_decision != SelectPartsDecision::SELECTED
                && !currently_merging_mutating_parts.empty())
            {
                LOG_DEBUG(log, "Waiting for currently running merges ({} parts are merging right now) to perform OPTIMIZE FINAL",
                    currently_merging_mutating_parts.size());

                if (std::cv_status::timeout == currently_processing_in_background_condition.wait_for(lock, timeout))
                {
                    out_disable_reason = fmt::format("Timeout ({} ms) while waiting for already running merges before running OPTIMIZE with FINAL", timeout_ms);
                    break;
                }
            }
            else
                break;
        }
    }

    /// In case of final we need to know the decision of select in StorageMergeTree::merge
    /// to treat NOTHING_TO_MERGE as successful merge (otherwise optimize final will be uncompleted)
    if (select_decision_out)
        *select_decision_out = select_decision;

    if (select_decision != SelectPartsDecision::SELECTED)
    {
        if (!out_disable_reason.empty())
            out_disable_reason += ". ";
        out_disable_reason += "Cannot select parts for optimization";

        return {};
    }

    /// Account TTL merge here to avoid exceeding the max_number_of_merges_with_ttl_in_pool limit
    if (isTTLMergeType(future_part->merge_type))
        getContext()->getMergeList().bookMergeWithTTL();

    merging_tagger = std::make_unique<CurrentlyMergingPartsTagger>(future_part, MergeTreeDataMergerMutator::estimateNeededDiskSpace(future_part->parts), *this, metadata_snapshot, false);
    return std::make_shared<MergeMutateSelectedEntry>(future_part, std::move(merging_tagger), std::make_shared<MutationCommands>());
}

bool StorageMergeTree::merge(
    bool aggressive,
    const String & partition_id,
    bool final,
    bool deduplicate,
    const Names & deduplicate_by_columns,
    bool cleanup,
    const MergeTreeTransactionPtr & txn,
    String & out_disable_reason,
    bool optimize_skip_merged_partitions)
{
    auto table_lock_holder = lockForShare(RWLockImpl::NO_QUERY, getSettings()->lock_acquire_timeout_for_background_operations);
    auto metadata_snapshot = getInMemoryMetadataPtr();

    SelectPartsDecision select_decision;

    MergeMutateSelectedEntryPtr merge_mutate_entry;

    {
        std::unique_lock lock(currently_processing_in_background_mutex);
        if (merger_mutator.merges_blocker.isCancelled())
            throw Exception(ErrorCodes::ABORTED, "Cancelled merging parts");

        merge_mutate_entry = selectPartsToMerge(
            metadata_snapshot,
            aggressive,
            partition_id,
            final,
            out_disable_reason,
            table_lock_holder,
            lock,
            txn,
            optimize_skip_merged_partitions,
            &select_decision);
    }

    /// If there is nothing to merge then we treat this merge as successful (needed for optimize final optimization)
    if (select_decision == SelectPartsDecision::NOTHING_TO_MERGE)
        return true;

    if (!merge_mutate_entry)
        return false;

    /// Copying a vector of columns `deduplicate by columns.
    IExecutableTask::TaskResultCallback f = [](bool) {};
    auto task = std::make_shared<MergePlainMergeTreeTask>(
        *this, metadata_snapshot, deduplicate, deduplicate_by_columns, cleanup, merge_mutate_entry, table_lock_holder, f);

    task->setCurrentTransaction(MergeTreeTransactionHolder{}, MergeTreeTransactionPtr{txn});

    executeHere(task);

    return true;
}


bool StorageMergeTree::partIsAssignedToBackgroundOperation(const DataPartPtr & part) const
{
    std::lock_guard background_processing_lock(currently_processing_in_background_mutex);
    return currently_merging_mutating_parts.contains(part);
}

MergeMutateSelectedEntryPtr StorageMergeTree::selectPartsToMutate(
    const StorageMetadataPtr & metadata_snapshot, String & /* disable_reason */, TableLockHolder & /* table_lock_holder */,
    std::unique_lock<std::mutex> & /*currently_processing_in_background_mutex_lock*/)
{
    if (current_mutations_by_version.empty())
        return {};

    size_t max_source_part_size = merger_mutator.getMaxSourcePartSizeForMutation();
    if (max_source_part_size == 0)
    {
        LOG_DEBUG(
            log,
            "Not enough idle threads to apply mutations at the moment. See settings 'number_of_free_entries_in_pool_to_execute_mutation' "
            "and 'background_pool_size'");
        return {};
    }

    size_t max_ast_elements = getContext()->getSettingsRef().max_expanded_ast_elements;

    auto future_part = std::make_shared<FutureMergedMutatedPart>();
    if (storage_settings.get()->assign_part_uuids)
        future_part->uuid = UUIDHelpers::generateV4();

    CurrentlyMergingPartsTaggerPtr tagger;

    auto mutations_end_it = current_mutations_by_version.end();
    for (const auto & part : getDataPartsVectorForInternalUsage())
    {
        if (currently_merging_mutating_parts.contains(part))
            continue;

        auto mutations_begin_it = current_mutations_by_version.upper_bound(part->info.getDataVersion());
        if (mutations_begin_it == mutations_end_it)
            continue;

        if (max_source_part_size < part->getBytesOnDisk())
        {
            LOG_DEBUG(
                log,
                "Current max source part size for mutation is {} but part size {}. Will not mutate part {} yet",
                max_source_part_size,
                part->getBytesOnDisk(),
                part->name);
            continue;
        }

        TransactionID first_mutation_tid = mutations_begin_it->second.tid;
        MergeTreeTransactionPtr txn = tryGetTransactionForMutation(mutations_begin_it->second, log);
        assert(txn || first_mutation_tid.isPrehistoric());

        if (txn)
        {
            /// Mutate visible parts only
            /// NOTE Do not mutate visible parts in Outdated state, because it does not make sense:
            /// mutation will fail anyway due to serialization error.
            if (!part->version.isVisible(*txn))
                continue;
        }

        auto commands = std::make_shared<MutationCommands>();
        size_t current_ast_elements = 0;
        auto last_mutation_to_apply = mutations_end_it;
        for (auto it = mutations_begin_it; it != mutations_end_it; ++it)
        {
            /// Do not squash mutations from different transactions to be able to commit/rollback them independently.
            if (first_mutation_tid != it->second.tid)
                break;

            size_t commands_size = 0;
            MutationCommands commands_for_size_validation;
            for (const auto & command : it->second.commands)
            {
                if (command.type != MutationCommand::Type::DROP_COLUMN
                    && command.type != MutationCommand::Type::DROP_INDEX
                    && command.type != MutationCommand::Type::DROP_PROJECTION
                    && command.type != MutationCommand::Type::RENAME_COLUMN)
                {
                    commands_for_size_validation.push_back(command);
                }
                else
                {
                    commands_size += command.ast->size();
                }
            }

            if (!commands_for_size_validation.empty())
            {
                try
                {
                    auto fake_query_context = Context::createCopy(getContext());
                    fake_query_context->makeQueryContext();
                    fake_query_context->setCurrentQueryId("");
                    MutationsInterpreter::Settings settings(false);
                    MutationsInterpreter interpreter(
                        shared_from_this(), metadata_snapshot, commands_for_size_validation, fake_query_context, settings);
                    commands_size += interpreter.evaluateCommandsSize();
                }
                catch (...)
                {
                    tryLogCurrentException(log);
                    MergeTreeMutationEntry & entry = it->second;
                    entry.latest_fail_time = time(nullptr);
                    entry.latest_fail_reason = getCurrentExceptionMessage(false);
                    /// NOTE we should not skip mutations, because exception may be retryable (e.g. MEMORY_LIMIT_EXCEEDED)
                    break;
                }
            }

            if (current_ast_elements + commands_size >= max_ast_elements)
                break;

            const auto & single_mutation_commands = it->second.commands;

            if (single_mutation_commands.containBarrierCommand())
            {
                if (commands->empty())
                {
                    commands->insert(commands->end(), single_mutation_commands.begin(), single_mutation_commands.end());
                    last_mutation_to_apply = it;
                }
                break;
            }
            else
            {
                current_ast_elements += commands_size;
                commands->insert(commands->end(), single_mutation_commands.begin(), single_mutation_commands.end());
                last_mutation_to_apply = it;
            }

        }

        assert(commands->empty() == (last_mutation_to_apply == mutations_end_it));
        if (!commands->empty())
        {
            auto new_part_info = part->info;
            new_part_info.mutation = last_mutation_to_apply->first;

            future_part->parts.push_back(part);
            future_part->part_info = new_part_info;
            future_part->name = part->getNewName(new_part_info);
            future_part->part_format = part->getFormat();

            tagger = std::make_unique<CurrentlyMergingPartsTagger>(future_part, MergeTreeDataMergerMutator::estimateNeededDiskSpace({part}), *this, metadata_snapshot, true);
            return std::make_shared<MergeMutateSelectedEntry>(future_part, std::move(tagger), commands, txn);
        }
    }

    return {};
}

UInt32 StorageMergeTree::getMaxLevelInBetween(const DataPartPtr & left, const DataPartPtr & right) const
{
    auto parts_lock = lockParts();

    auto begin = data_parts_by_info.find(left->info);
    if (begin == data_parts_by_info.end())
        throw Exception(ErrorCodes::LOGICAL_ERROR, "unable to find left part, left part {}. It's a bug", left->name);

    auto end = data_parts_by_info.find(right->info);
    if (end == data_parts_by_info.end())
        throw Exception(ErrorCodes::LOGICAL_ERROR, "unable to find right part, right part {}. It's a bug", right->name);

    UInt32 level = 0;

    for (auto it = begin++; it != end; ++it)
    {
        if (it == data_parts_by_info.end())
            throw Exception(ErrorCodes::LOGICAL_ERROR, "left and right parts in the wrong order, left part {}, right part {}. It's a bug", left->name, right->name);

        level = std::max(level, (*it)->info.level);
    }

    return level;
}

bool StorageMergeTree::scheduleDataProcessingJob(BackgroundJobsAssignee & assignee)
{
    if (shutdown_called)
        return false;

    assert(!isStaticStorage());

    auto metadata_snapshot = getInMemoryMetadataPtr();
    MergeMutateSelectedEntryPtr merge_entry, mutate_entry;

    auto shared_lock = lockForShare(RWLockImpl::NO_QUERY, getSettings()->lock_acquire_timeout_for_background_operations);

    MergeTreeTransactionHolder transaction_for_merge;
    MergeTreeTransactionPtr txn;
    if (transactions_enabled.load(std::memory_order_relaxed))
    {
        /// TODO Transactions: avoid beginning transaction if there is nothing to merge.
        txn = TransactionLog::instance().beginTransaction();
        transaction_for_merge = MergeTreeTransactionHolder{txn, /* autocommit = */ true};
    }

    bool has_mutations = false;
    {
        std::unique_lock lock(currently_processing_in_background_mutex);
        if (merger_mutator.merges_blocker.isCancelled())
            return false;

        String out_reason;
        merge_entry = selectPartsToMerge(metadata_snapshot, false, {}, false, out_reason, shared_lock, lock, txn);

        if (!merge_entry && !current_mutations_by_version.empty())
            mutate_entry = selectPartsToMutate(metadata_snapshot, out_reason, shared_lock, lock);

        has_mutations = !current_mutations_by_version.empty();
    }

    if (merge_entry)
    {
        auto task = std::make_shared<MergePlainMergeTreeTask>(*this, metadata_snapshot, /* deduplicate */ false, Names{}, /* cleanup */ false, merge_entry, shared_lock, common_assignee_trigger);
        task->setCurrentTransaction(std::move(transaction_for_merge), std::move(txn));
        bool scheduled = assignee.scheduleMergeMutateTask(task);
        /// The problem that we already booked a slot for TTL merge, but a merge list entry will be created only in a prepare method
        /// in MergePlainMergeTreeTask. So, this slot will never be freed.
        if (!scheduled && isTTLMergeType(merge_entry->future_part->merge_type))
            getContext()->getMergeList().cancelMergeWithTTL();
        return scheduled;
    }
    if (mutate_entry)
    {
        /// We take new metadata snapshot here. It's because mutation commands can be executed only with metadata snapshot
        /// which is equal or more fresh than commands themselves. In extremely rare case it can happen that we will have alter
        /// in between we took snapshot above and selected commands. That is why we take new snapshot here.
        auto task = std::make_shared<MutatePlainMergeTreeTask>(*this, getInMemoryMetadataPtr(), mutate_entry, shared_lock, common_assignee_trigger);
        return assignee.scheduleMergeMutateTask(task);
    }
    if (has_mutations)
    {
        /// Notify in case of errors if no mutation was successfully selected.
        /// Otherwise, notification will occur after any of mutations complete.
        std::lock_guard lock(mutation_wait_mutex);
        mutation_wait_event.notify_all();
    }

    bool scheduled = false;
    if (auto lock = time_after_previous_cleanup_temporary_directories.compareAndRestartDeferred(
            getSettings()->merge_tree_clear_old_temporary_directories_interval_seconds))
    {
        assignee.scheduleCommonTask(std::make_shared<ExecutableLambdaAdapter>(
            [this, shared_lock] ()
            {
                return clearOldTemporaryDirectories(getSettings()->temporary_directories_lifetime.totalSeconds());
            }, common_assignee_trigger, getStorageID()), /* need_trigger */ false);
        scheduled = true;
    }

    if (auto lock = time_after_previous_cleanup_parts.compareAndRestartDeferred(
            getSettings()->merge_tree_clear_old_parts_interval_seconds))
    {
        assignee.scheduleCommonTask(std::make_shared<ExecutableLambdaAdapter>(
            [this, shared_lock] ()
            {
                /// All use relative_data_path which changes during rename
                /// so execute under share lock.
                size_t cleared_count = 0;
                cleared_count += clearOldPartsFromFilesystem();
                cleared_count += clearOldWriteAheadLogs();
                cleared_count += clearOldMutations();
                cleared_count += clearEmptyParts();
                if (getSettings()->merge_tree_enable_clear_old_broken_detached)
                    cleared_count += clearOldBrokenPartsFromDetachedDirectory();
                return cleared_count;
                /// TODO maybe take into account number of cleared objects when calculating backoff
            }, common_assignee_trigger, getStorageID()), /* need_trigger */ false);
        scheduled = true;
    }


    return scheduled;
}

size_t StorageMergeTree::getNumberOfUnfinishedMutations() const
{
    std::unique_lock lock(currently_processing_in_background_mutex);

    size_t count = 0;
    for (const auto & [version, _] : current_mutations_by_version | std::views::reverse)
    {
        auto status = getIncompleteMutationsStatusUnlocked(version, lock, nullptr, true);
        if (!status)
            continue;

        if (status->is_done)
            break;

        ++count;
    }

    return count;
}

UInt64 StorageMergeTree::getCurrentMutationVersion(
    const DataPartPtr & part,
    std::unique_lock<std::mutex> & /*currently_processing_in_background_mutex_lock*/) const
{
    auto it = current_mutations_by_version.upper_bound(part->info.getDataVersion());
    if (it == current_mutations_by_version.begin())
        return 0;
    --it;
    return it->first;
}

size_t StorageMergeTree::clearOldMutations(bool truncate)
{
    size_t finished_mutations_to_keep = truncate ? 0 : getSettings()->finished_mutations_to_keep;

    std::vector<MergeTreeMutationEntry> mutations_to_delete;
    {
        std::lock_guard lock(currently_processing_in_background_mutex);

        if (current_mutations_by_version.size() <= finished_mutations_to_keep)
            return 0;

        auto end_it = current_mutations_by_version.end();
        auto begin_it = current_mutations_by_version.begin();

        if (std::optional<Int64> min_version = getMinPartDataVersion())
            end_it = current_mutations_by_version.upper_bound(*min_version);

        size_t done_count = std::distance(begin_it, end_it);

        if (done_count <= finished_mutations_to_keep)
            return 0;

        for (auto it = begin_it; it != end_it; ++it)
        {
            if (!it->second.tid.isPrehistoric())
            {
                done_count = std::distance(begin_it, it);
                break;
            }
        }

        if (done_count <= finished_mutations_to_keep)
            return 0;

        size_t to_delete_count = done_count - finished_mutations_to_keep;

        auto it = begin_it;
        for (size_t i = 0; i < to_delete_count; ++i)
        {
            const auto & tid = it->second.tid;
            if (!tid.isPrehistoric() && !TransactionLog::getCSN(tid))
                throw Exception(ErrorCodes::LOGICAL_ERROR, "Cannot remove mutation {}, because transaction {} is not committed. It's a bug",
                                it->first, tid);
            mutations_to_delete.push_back(std::move(it->second));
            it = current_mutations_by_version.erase(it);
        }
    }

    for (auto & mutation : mutations_to_delete)
    {
        LOG_TRACE(log, "Removing mutation: {}", mutation.file_name);
        mutation.removeFile();
    }

    return mutations_to_delete.size();
}

bool StorageMergeTree::optimize(
    const ASTPtr & /*query*/,
    const StorageMetadataPtr & /*metadata_snapshot*/,
    const ASTPtr & partition,
    bool final,
    bool deduplicate,
    const Names & deduplicate_by_columns,
    bool cleanup,
    ContextPtr local_context)
{
    if (deduplicate)
    {
        if (deduplicate_by_columns.empty())
            LOG_DEBUG(log, "DEDUPLICATE BY all columns");
        else
            LOG_DEBUG(log, "DEDUPLICATE BY ('{}')", fmt::join(deduplicate_by_columns, "', '"));
    }

    auto txn = local_context->getCurrentTransaction();

    String disable_reason;
    if (!partition && final)
    {
        if (cleanup && this->merging_params.mode != MergingParams::Mode::Replacing)
        {
            constexpr const char * message = "Cannot OPTIMIZE with CLEANUP table: {}";
            disable_reason = "only ReplacingMergeTree can be CLEANUP";
            throw Exception(ErrorCodes::CANNOT_ASSIGN_OPTIMIZE, message, disable_reason);
        }

        DataPartsVector data_parts = getVisibleDataPartsVector(local_context);
        std::unordered_set<String> partition_ids;

        for (const DataPartPtr & part : data_parts)
            partition_ids.emplace(part->info.partition_id);

        for (const String & partition_id : partition_ids)
        {
            if (!merge(
                    true,
                    partition_id,
                    true,
                    deduplicate,
                    deduplicate_by_columns,
                    cleanup,
                    txn,
                    disable_reason,
                    local_context->getSettingsRef().optimize_skip_merged_partitions))
            {
                constexpr auto message = "Cannot OPTIMIZE table: {}";
                if (disable_reason.empty())
                    disable_reason = "unknown reason";
                LOG_INFO(log, message, disable_reason);

                if (local_context->getSettingsRef().optimize_throw_if_noop)
                    throw Exception(ErrorCodes::CANNOT_ASSIGN_OPTIMIZE, message, disable_reason);
                return false;
            }
        }
    }
    else
    {
        String partition_id;
        if (partition)
            partition_id = getPartitionIDFromQuery(partition, local_context);

        if (!merge(
                true,
                partition_id,
                final,
                deduplicate,
                deduplicate_by_columns,
                cleanup,
                txn,
                disable_reason,
                local_context->getSettingsRef().optimize_skip_merged_partitions))
        {
            constexpr auto message = "Cannot OPTIMIZE table: {}";
            if (disable_reason.empty())
                disable_reason = "unknown reason";
            LOG_INFO(log, message, disable_reason);

            if (local_context->getSettingsRef().optimize_throw_if_noop)
                throw Exception(ErrorCodes::CANNOT_ASSIGN_OPTIMIZE, message, disable_reason);
            return false;
        }
    }

    return true;
}

ActionLock StorageMergeTree::stopMergesAndWait()
{
    /// TODO allow to stop merges in specific partition only (like it's done in ReplicatedMergeTree)
    std::unique_lock lock(currently_processing_in_background_mutex);

    /// Asks to complete merges and does not allow them to start.
    /// This protects against "revival" of data for a removed partition after completion of merge.
    auto merge_blocker = merger_mutator.merges_blocker.cancel();

    while (!currently_merging_mutating_parts.empty())
    {
        LOG_DEBUG(log, "Waiting for currently running merges ({} parts are merging right now)",
            currently_merging_mutating_parts.size());

        if (std::cv_status::timeout == currently_processing_in_background_condition.wait_for(
            lock, std::chrono::seconds(DBMS_DEFAULT_LOCK_ACQUIRE_TIMEOUT_SEC)))
        {
            throw Exception(ErrorCodes::TIMEOUT_EXCEEDED, "Timeout while waiting for already running merges");
        }
    }

    return merge_blocker;
}

MergeTreeDataPartPtr StorageMergeTree::outdatePart(MergeTreeTransaction * txn, const String & part_name, bool force, bool clear_without_timeout)
{
    if (force)
    {
        /// Forcefully stop merges and make part outdated
        auto merge_blocker = stopMergesAndWait();
        auto parts_lock = lockParts();
        auto part = getPartIfExistsUnlocked(part_name, {MergeTreeDataPartState::Active}, parts_lock);
        if (!part)
            throw Exception(ErrorCodes::NO_SUCH_DATA_PART, "Part {} not found, won't try to drop it.", part_name);

        removePartsFromWorkingSet(txn, {part}, clear_without_timeout, &parts_lock);
        return part;
    }
    else
    {
        /// Wait merges selector
        std::unique_lock lock(currently_processing_in_background_mutex);
        auto parts_lock = lockParts();

        auto part = getPartIfExistsUnlocked(part_name, {MergeTreeDataPartState::Active}, parts_lock);
        /// It's okay, part was already removed
        if (!part)
            return nullptr;

        /// Part will be "removed" by merge or mutation, it's OK in case of some
        /// background cleanup processes like removing of empty parts.
        if (currently_merging_mutating_parts.contains(part))
            return nullptr;

        removePartsFromWorkingSet(txn, {part}, clear_without_timeout, &parts_lock);
        return part;
    }
}

void StorageMergeTree::dropPartNoWaitNoThrow(const String & part_name)
{
    if (auto part = outdatePart(NO_TRANSACTION_RAW, part_name, /*force=*/ false, /*clear_without_timeout=*/ false))
    {
        if (deduplication_log)
        {
            deduplication_log->dropPart(part->info);
        }

        /// Need to destroy part objects before clearing them from filesystem.
        part.reset();

        clearOldPartsFromFilesystem();
    }

    /// Else nothing to do, part was removed in some different way
}

struct FutureNewEmptyPart
{
    MergeTreePartInfo part_info;
    MergeTreePartition partition;
    std::string part_name;

    scope_guard tmp_dir_guard;

    StorageMergeTree::MutableDataPartPtr data_part;

    std::string getDirName() const { return StorageMergeTree::EMPTY_PART_TMP_PREFIX + part_name; }
};

using FutureNewEmptyParts = std::vector<FutureNewEmptyPart>;

Strings getPartsNames(const FutureNewEmptyParts & parts)
{
    Strings part_names;
    for (const auto & p : parts)
        part_names.push_back(p.part_name);
    return part_names;
}

FutureNewEmptyParts initCoverageWithNewEmptyParts(const DataPartsVector & old_parts)
{
    FutureNewEmptyParts future_parts;

    for (const auto & old_part : old_parts)
    {
        future_parts.emplace_back();
        auto & new_part = future_parts.back();

        new_part.part_info = old_part->info;
        new_part.part_info.level += 1;
        new_part.partition = old_part->partition;
        new_part.part_name = old_part->getNewName(new_part.part_info);
    }

    return future_parts;
}

StorageMergeTree::MutableDataPartsVector createEmptyDataParts(MergeTreeData & data, FutureNewEmptyParts & future_parts, const MergeTreeTransactionPtr & txn)
{
    StorageMergeTree::MutableDataPartsVector data_parts;
    for (auto & part: future_parts)
        data_parts.push_back(data.createEmptyPart(part.part_info, part.partition, part.part_name, txn));
    return data_parts;
}

void captureTmpDirectoryHolders(MergeTreeData & data, FutureNewEmptyParts & future_parts)
{
    for (auto & part : future_parts)
        part.tmp_dir_guard = data.getTemporaryPartDirectoryHolder(part.getDirName());
}

void StorageMergeTree::renameAndCommitEmptyParts(MutableDataPartsVector & new_parts, Transaction & transaction)
{
    DataPartsVector covered_parts;

    for (auto & part: new_parts)
    {
        DataPartsVector covered_parts_by_one_part = renameTempPartAndReplace(part, transaction);

        if (covered_parts_by_one_part.size() > 1)
            throw Exception(ErrorCodes::LOGICAL_ERROR,
                            "Part {} expected to cover not more then 1 part. "
                            "{} covered parts have been found. This is a bug.",
                            part->name, covered_parts_by_one_part.size());

        std::move(covered_parts_by_one_part.begin(), covered_parts_by_one_part.end(), std::back_inserter(covered_parts));
    }

    LOG_INFO(log, "Remove {} parts by covering them with empty {} parts. With txn {}.",
             covered_parts.size(), new_parts.size(), transaction.getTID());

    transaction.commit();

    /// Remove covered parts without waiting for old_parts_lifetime seconds.
    for (auto & part: covered_parts)
        part->remove_time.store(0, std::memory_order_relaxed);

    if (deduplication_log)
        for (const auto & part : covered_parts)
            deduplication_log->dropPart(part->info);
}

void StorageMergeTree::truncate(const ASTPtr &, const StorageMetadataPtr &, ContextPtr query_context, TableExclusiveLockHolder &)
{
    {
        /// Asks to complete merges and does not allow them to start.
        /// This protects against "revival" of data for a removed partition after completion of merge.
        auto merge_blocker = stopMergesAndWait();
        waitForOutdatedPartsToBeLoaded();

        Stopwatch watch;
        ProfileEventsScope profile_events_scope;

        auto txn = query_context->getCurrentTransaction();
        MergeTreeData::Transaction transaction(*this, txn.get());
        {
            auto operation_data_parts_lock = lockOperationsWithParts();

            auto parts = getVisibleDataPartsVector(query_context);

            auto future_parts = initCoverageWithNewEmptyParts(parts);

            LOG_TEST(log, "Made {} empty parts in order to cover {} parts. Empty parts: {}, covered parts: {}. With txn {}",
                     future_parts.size(), parts.size(),
                     fmt::join(getPartsNames(future_parts), ", "), fmt::join(getPartsNames(parts), ", "),
                     transaction.getTID());

            captureTmpDirectoryHolders(*this, future_parts);

            auto new_data_parts = createEmptyDataParts(*this, future_parts, txn);
            renameAndCommitEmptyParts(new_data_parts, transaction);

            PartLog::addNewParts(query_context, PartLog::createPartLogEntries(new_data_parts, watch.elapsed(), profile_events_scope.getSnapshot()));

            LOG_INFO(log, "Truncated table with {} parts by replacing them with new empty {} parts. With txn {}",
                     parts.size(), future_parts.size(),
                     transaction.getTID());
        }
    }

    /// Old parts are needed to be destroyed before clearing them from filesystem.
    clearOldMutations(true);
    clearOldPartsFromFilesystem();
    clearEmptyParts();
}

void StorageMergeTree::dropPart(const String & part_name, bool detach, ContextPtr query_context)
{
    {
        /// Asks to complete merges and does not allow them to start.
        /// This protects against "revival" of data for a removed partition after completion of merge.
        auto merge_blocker = stopMergesAndWait();

        Stopwatch watch;
        ProfileEventsScope profile_events_scope;

        /// It's important to create it outside of lock scope because
        /// otherwise it can lock parts in destructor and deadlock is possible.
        auto txn = query_context->getCurrentTransaction();
        MergeTreeData::Transaction transaction(*this, txn.get());
        {
            auto operation_data_parts_lock = lockOperationsWithParts();

            auto part = getPartIfExists(part_name, {MergeTreeDataPartState::Active});
            if (!part)
                throw Exception(ErrorCodes::NO_SUCH_DATA_PART, "Part {} not found, won't try to drop it.", part_name);

            if (detach)
            {
                auto metadata_snapshot = getInMemoryMetadataPtr();
                LOG_INFO(log, "Detaching {}", part->getDataPartStorage().getPartDirectory());
                part->makeCloneInDetached("", metadata_snapshot);
            }

            {
                auto future_parts = initCoverageWithNewEmptyParts({part});

                LOG_TEST(log, "Made {} empty parts in order to cover {} part. With txn {}",
                         fmt::join(getPartsNames(future_parts), ", "), fmt::join(getPartsNames({part}), ", "),
                         transaction.getTID());

                captureTmpDirectoryHolders(*this, future_parts);

                auto new_data_parts = createEmptyDataParts(*this, future_parts, txn);
                renameAndCommitEmptyParts(new_data_parts, transaction);

                PartLog::addNewParts(query_context, PartLog::createPartLogEntries(new_data_parts, watch.elapsed(), profile_events_scope.getSnapshot()));

                const auto * op = detach ? "Detached" : "Dropped";
                LOG_INFO(log, "{} {} part by replacing it with new empty {} part. With txn {}",
                         op, part->name, future_parts[0].part_name,
                         transaction.getTID());
            }
        }
    }

    /// Old part objects is needed to be destroyed before clearing them from filesystem.
    clearOldMutations(true);
    clearOldPartsFromFilesystem();
    clearEmptyParts();
}

void StorageMergeTree::dropPartition(const ASTPtr & partition, bool detach, ContextPtr query_context)
{
    {
        const auto * partition_ast = partition->as<ASTPartition>();

        /// Asks to complete merges and does not allow them to start.
        /// This protects against "revival" of data for a removed partition after completion of merge.
        auto merge_blocker = stopMergesAndWait();

        Stopwatch watch;
        ProfileEventsScope profile_events_scope;

        /// It's important to create it outside of lock scope because
        /// otherwise it can lock parts in destructor and deadlock is possible.
        auto txn = query_context->getCurrentTransaction();
        MergeTreeData::Transaction transaction(*this, txn.get());
        {
            auto operation_data_parts_lock = lockOperationsWithParts();

            DataPartsVector parts;
            {
                if (partition_ast && partition_ast->all)
                    parts = getVisibleDataPartsVector(query_context);
                else
                {
                    String partition_id = getPartitionIDFromQuery(partition, query_context);
                    parts = getVisibleDataPartsVectorInPartition(query_context, partition_id);
                }
            }

            if (detach)
                for (const auto & part : parts)
                {
                    auto metadata_snapshot = getInMemoryMetadataPtr();
                    LOG_INFO(log, "Detaching {}", part->getDataPartStorage().getPartDirectory());
                    part->makeCloneInDetached("", metadata_snapshot);
                }

            auto future_parts = initCoverageWithNewEmptyParts(parts);

            LOG_TEST(log, "Made {} empty parts in order to cover {} parts. Empty parts: {}, covered parts: {}. With txn {}",
                     future_parts.size(), parts.size(),
                     fmt::join(getPartsNames(future_parts), ", "), fmt::join(getPartsNames(parts), ", "),
                     transaction.getTID());

            captureTmpDirectoryHolders(*this, future_parts);

            auto new_data_parts = createEmptyDataParts(*this, future_parts, txn);
            renameAndCommitEmptyParts(new_data_parts, transaction);

            PartLog::addNewParts(query_context, PartLog::createPartLogEntries(new_data_parts, watch.elapsed(), profile_events_scope.getSnapshot()));

            const auto * op = detach ? "Detached" : "Dropped";
            LOG_INFO(log, "{} partition with {} parts by replacing them with new empty {} parts. With txn {}",
                     op, parts.size(), future_parts.size(),
                     transaction.getTID());
        }
    }

    /// Old parts are needed to be destroyed before clearing them from filesystem.
    clearOldMutations(true);
    clearOldPartsFromFilesystem();
    clearEmptyParts();
}

PartitionCommandsResultInfo StorageMergeTree::attachPartition(
    const ASTPtr & partition, const StorageMetadataPtr & /* metadata_snapshot */,
    bool attach_part, ContextPtr local_context)
{
    PartitionCommandsResultInfo results;
    PartsTemporaryRename renamed_parts(*this, "detached/");
    MutableDataPartsVector loaded_parts = tryLoadPartsToAttach(partition, attach_part, local_context, renamed_parts);

    for (size_t i = 0; i < loaded_parts.size(); ++i)
    {
        LOG_INFO(log, "Attaching part {} from {}", loaded_parts[i]->name, renamed_parts.old_and_new_names[i].new_name);
        /// We should write version metadata on part creation to distinguish it from parts that were created without transaction.
        auto txn = local_context->getCurrentTransaction();
        TransactionID tid = txn ? txn->tid : Tx::PrehistoricTID;
        loaded_parts[i]->version.setCreationTID(tid, nullptr);
        loaded_parts[i]->storeVersionMetadata();

        String old_name = renamed_parts.old_and_new_names[i].old_name;
        /// It's important to create it outside of lock scope because
        /// otherwise it can lock parts in destructor and deadlock is possible.
        MergeTreeData::Transaction transaction(*this, local_context->getCurrentTransaction().get());
        {
            auto lock = lockParts();
            fillNewPartName(loaded_parts[i], lock);
            renameTempPartAndAdd(loaded_parts[i], transaction, lock);
            transaction.commit(&lock);
        }

        renamed_parts.old_and_new_names[i].old_name.clear();

        results.push_back(PartitionCommandResultInfo{
            .partition_id = loaded_parts[i]->info.partition_id,
            .part_name = loaded_parts[i]->name,
            .old_part_name = old_name,
        });

        LOG_INFO(log, "Finished attaching part");
    }

    /// New parts with other data may appear in place of deleted parts.
    local_context->dropCaches();
    return results;
}

void StorageMergeTree::replacePartitionFrom(const StoragePtr & source_table, const ASTPtr & partition, bool replace, ContextPtr local_context)
{
    auto lock1 = lockForShare(local_context->getCurrentQueryId(), local_context->getSettingsRef().lock_acquire_timeout);
    auto lock2 = source_table->lockForShare(local_context->getCurrentQueryId(), local_context->getSettingsRef().lock_acquire_timeout);
    auto merges_blocker = stopMergesAndWait();
    auto source_metadata_snapshot = source_table->getInMemoryMetadataPtr();
    auto my_metadata_snapshot = getInMemoryMetadataPtr();

    Stopwatch watch;
    ProfileEventsScope profile_events_scope;

    MergeTreeData & src_data = checkStructureAndGetMergeTreeData(source_table, source_metadata_snapshot, my_metadata_snapshot);
    String partition_id = getPartitionIDFromQuery(partition, local_context);

    DataPartsVector src_parts = src_data.getVisibleDataPartsVectorInPartition(local_context, partition_id);
    MutableDataPartsVector dst_parts;
    std::vector<scope_guard> dst_parts_locks;

    static const String TMP_PREFIX = "tmp_replace_from_";

    for (const DataPartPtr & src_part : src_parts)
    {
        if (!canReplacePartition(src_part))
            throw Exception(ErrorCodes::BAD_ARGUMENTS,
                            "Cannot replace partition '{}' because part '{}' has inconsistent granularity with table",
                            partition_id, src_part->name);

        /// This will generate unique name in scope of current server process.
        Int64 temp_index = insert_increment.get();
        MergeTreePartInfo dst_part_info(partition_id, temp_index, temp_index, src_part->info.level);

        IDataPartStorage::ClonePartParams clone_params{.txn = local_context->getCurrentTransaction()};
        auto [dst_part, part_lock] = cloneAndLoadDataPartOnSameDisk(src_part, TMP_PREFIX, dst_part_info, my_metadata_snapshot, clone_params);
        dst_parts.emplace_back(std::move(dst_part));
        dst_parts_locks.emplace_back(std::move(part_lock));
    }

    /// ATTACH empty part set
    if (!replace && dst_parts.empty())
        return;

    MergeTreePartInfo drop_range;
    if (replace)
    {
        drop_range.partition_id = partition_id;
        drop_range.min_block = 0;
        drop_range.max_block = increment.get(); // there will be a "hole" in block numbers
        drop_range.level = std::numeric_limits<decltype(drop_range.level)>::max();
    }

    /// Atomically add new parts and remove old ones
    try
    {
        {
            /// Here we use the transaction just like RAII since rare errors in renameTempPartAndReplace() are possible
            ///  and we should be able to rollback already added (Precomitted) parts
            Transaction transaction(*this, local_context->getCurrentTransaction().get());

            auto data_parts_lock = lockParts();

            /** It is important that obtaining new block number and adding that block to parts set is done atomically.
              * Otherwise there is race condition - merge of blocks could happen in interval that doesn't yet contain new part.
              */
            for (auto part : dst_parts)
            {
                fillNewPartName(part, data_parts_lock);
                renameTempPartAndReplaceUnlocked(part, transaction, data_parts_lock);
            }
            /// Populate transaction
            transaction.commit(&data_parts_lock);

            /// If it is REPLACE (not ATTACH), remove all parts which max_block_number less then min_block_number of the first new block
            if (replace)
                removePartsInRangeFromWorkingSet(local_context->getCurrentTransaction().get(), drop_range, data_parts_lock);
        }

        /// Note: same elapsed time and profile events for all parts is used
        PartLog::addNewParts(getContext(), PartLog::createPartLogEntries(dst_parts, watch.elapsed(), profile_events_scope.getSnapshot()));
    }
    catch (...)
    {
        PartLog::addNewParts(getContext(), PartLog::createPartLogEntries(dst_parts, watch.elapsed()), ExecutionStatus::fromCurrentException("", true));
        throw;
    }
}

void StorageMergeTree::movePartitionToTable(const StoragePtr & dest_table, const ASTPtr & partition, ContextPtr local_context)
{
    auto lock1 = lockForShare(local_context->getCurrentQueryId(), local_context->getSettingsRef().lock_acquire_timeout);
    auto lock2 = dest_table->lockForShare(local_context->getCurrentQueryId(), local_context->getSettingsRef().lock_acquire_timeout);
    auto merges_blocker = stopMergesAndWait();

    auto dest_table_storage = std::dynamic_pointer_cast<StorageMergeTree>(dest_table);
    if (!dest_table_storage)
        throw Exception(ErrorCodes::NOT_IMPLEMENTED,
                        "Table {} supports movePartitionToTable only for MergeTree family of table engines. Got {}",
                        getStorageID().getNameForLogs(), dest_table->getName());
    if (dest_table_storage->getStoragePolicy() != this->getStoragePolicy())
        throw Exception(ErrorCodes::UNKNOWN_POLICY,
                        "Destination table {} should have the same storage policy of source table {}. {}: {}, {}: {}",
                        dest_table_storage->getStorageID().getNameForLogs(),
                        getStorageID().getNameForLogs(), getStorageID().getNameForLogs(),
                        this->getStoragePolicy()->getName(), dest_table_storage->getStorageID().getNameForLogs(),
                        dest_table_storage->getStoragePolicy()->getName());

    auto dest_metadata_snapshot = dest_table->getInMemoryMetadataPtr();
    auto metadata_snapshot = getInMemoryMetadataPtr();
    Stopwatch watch;
    ProfileEventsScope profile_events_scope;

    MergeTreeData & src_data = dest_table_storage->checkStructureAndGetMergeTreeData(*this, metadata_snapshot, dest_metadata_snapshot);
    String partition_id = getPartitionIDFromQuery(partition, local_context);

    DataPartsVector src_parts = src_data.getVisibleDataPartsVectorInPartition(local_context, partition_id);
    MutableDataPartsVector dst_parts;
    std::vector<scope_guard> dst_parts_locks;

    static const String TMP_PREFIX = "tmp_move_from_";

    for (const DataPartPtr & src_part : src_parts)
    {
        if (!dest_table_storage->canReplacePartition(src_part))
            throw Exception(ErrorCodes::LOGICAL_ERROR,
                            "Cannot move partition '{}' because part '{}' has inconsistent granularity with table",
                            partition_id, src_part->name);

        /// This will generate unique name in scope of current server process.
        Int64 temp_index = insert_increment.get();
        MergeTreePartInfo dst_part_info(partition_id, temp_index, temp_index, src_part->info.level);

        IDataPartStorage::ClonePartParams clone_params{.txn = local_context->getCurrentTransaction()};
        auto [dst_part, part_lock] = dest_table_storage->cloneAndLoadDataPartOnSameDisk(src_part, TMP_PREFIX, dst_part_info, dest_metadata_snapshot, clone_params);
        dst_parts.emplace_back(std::move(dst_part));
        dst_parts_locks.emplace_back(std::move(part_lock));
    }

    /// empty part set
    if (dst_parts.empty())
        return;

    /// Move new parts to the destination table. NOTE It doesn't look atomic.
    try
    {
        {
            Transaction transaction(*dest_table_storage, local_context->getCurrentTransaction().get());

            auto src_data_parts_lock = lockParts();
            auto dest_data_parts_lock = dest_table_storage->lockParts();

            for (auto & part : dst_parts)
            {
                dest_table_storage->fillNewPartName(part, dest_data_parts_lock);
                dest_table_storage->renameTempPartAndReplaceUnlocked(part, transaction, dest_data_parts_lock);
            }


            removePartsFromWorkingSet(local_context->getCurrentTransaction().get(), src_parts, true, src_data_parts_lock);
            transaction.commit(&src_data_parts_lock);
        }

        clearOldPartsFromFilesystem();

        /// Note: same elapsed time and profile events for all parts is used
        PartLog::addNewParts(getContext(), PartLog::createPartLogEntries(dst_parts, watch.elapsed(), profile_events_scope.getSnapshot()));
    }
    catch (...)
    {
        PartLog::addNewParts(getContext(), PartLog::createPartLogEntries(dst_parts, watch.elapsed()), ExecutionStatus::fromCurrentException("", true));
        throw;
    }
}

ActionLock StorageMergeTree::getActionLock(StorageActionBlockType action_type)
{
    if (action_type == ActionLocks::PartsMerge)
        return merger_mutator.merges_blocker.cancel();
    else if (action_type == ActionLocks::PartsTTLMerge)
        return merger_mutator.ttl_merges_blocker.cancel();
    else if (action_type == ActionLocks::PartsMove)
        return parts_mover.moves_blocker.cancel();

    return {};
}

void StorageMergeTree::onActionLockRemove(StorageActionBlockType action_type)
{
    if (action_type == ActionLocks::PartsMerge ||  action_type == ActionLocks::PartsTTLMerge)
        background_operations_assignee.trigger();
    else if (action_type == ActionLocks::PartsMove)
        background_moves_assignee.trigger();
}

CheckResults StorageMergeTree::checkData(const ASTPtr & query, ContextPtr local_context)
{
    CheckResults results;
    DataPartsVector data_parts;
    if (const auto & check_query = query->as<ASTCheckQuery &>(); check_query.partition)
    {
        String partition_id = getPartitionIDFromQuery(check_query.partition, local_context);
        data_parts = getVisibleDataPartsVectorInPartition(local_context, partition_id);
    }
    else
        data_parts = getVisibleDataPartsVector(local_context);

    for (auto & part : data_parts)
    {
        /// If the checksums file is not present, calculate the checksums and write them to disk.
        static constexpr auto checksums_path = "checksums.txt";
        if (part->isStoredOnDisk() && !part->getDataPartStorage().exists(checksums_path))
        {
            try
            {
                auto calculated_checksums = checkDataPart(part, false);
                calculated_checksums.checkEqual(part->checksums, true);

                auto & part_mutable = const_cast<IMergeTreeDataPart &>(*part);
                part_mutable.writeChecksums(part->checksums, local_context->getWriteSettings());

                part->checkMetadata();
                results.emplace_back(part->name, true, "Checksums recounted and written to disk.");
            }
            catch (const Exception & ex)
            {
                tryLogCurrentException(log, __PRETTY_FUNCTION__);
                results.emplace_back(part->name, false, "Check of part finished with error: '" + ex.message() + "'");
            }
        }
        else
        {
            try
            {
                checkDataPart(part, true);
                part->checkMetadata();
                results.emplace_back(part->name, true, "");
            }
            catch (const Exception & ex)
            {
                results.emplace_back(part->name, false, ex.message());
            }
        }
    }
    return results;
}


void StorageMergeTree::backupData(BackupEntriesCollector & backup_entries_collector, const String & data_path_in_backup, const std::optional<ASTs> & partitions)
{
    const auto & backup_settings = backup_entries_collector.getBackupSettings();
    auto local_context = backup_entries_collector.getContext();

    DataPartsVector data_parts;
    if (partitions)
        data_parts = getVisibleDataPartsVectorInPartitions(local_context, getPartitionIDsFromQuery(*partitions, local_context));
    else
        data_parts = getVisibleDataPartsVector(local_context);

    Int64 min_data_version = std::numeric_limits<Int64>::max();
    for (const auto & data_part : data_parts)
        min_data_version = std::min(min_data_version, data_part->info.getDataVersion() + 1);

    auto parts_backup_entries = backupParts(data_parts, data_path_in_backup, backup_settings, local_context);
    for (auto & part_backup_entries : parts_backup_entries)
        backup_entries_collector.addBackupEntries(std::move(part_backup_entries.backup_entries));

    backup_entries_collector.addBackupEntries(backupMutations(min_data_version, data_path_in_backup));
}


BackupEntries StorageMergeTree::backupMutations(UInt64 version, const String & data_path_in_backup) const
{
    std::lock_guard lock(currently_processing_in_background_mutex);

    fs::path mutations_path_in_backup = fs::path{data_path_in_backup} / "mutations";
    BackupEntries backup_entries;
    for (auto it = current_mutations_by_version.lower_bound(version); it != current_mutations_by_version.end(); ++it)
        backup_entries.emplace_back(mutations_path_in_backup / fmt::format("{:010}.txt", it->first), it->second.backup());
    return backup_entries;
}


void StorageMergeTree::attachRestoredParts(MutableDataPartsVector && parts)
{
    for (auto part : parts)
    {
        /// It's important to create it outside of lock scope because
        /// otherwise it can lock parts in destructor and deadlock is possible.
        MergeTreeData::Transaction transaction(*this, NO_TRANSACTION_RAW);
        {
            auto lock = lockParts();
            fillNewPartName(part, lock);
            renameTempPartAndAdd(part, transaction, lock);
            transaction.commit(&lock);
        }
    }
}


std::map<int64_t, MutationCommands> StorageMergeTree::getAlterMutationCommandsForPart(const DataPartPtr & part) const
{
    std::lock_guard lock(currently_processing_in_background_mutex);

    UInt64 part_data_version = part->info.getDataVersion();
    std::map<int64_t, MutationCommands> result;

    for (const auto & [mutation_version, entry] : current_mutations_by_version | std::views::reverse)
    {
        if (mutation_version > part_data_version)
            result[mutation_version] = entry.commands;
        else
            break;
    }

    return result;
}

void StorageMergeTree::startBackgroundMovesIfNeeded()
{
    if (areBackgroundMovesNeeded())
        background_moves_assignee.start();
}

std::unique_ptr<MergeTreeSettings> StorageMergeTree::getDefaultSettings() const
{
    return std::make_unique<MergeTreeSettings>(getContext()->getMergeTreeSettings());
}

PreparedSetsCachePtr StorageMergeTree::getPreparedSetsCache(Int64 mutation_id)
{
    auto l = std::lock_guard(mutation_prepared_sets_cache_mutex);

    /// Cleanup stale entries where the shared_ptr is expired.
    while (!mutation_prepared_sets_cache.empty())
    {
        auto it = mutation_prepared_sets_cache.begin();
        if (it->second.lock())
            break;
        mutation_prepared_sets_cache.erase(it);
    }

    /// Look up an existing entry.
    auto it = mutation_prepared_sets_cache.find(mutation_id);
    if (it != mutation_prepared_sets_cache.end())
    {
        /// If the entry is still alive, return it.
        auto existing_set_cache = it->second.lock();
        if (existing_set_cache)
            return existing_set_cache;
    }

    /// Create new entry.
    auto cache = std::make_shared<PreparedSetsCache>();
    mutation_prepared_sets_cache[mutation_id] = cache;
    return cache;
}

void StorageMergeTree::fillNewPartName(MutableDataPartPtr & part, DataPartsLock &)
{
    part->info.min_block = part->info.max_block = increment.get();
    part->info.mutation = 0;
    part->name = part->getNewName(part->info);
}

}<|MERGE_RESOLUTION|>--- conflicted
+++ resolved
@@ -929,25 +929,13 @@
 
     auto is_background_memory_usage_ok = [](String * disable_reason) -> bool
     {
-<<<<<<< HEAD
-        out_disable_reason = fmt::format("Current background tasks memory usage ({}) is more than the limit ({})",
+        if (canEnqueueBackgroundTask())
+            return true;
+        disable_reason = fmt::format("Current background tasks memory usage ({}) is more than the limit ({})",
             formatReadableSizeWithBinarySuffix(background_memory_tracker.get()),
             formatReadableSizeWithBinarySuffix(background_memory_tracker.getSoftLimit()));
-    }
-    else if (partition_id.empty())
-    {
-        UInt64 max_source_parts_size = merger_mutator.getMaxSourcePartsSizeForMerge();
-        bool merge_with_ttl_allowed = getTotalMergesWithTTLInMergeList() < data_settings->max_number_of_merges_with_ttl_in_pool;
-=======
-        if (canEnqueueBackgroundTask())
-            return true;
-        if (disable_reason)
-            *disable_reason = fmt::format("Current background tasks memory usage ({}) is more than the limit ({})",
-                formatReadableSizeWithBinarySuffix(background_memory_tracker.get()),
-                formatReadableSizeWithBinarySuffix(background_memory_tracker.getSoftLimit()));
         return false;
     };
->>>>>>> a2479fca
 
     if (partition_id.empty())
     {
@@ -970,14 +958,9 @@
                     txn,
                     out_disable_reason);
             }
-            else if (out_disable_reason)
-                *out_disable_reason = "Current value of max_source_parts_size is zero";
-        }
-<<<<<<< HEAD
-        else
-            out_disable_reason = "Current value of max_source_parts_size is zero";
-=======
->>>>>>> a2479fca
+            else
+                out_disable_reason = "Current value of max_source_parts_size is zero";
+        }
     }
     else
     {
