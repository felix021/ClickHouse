--- conflicted
+++ resolved
@@ -135,11 +135,7 @@
     /// Returns true if the storage supports queries with the PREWHERE section.
     virtual bool supportsPrewhere() const { return false; }
 
-<<<<<<< HEAD
-    virtual ConditionSelectivityEstimator getConditionSelectivityEstimatorByPredicate(const SelectQueryInfo &, const StorageSnapshotPtr &, ContextPtr) const;
-=======
-    virtual ConditionEstimator getConditionEstimatorByPredicate(const StorageSnapshotPtr &, const ActionsDAGPtr &, ContextPtr) const;
->>>>>>> 2f45caca
+    virtual ConditionSelectivityEstimator getConditionSelectivityEstimatorByPredicate(const StorageSnapshotPtr &, const ActionsDAGPtr &, ContextPtr) const;
 
     /// Returns which columns supports PREWHERE, or empty std::nullopt if all columns is supported.
     /// This is needed for engines whose aggregates data from multiple tables, like Merge.
