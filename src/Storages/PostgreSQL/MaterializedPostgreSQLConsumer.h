--- conflicted
+++ resolved
@@ -114,12 +114,8 @@
     /// current_lsn converted from String to Int64 via getLSNValue().
     UInt64 lsn_value;
 
-<<<<<<< HEAD
-    const size_t max_block_size;
+    size_t max_block_size;
     bool schema_as_a_part_of_table_name;
-=======
-    size_t max_block_size;
->>>>>>> ec966b7d
     bool allow_automatic_update;
 
     String table_to_insert;
