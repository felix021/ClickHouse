#include "ReadBufferFromHDFS.h"

#if USE_HDFS
#include <Storages/HDFS/HDFSCommon.h>
#include <IO/ResourceGuard.h>
#include <IO/Progress.h>
#include <Common/Throttler.h>
#include <Common/safe_cast.h>
#include <hdfs/hdfs.h>
#include <mutex>


namespace ProfileEvents
{
    extern const Event RemoteReadThrottlerBytes;
    extern const Event RemoteReadThrottlerSleepMicroseconds;
}

namespace DB
{

namespace ErrorCodes
{
    extern const int NETWORK_ERROR;
    extern const int CANNOT_OPEN_FILE;
    extern const int CANNOT_SEEK_THROUGH_FILE;
    extern const int SEEK_POSITION_OUT_OF_BOUND;
    extern const int LOGICAL_ERROR;
    extern const int UNKNOWN_FILE_SIZE;
}


struct ReadBufferFromHDFS::ReadBufferFromHDFSImpl : public BufferWithOwnMemory<SeekableReadBuffer>
{
    String hdfs_uri;
    String hdfs_file_path;

    hdfsFile fin;
    HDFSBuilderWrapper builder;
    HDFSFSPtr fs;
    ReadSettings read_settings;

    off_t file_offset = 0;
    off_t read_until_position = 0;
    off_t file_size = 0;

    std::optional<size_t> file_size;

    explicit ReadBufferFromHDFSImpl(
        const std::string & hdfs_uri_,
        const std::string & hdfs_file_path_,
        const Poco::Util::AbstractConfiguration & config_,
        const ReadSettings & read_settings_,
        size_t read_until_position_,
        bool use_external_buffer_,
        std::optional<size_t> file_size_)
        : BufferWithOwnMemory<SeekableReadBuffer>(use_external_buffer_ ? 0 : read_settings_.remote_fs_buffer_size)
        , hdfs_uri(hdfs_uri_)
        , hdfs_file_path(hdfs_file_path_)
        , builder(createHDFSBuilder(hdfs_uri_, config_))
        , read_settings(read_settings_)
        , read_until_position(read_until_position_)
        , file_size(file_size_)
    {
        fs = createHDFSFS(builder.get());
        fin = hdfsOpenFile(fs.get(), hdfs_file_path.c_str(), O_RDONLY, 0, 0, 0);

        if (fin == nullptr)
            throw Exception(ErrorCodes::CANNOT_OPEN_FILE,
                "Unable to open HDFS file: {}. Error: {}",
                hdfs_uri + hdfs_file_path, std::string(hdfsGetLastError()));
        file_size = getFileSizeImpl();
    }

    ~ReadBufferFromHDFSImpl() override
    {
        hdfsCloseFile(fs.get(), fin);
    }

    size_t getFileSize()
    {
<<<<<<< HEAD
        return file_size;
    }

    size_t getFileSizeImpl() const
    {
=======
        if (file_size)
            return *file_size;

>>>>>>> 8155659f
        auto * file_info = hdfsGetPathInfo(fs.get(), hdfs_file_path.c_str());
        if (!file_info)
            throw Exception(ErrorCodes::UNKNOWN_FILE_SIZE, "Cannot find out file size for: {}", hdfs_file_path);
        file_size = static_cast<size_t>(file_info->mSize);
        return *file_size;
    }

    bool nextImpl() override
    {
        size_t num_bytes_to_read;
        if (read_until_position)
        {
            if (read_until_position == file_offset)
                return false;

            if (read_until_position < file_offset)
                throw Exception(ErrorCodes::LOGICAL_ERROR, "Attempt to read beyond right offset ({} > {})", file_offset, read_until_position - 1);

            num_bytes_to_read = std::min<size_t>(read_until_position - file_offset, internal_buffer.size());
        }
        else
        {
            num_bytes_to_read = internal_buffer.size();
        }
        if (file_size != 0 && file_offset >= file_size)
        {
            return false;
        }

        ResourceGuard rlock(read_settings.resource_link, num_bytes_to_read);
        int bytes_read;
        try
        {
            bytes_read = hdfsRead(fs.get(), fin, internal_buffer.begin(), safe_cast<int>(num_bytes_to_read));
        }
        catch (...)
        {
            read_settings.resource_link.accumulate(num_bytes_to_read); // We assume no resource was used in case of failure
            throw;
        }
        rlock.unlock();

        if (bytes_read < 0)
        {
            read_settings.resource_link.accumulate(num_bytes_to_read); // We assume no resource was used in case of failure
            throw Exception(ErrorCodes::NETWORK_ERROR,
                "Fail to read from HDFS: {}, file path: {}. Error: {}",
                hdfs_uri, hdfs_file_path, std::string(hdfsGetLastError()));
        }
        read_settings.resource_link.adjust(num_bytes_to_read, bytes_read);

        if (bytes_read)
        {
            working_buffer = internal_buffer;
            working_buffer.resize(bytes_read);
            file_offset += bytes_read;
            if (read_settings.remote_throttler)
                read_settings.remote_throttler->add(bytes_read, ProfileEvents::RemoteReadThrottlerBytes, ProfileEvents::RemoteReadThrottlerSleepMicroseconds);
            return true;
        }

        return false;
    }

    off_t seek(off_t file_offset_, int whence) override
    {
        if (whence != SEEK_SET)
            throw Exception(ErrorCodes::LOGICAL_ERROR, "Only SEEK_SET is supported");

        int seek_status = hdfsSeek(fs.get(), fin, file_offset_);
        if (seek_status != 0)
            throw Exception(ErrorCodes::CANNOT_SEEK_THROUGH_FILE, "Fail to seek HDFS file: {}, error: {}", hdfs_uri, std::string(hdfsGetLastError()));
        file_offset = file_offset_;
        resetWorkingBuffer();
        return file_offset;
    }

    off_t getPosition() override
    {
        return file_offset;
    }
};

ReadBufferFromHDFS::ReadBufferFromHDFS(
        const String & hdfs_uri_,
        const String & hdfs_file_path_,
        const Poco::Util::AbstractConfiguration & config_,
        const ReadSettings & read_settings_,
        size_t read_until_position_,
        bool use_external_buffer_,
        std::optional<size_t> file_size_)
    : ReadBufferFromFileBase(read_settings_.remote_fs_buffer_size, nullptr, 0)
    , impl(std::make_unique<ReadBufferFromHDFSImpl>(
               hdfs_uri_, hdfs_file_path_, config_, read_settings_, read_until_position_, use_external_buffer_, file_size_))
    , use_external_buffer(use_external_buffer_)
{
}

ReadBufferFromHDFS::~ReadBufferFromHDFS() = default;

size_t ReadBufferFromHDFS::getFileSize()
{
    return impl->getFileSize();
}

bool ReadBufferFromHDFS::nextImpl()
{
    if (use_external_buffer)
    {
        impl->set(internal_buffer.begin(), internal_buffer.size());
        assert(working_buffer.begin() != nullptr);
        assert(!internal_buffer.empty());
    }
    else
    {
        impl->position() = impl->buffer().begin() + offset();
        assert(!impl->hasPendingData());
    }

    auto result = impl->next();

    if (result)
        BufferBase::set(impl->buffer().begin(), impl->buffer().size(), impl->offset()); /// use the buffer returned by `impl`

    return result;
}


off_t ReadBufferFromHDFS::seek(off_t offset_, int whence)
{
    if (whence != SEEK_SET)
        throw Exception(ErrorCodes::CANNOT_SEEK_THROUGH_FILE, "Only SEEK_SET mode is allowed.");

    if (offset_ < 0)
        throw Exception(ErrorCodes::SEEK_POSITION_OUT_OF_BOUND, "Seek position is out of bounds. Offset: {}", offset_);

    if (!working_buffer.empty()
        && size_t(offset_) >= impl->getPosition() - working_buffer.size()
        && offset_ < impl->getPosition())
    {
        pos = working_buffer.end() - (impl->getPosition() - offset_);
        assert(pos >= working_buffer.begin());
        assert(pos <= working_buffer.end());

        return getPosition();
    }

    resetWorkingBuffer();
    impl->seek(offset_, whence);
    return impl->getPosition();
}


off_t ReadBufferFromHDFS::getPosition()
{
    return impl->getPosition() - available();
}

size_t ReadBufferFromHDFS::getFileOffsetOfBufferEnd() const
{
    return impl->getPosition();
}

IAsynchronousReader::Result ReadBufferFromHDFS::readInto(char * data, size_t size, size_t offset, size_t /*ignore*/)
{
    /// TODO: we don't need to copy if there is no pending data
    seek(offset, SEEK_SET);
    if (eof())
        return {0, 0, nullptr};

    /// Make sure returned size no greater than available bytes in working_buffer
    size_t count = std::min(size, available());
    memcpy(data, position(), count);
    position() += count;
    return {count, 0, nullptr};
}

String ReadBufferFromHDFS::getFileName() const
{
    return impl->hdfs_file_path;
}

}

#endif<|MERGE_RESOLUTION|>--- conflicted
+++ resolved
@@ -42,9 +42,7 @@
 
     off_t file_offset = 0;
     off_t read_until_position = 0;
-    off_t file_size = 0;
-
-    std::optional<size_t> file_size;
+    off_t file_size;
 
     explicit ReadBufferFromHDFSImpl(
         const std::string & hdfs_uri_,
@@ -69,32 +67,21 @@
             throw Exception(ErrorCodes::CANNOT_OPEN_FILE,
                 "Unable to open HDFS file: {}. Error: {}",
                 hdfs_uri + hdfs_file_path, std::string(hdfsGetLastError()));
-        file_size = getFileSizeImpl();
-    }
-
-    ~ReadBufferFromHDFSImpl() override
-    {
-        hdfsCloseFile(fs.get(), fin);
-    }
-
-    size_t getFileSize()
-    {
-<<<<<<< HEAD
-        return file_size;
-    }
-
-    size_t getFileSizeImpl() const
-    {
-=======
-        if (file_size)
-            return *file_size;
-
->>>>>>> 8155659f
+
         auto * file_info = hdfsGetPathInfo(fs.get(), hdfs_file_path.c_str());
         if (!file_info)
             throw Exception(ErrorCodes::UNKNOWN_FILE_SIZE, "Cannot find out file size for: {}", hdfs_file_path);
         file_size = static_cast<size_t>(file_info->mSize);
-        return *file_size;
+    }
+
+    ~ReadBufferFromHDFSImpl() override
+    {
+        hdfsCloseFile(fs.get(), fin);
+    }
+
+    size_t getFileSize()
+    {
+        return file_size;
     }
 
     bool nextImpl() override
