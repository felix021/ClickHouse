--- conflicted
+++ resolved
@@ -73,12 +73,6 @@
     /// the structure of sub-tables is not checked
     void alter(const AlterCommands & params, ContextPtr context, AlterLockHolder & table_lock_holder) override;
 
-<<<<<<< HEAD
-    // bool mayBenefitFromIndexForIn(
-    //     const ASTPtr & left_in_operand, ContextPtr query_context, const StorageMetadataPtr & metadata_snapshot) const override;
-
-=======
->>>>>>> d58b76ce
     /// Evaluate database name or regexp for StorageMerge and TableFunction merge
     static std::tuple<bool /* is_regexp */, ASTPtr> evaluateDatabaseName(const ASTPtr & node, ContextPtr context);
 
