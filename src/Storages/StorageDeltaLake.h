--- conflicted
+++ resolved
@@ -8,17 +8,6 @@
 #    include <Storages/StorageS3.h>
 
 #    include <base/JSON.h>
-
-<<<<<<< HEAD
-namespace Aws::S3
-{
-class S3Client;
-=======
-namespace Poco
-{
-class Logger;
->>>>>>> c4f4a1db
-}
 
 namespace DB
 {
