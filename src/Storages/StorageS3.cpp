--- conflicted
+++ resolved
@@ -527,12 +527,8 @@
     const String & bucket_,
     const String & version_id_,
     std::shared_ptr<IIterator> file_iterator_,
-<<<<<<< HEAD
-    const size_t download_thread_num_,
+    const size_t max_parsing_threads_,
     bool need_only_count_,
-=======
-    const size_t max_parsing_threads_,
->>>>>>> 3d03ac57
     std::optional<SelectQueryInfo> query_info_)
     : ISource(info.source_header, false)
     , WithContext(context_)
@@ -551,12 +547,8 @@
     , query_info(std::move(query_info_))
     , requested_virtual_columns(info.requested_virtual_columns)
     , file_iterator(file_iterator_)
-<<<<<<< HEAD
-    , download_thread_num(download_thread_num_)
+    , max_parsing_threads(max_parsing_threads_)
     , need_only_count(need_only_count_)
-=======
-    , max_parsing_threads(max_parsing_threads_)
->>>>>>> 3d03ac57
     , create_reader_pool(CurrentMetrics::StorageS3Threads, CurrentMetrics::StorageS3ThreadsActive, 1)
     , create_reader_scheduler(threadPoolCallbackRunner<ReaderHolder>(create_reader_pool, "CreateS3Reader"))
 {
@@ -582,16 +574,10 @@
     auto compression_method = chooseCompressionMethod(key_with_info.key, compression_hint);
 
     auto read_buf = createS3ReadBuffer(key_with_info.key, object_size);
-    std::optional<size_t> max_parsing_threads;
     if (need_only_count)
         max_parsing_threads = 1;
 
     auto input_format = FormatFactory::instance().getInput(
-<<<<<<< HEAD
-            format, *read_buf, sample_block, getContext(), max_block_size,
-            format_settings, max_parsing_threads, std::nullopt,
-            /* is_remote_fs */ true, compression_method);
-=======
         format,
         *read_buf,
         sample_block,
@@ -603,7 +589,6 @@
         /* is_remote_fs */ true,
         compression_method);
 
->>>>>>> 3d03ac57
     if (query_info.has_value())
         input_format->setQueryInfo(query_info.value(), getContext());
 
@@ -1086,12 +1071,8 @@
             query_configuration.url.bucket,
             query_configuration.url.version_id,
             iterator_wrapper,
-<<<<<<< HEAD
-            max_download_threads,
+            max_parsing_threads,
             need_only_count,
-=======
-            max_parsing_threads,
->>>>>>> 3d03ac57
             query_info));
     }
 
