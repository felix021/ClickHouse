#include <Core/Defines.h>

#include <Common/FieldVisitors.h>
#include <Common/Macros.h>
#include <Common/StringUtils/StringUtils.h>
#include <Common/ThreadPool.h>
#include <Common/ZooKeeper/KeeperException.h>
#include <Common/ZooKeeper/Types.h>
#include <Common/escapeForFileName.h>
#include <Common/formatReadable.h>
#include <Common/thread_local_rng.h>
#include <Common/typeid_cast.h>

#include <Storages/AlterCommands.h>
#include <Storages/PartitionCommands.h>
#include <Storages/ColumnsDescription.h>
#include <Storages/StorageReplicatedMergeTree.h>
#include <Storages/MergeTree/IMergeTreeDataPart.h>
#include <Storages/MergeTree/MergeList.h>
#include <Storages/MergeTree/ReplicatedMergeTreeTableMetadata.h>
#include <Storages/MergeTree/ReplicatedMergeTreeBlockOutputStream.h>
#include <Storages/MergeTree/ReplicatedMergeTreeQuorumEntry.h>
#include <Storages/MergeTree/ReplicatedMergeTreeMutationEntry.h>
#include <Storages/MergeTree/ReplicatedMergeTreeAddress.h>
#include <Storages/MergeTree/ReplicatedMergeTreeQuorumAddedParts.h>
#include <Storages/MergeTree/ReplicatedMergeTreePartHeader.h>
#include <Storages/VirtualColumnUtils.h>

#include <Disks/StoragePolicy.h>

#include <Databases/IDatabase.h>

#include <Parsers/formatAST.h>
#include <Parsers/ASTDropQuery.h>
#include <Parsers/ASTOptimizeQuery.h>
#include <Parsers/ASTLiteral.h>
#include <Parsers/queryToString.h>
#include <Parsers/ASTCheckQuery.h>
#include <Parsers/ASTSetQuery.h>

#include <IO/ReadBufferFromString.h>
#include <IO/Operators.h>
#include <IO/ConnectionTimeouts.h>

#include <Interpreters/InterpreterAlterQuery.h>
#include <Interpreters/PartLog.h>
#include <Interpreters/Context.h>

#include <DataStreams/RemoteBlockInputStream.h>
#include <DataStreams/NullBlockOutputStream.h>
#include <DataStreams/copyData.h>

#include <Poco/DirectoryIterator.h>

#include <ext/range.h>
#include <ext/scope_guard.h>

#include <ctime>
#include <thread>
#include <future>

#include <boost/algorithm/string/join.hpp>

namespace ProfileEvents
{
    extern const Event ReplicatedPartMerges;
    extern const Event ReplicatedPartMutations;
    extern const Event ReplicatedPartFailedFetches;
    extern const Event ReplicatedPartFetchesOfMerged;
    extern const Event ObsoleteReplicatedParts;
    extern const Event ReplicatedPartFetches;
    extern const Event DataAfterMergeDiffersFromReplica;
    extern const Event DataAfterMutationDiffersFromReplica;
}

namespace CurrentMetrics
{
    extern const Metric LeaderReplica;
}


namespace DB
{

namespace ErrorCodes
{
    extern const int CANNOT_READ_ALL_DATA;
    extern const int NOT_IMPLEMENTED;
    extern const int NO_ZOOKEEPER;
    extern const int INCORRECT_DATA;
    extern const int INCOMPATIBLE_COLUMNS;
    extern const int REPLICA_IS_ALREADY_EXIST;
    extern const int NO_REPLICA_HAS_PART;
    extern const int LOGICAL_ERROR;
    extern const int TOO_MANY_UNEXPECTED_DATA_PARTS;
    extern const int ABORTED;
    extern const int REPLICA_IS_NOT_IN_QUORUM;
    extern const int TABLE_IS_READ_ONLY;
    extern const int NOT_FOUND_NODE;
    extern const int NO_ACTIVE_REPLICAS;
    extern const int LEADERSHIP_CHANGED;
    extern const int TABLE_WAS_NOT_DROPPED;
    extern const int PARTITION_ALREADY_EXISTS;
    extern const int TOO_MANY_RETRIES_TO_FETCH_PARTS;
    extern const int RECEIVED_ERROR_FROM_REMOTE_IO_SERVER;
    extern const int PARTITION_DOESNT_EXIST;
    extern const int UNFINISHED;
    extern const int RECEIVED_ERROR_TOO_MANY_REQUESTS;
    extern const int TOO_MANY_FETCHES;
    extern const int BAD_DATA_PART_NAME;
    extern const int PART_IS_TEMPORARILY_LOCKED;
    extern const int CANNOT_ASSIGN_OPTIMIZE;
    extern const int KEEPER_EXCEPTION;
    extern const int ALL_REPLICAS_LOST;
    extern const int REPLICA_STATUS_CHANGED;
    extern const int CANNOT_ASSIGN_ALTER;
}

namespace ActionLocks
{
    extern const StorageActionBlockType PartsMerge;
    extern const StorageActionBlockType PartsFetch;
    extern const StorageActionBlockType PartsSend;
    extern const StorageActionBlockType ReplicationQueue;
    extern const StorageActionBlockType PartsTTLMerge;
    extern const StorageActionBlockType PartsMove;
}


static const auto QUEUE_UPDATE_ERROR_SLEEP_MS        = 1 * 1000;
static const auto MERGE_SELECTING_SLEEP_MS           = 5 * 1000;
static const auto MUTATIONS_FINALIZING_SLEEP_MS      = 1 * 1000;
static const auto MUTATIONS_FINALIZING_IDLE_SLEEP_MS = 5 * 1000;


void StorageReplicatedMergeTree::setZooKeeper(zkutil::ZooKeeperPtr zookeeper)
{
    std::lock_guard lock(current_zookeeper_mutex);
    current_zookeeper = zookeeper;
}

zkutil::ZooKeeperPtr StorageReplicatedMergeTree::tryGetZooKeeper() const
{
    std::lock_guard lock(current_zookeeper_mutex);
    return current_zookeeper;
}

zkutil::ZooKeeperPtr StorageReplicatedMergeTree::getZooKeeper() const
{
    auto res = tryGetZooKeeper();
    if (!res)
        throw Exception("Cannot get ZooKeeper", ErrorCodes::NO_ZOOKEEPER);
    return res;
}


StorageReplicatedMergeTree::StorageReplicatedMergeTree(
    const String & zookeeper_path_,
    const String & replica_name_,
    bool attach,
    const StorageID & table_id_,
    const String & relative_data_path_,
    const StorageInMemoryMetadata & metadata_,
    Context & context_,
    const String & date_column_name,
    const MergingParams & merging_params_,
    std::unique_ptr<MergeTreeSettings> settings_,
    bool has_force_restore_data_flag)
    : MergeTreeData(table_id_,
                    relative_data_path_,
                    metadata_,
                    context_,
                    date_column_name,
                    merging_params_,
                    std::move(settings_),
                    true,                   /// require_part_metadata
                    attach,
                    [this] (const std::string & name) { enqueuePartForCheck(name); })
    , zookeeper_path(global_context.getMacros()->expand(zookeeper_path_, table_id_.database_name, table_id_.table_name))
    , replica_name(global_context.getMacros()->expand(replica_name_, table_id_.database_name, table_id_.table_name))
    , reader(*this)
    , writer(*this)
    , merger_mutator(*this, global_context.getBackgroundPool().getNumberOfThreads())
    , queue(*this)
    , fetcher(*this)
    , cleanup_thread(*this)
    , part_check_thread(*this)
    , restarting_thread(*this)
{
    if (!zookeeper_path.empty() && zookeeper_path.back() == '/')
        zookeeper_path.resize(zookeeper_path.size() - 1);
    /// If zookeeper chroot prefix is used, path should start with '/', because chroot concatenates without it.
    if (!zookeeper_path.empty() && zookeeper_path.front() != '/')
        zookeeper_path = "/" + zookeeper_path;
    replica_path = zookeeper_path + "/replicas/" + replica_name;

    queue_updating_task = global_context.getSchedulePool().createTask(
        getStorageID().getFullTableName() + " (StorageReplicatedMergeTree::queueUpdatingTask)", [this]{ queueUpdatingTask(); });

    mutations_updating_task = global_context.getSchedulePool().createTask(
        getStorageID().getFullTableName() + " (StorageReplicatedMergeTree::mutationsUpdatingTask)", [this]{ mutationsUpdatingTask(); });

    merge_selecting_task = global_context.getSchedulePool().createTask(
        getStorageID().getFullTableName() + " (StorageReplicatedMergeTree::mergeSelectingTask)", [this] { mergeSelectingTask(); });
    /// Will be activated if we win leader election.
    merge_selecting_task->deactivate();

    mutations_finalizing_task = global_context.getSchedulePool().createTask(
        getStorageID().getFullTableName() + " (StorageReplicatedMergeTree::mutationsFinalizingTask)", [this] { mutationsFinalizingTask(); });

    if (global_context.hasZooKeeper())
        current_zookeeper = global_context.getZooKeeper();

    bool skip_sanity_checks = false;

    if (current_zookeeper && current_zookeeper->exists(replica_path + "/flags/force_restore_data"))
    {
        skip_sanity_checks = true;
        current_zookeeper->remove(replica_path + "/flags/force_restore_data");

        LOG_WARNING(log, "Skipping the limits on severity of changes to data parts and columns (flag {}/flags/force_restore_data).", replica_path);
    }
    else if (has_force_restore_data_flag)
    {
        skip_sanity_checks = true;

        LOG_WARNING(log, "Skipping the limits on severity of changes to data parts and columns (flag force_restore_data).");
    }

    loadDataParts(skip_sanity_checks);

    if (!current_zookeeper)
    {
        if (!attach)
            throw Exception("Can't create replicated table without ZooKeeper", ErrorCodes::NO_ZOOKEEPER);

        /// Do not activate the replica. It will be readonly.
        LOG_ERROR(log, "No ZooKeeper: table will be in readonly mode.");
        is_readonly = true;
        return;
    }

    if (attach && !current_zookeeper->exists(zookeeper_path + "/metadata"))
    {
        LOG_WARNING(log, "No metadata in ZooKeeper: table will be in readonly mode.");
        is_readonly = true;
        return;
    }

    if (!attach)
    {
        if (!getDataParts().empty())
            throw Exception("Data directory for table already containing data parts - probably it was unclean DROP table or manual intervention. You must either clear directory by hand or use ATTACH TABLE instead of CREATE TABLE if you need to use that parts.", ErrorCodes::INCORRECT_DATA);

        try
        {
            bool is_first_replica = createTableIfNotExists();

            /// We have to check granularity on other replicas. If it's fixed we
            /// must create our new replica with fixed granularity and store this
            /// information in /replica/metadata.
            other_replicas_fixed_granularity = checkFixedGranualrityInZookeeper();

            checkTableStructure(zookeeper_path);

            Coordination::Stat metadata_stat;
            current_zookeeper->get(zookeeper_path + "/metadata", &metadata_stat);
            metadata_version = metadata_stat.version;

            if (!is_first_replica)
                createReplica();
        }
        catch (...)
        {
            /// If replica was not created, rollback creation of data directory.
            dropIfEmpty();
            throw;
        }
    }
    else
    {

        /// In old tables this node may missing or be empty
        String replica_metadata;
        bool replica_metadata_exists = current_zookeeper->tryGet(replica_path + "/metadata", replica_metadata);
        if (!replica_metadata_exists || replica_metadata.empty())
        {
            /// We have to check shared node granularity before we create ours.
            other_replicas_fixed_granularity = checkFixedGranualrityInZookeeper();
            ReplicatedMergeTreeTableMetadata current_metadata(*this);
            current_zookeeper->createOrUpdate(replica_path + "/metadata", current_metadata.toString(), zkutil::CreateMode::Persistent);
        }

        checkTableStructure(replica_path);
        checkParts(skip_sanity_checks);

        if (current_zookeeper->exists(replica_path + "/metadata_version"))
        {
            metadata_version = parse<int>(current_zookeeper->get(replica_path + "/metadata_version"));
        }
        else
        {
            /// This replica was created with old clickhouse version, so we have
            /// to take version of global node. If somebody will alter our
            /// table, then we will fill /metadata_version node in zookeeper.
            /// Otherwise on the next restart we can again use version from
            /// shared metadata node because it was not changed.
            Coordination::Stat metadata_stat;
            current_zookeeper->get(zookeeper_path + "/metadata", &metadata_stat);
            metadata_version = metadata_stat.version;
        }
        /// Temporary directories contain untinalized results of Merges or Fetches (after forced restart)
        ///  and don't allow to reinitialize them, so delete each of them immediately
        clearOldTemporaryDirectories(0);
    }

    createNewZooKeeperNodes();
}


bool StorageReplicatedMergeTree::checkFixedGranualrityInZookeeper()
{
    auto zookeeper = getZooKeeper();
    String metadata_str = zookeeper->get(zookeeper_path + "/metadata");
    auto metadata_from_zk = ReplicatedMergeTreeTableMetadata::parse(metadata_str);
    return metadata_from_zk.index_granularity_bytes == 0;
}


void StorageReplicatedMergeTree::waitMutationToFinishOnReplicas(
    const Strings & replicas, const String & mutation_id) const
{
    if (replicas.empty())
        return;

    zkutil::EventPtr wait_event = std::make_shared<Poco::Event>();

    std::set<String> inactive_replicas;
    for (const String & replica : replicas)
    {

        LOG_DEBUG(log, "Waiting for {} to apply mutation {}", replica, mutation_id);

        while (!partial_shutdown_called)
        {
            /// Mutation maybe killed or whole replica was deleted.
            /// Wait event will unblock at this moment.
            Coordination::Stat exists_stat;
            if (!getZooKeeper()->exists(zookeeper_path + "/mutations/" + mutation_id, &exists_stat, wait_event))
            {
                LOG_WARNING(log, "Mutation {} was killed or manually removed. Nothing to wait.", mutation_id);
                return;
            }

            auto zookeeper = getZooKeeper();
            /// Replica could be inactive.
            if (!zookeeper->exists(zookeeper_path + "/replicas/" + replica + "/is_active"))
            {
                LOG_WARNING(log, "Replica {} is not active during mutation. Mutation will be done asynchronously when replica becomes active.", replica);

                inactive_replicas.emplace(replica);
                break;
            }

            String mutation_pointer = zookeeper_path + "/replicas/" + replica + "/mutation_pointer";
            std::string mutation_pointer_value;
            Coordination::Stat get_stat;
            /// Replica could be removed
            if (!zookeeper->tryGet(mutation_pointer, mutation_pointer_value, &get_stat, wait_event))
            {
                LOG_WARNING(log, "Replica {} was removed", replica);
                break;
            }
            else if (mutation_pointer_value >= mutation_id) /// Maybe we already processed more fresh mutation
                break;                                      /// (numbers like 0000000000 and 0000000001)

            /// Replica can become inactive, so wait with timeout and recheck it
            if (wait_event->tryWait(1000))
                break;
        }

        if (partial_shutdown_called)
            throw Exception("Mutation is not finished because table shutdown was called. It will be done after table restart.",
                ErrorCodes::UNFINISHED);
    }

    if (!inactive_replicas.empty())
    {
        std::stringstream exception_message;
        exception_message << "Mutation is not finished because";

        if (!inactive_replicas.empty())
            exception_message << " some replicas are inactive right now: " << boost::algorithm::join(inactive_replicas, ", ");

        exception_message << ". Mutation will be done asynchronously";

        throw Exception(exception_message.str(), ErrorCodes::UNFINISHED);
    }
}

void StorageReplicatedMergeTree::createNewZooKeeperNodes()
{
    auto zookeeper = getZooKeeper();

    /// Working with quorum.
    zookeeper->createIfNotExists(zookeeper_path + "/quorum", String());
    zookeeper->createIfNotExists(zookeeper_path + "/quorum/last_part", String());
    zookeeper->createIfNotExists(zookeeper_path + "/quorum/failed_parts", String());

    /// Tracking lag of replicas.
    zookeeper->createIfNotExists(replica_path + "/min_unprocessed_insert_time", String());
    zookeeper->createIfNotExists(replica_path + "/max_processed_insert_time", String());

    /// Mutations
    zookeeper->createIfNotExists(zookeeper_path + "/mutations", String());
    zookeeper->createIfNotExists(replica_path + "/mutation_pointer", String());
}


bool StorageReplicatedMergeTree::createTableIfNotExists()
{
    auto zookeeper = getZooKeeper();
    zookeeper->createAncestors(zookeeper_path);

    for (size_t i = 0; i < 1000; ++i)
    {
        /// Invariant: "replicas" does not exist if there is no table or if there are leftovers from incompletely dropped table.
        if (zookeeper->exists(zookeeper_path + "/replicas"))
        {
            LOG_DEBUG(log, "This table {} is already created, will add new replica", zookeeper_path);
            return false;
        }

        /// There are leftovers from incompletely dropped table.
        if (zookeeper->exists(zookeeper_path + "/dropped"))
        {
            /// This condition may happen when the previous drop attempt was not completed
            ///  or when table is dropped by another replica right now.
            /// This is Ok because another replica is definitely going to drop the table.

            LOG_WARNING(log, "Removing leftovers from table {} (this might take several minutes)", zookeeper_path);

            Strings children;
            Coordination::Error code = zookeeper->tryGetChildren(zookeeper_path, children);
            if (code == Coordination::Error::ZNONODE)
            {
                LOG_WARNING(log, "Table {} is already finished removing by another replica right now", replica_path);
            }
            else
            {
                for (const auto & child : children)
                    if (child != "dropped")
                        zookeeper->tryRemoveRecursive(zookeeper_path + "/" + child);

                Coordination::Requests ops;
                Coordination::Responses responses;
                ops.emplace_back(zkutil::makeRemoveRequest(zookeeper_path + "/dropped", -1));
                ops.emplace_back(zkutil::makeRemoveRequest(zookeeper_path, -1));
                code = zookeeper->tryMulti(ops, responses);

                if (code == Coordination::Error::ZNONODE)
                {
                    LOG_WARNING(log, "Table {} is already finished removing by another replica right now", replica_path);
                }
                else if (code == Coordination::Error::ZNOTEMPTY)
                {
                    throw Exception(fmt::format(
                        "The old table was not completely removed from ZooKeeper, {} still exists and may contain some garbage. But it should never happen according to the logic of operations (it's a bug).", zookeeper_path), ErrorCodes::LOGICAL_ERROR);
                }
                else if (code != Coordination::Error::ZOK)
                {
                    /// It is still possible that ZooKeeper session is expired or server is killed in the middle of the delete operation.
                    zkutil::KeeperMultiException::check(code, ops, responses);
                }
                else
                {
                    LOG_WARNING(log, "The leftovers from table {} was successfully removed from ZooKeeper", zookeeper_path);
                }
            }
        }

        LOG_DEBUG(log, "Creating table {}", zookeeper_path);

        /// We write metadata of table so that the replicas can check table parameters with them.
        String metadata_str = ReplicatedMergeTreeTableMetadata(*this).toString();

        Coordination::Requests ops;
        ops.emplace_back(zkutil::makeCreateRequest(zookeeper_path, "", zkutil::CreateMode::Persistent));

        /// Check that the table is not being dropped right now.
        ops.emplace_back(zkutil::makeCreateRequest(zookeeper_path + "/dropped", "", zkutil::CreateMode::Persistent));
        ops.emplace_back(zkutil::makeRemoveRequest(zookeeper_path + "/dropped", -1));

        ops.emplace_back(zkutil::makeCreateRequest(zookeeper_path + "/metadata", metadata_str,
            zkutil::CreateMode::Persistent));
        ops.emplace_back(zkutil::makeCreateRequest(zookeeper_path + "/columns", getColumns().toString(),
            zkutil::CreateMode::Persistent));
        ops.emplace_back(zkutil::makeCreateRequest(zookeeper_path + "/log", "",
            zkutil::CreateMode::Persistent));
        ops.emplace_back(zkutil::makeCreateRequest(zookeeper_path + "/blocks", "",
            zkutil::CreateMode::Persistent));
        ops.emplace_back(zkutil::makeCreateRequest(zookeeper_path + "/block_numbers", "",
            zkutil::CreateMode::Persistent));
        ops.emplace_back(zkutil::makeCreateRequest(zookeeper_path + "/nonincrement_block_numbers", "",
            zkutil::CreateMode::Persistent)); /// /nonincrement_block_numbers dir is unused, but is created nonetheless for backwards compatibility.
        ops.emplace_back(zkutil::makeCreateRequest(zookeeper_path + "/leader_election", "",
            zkutil::CreateMode::Persistent));
        ops.emplace_back(zkutil::makeCreateRequest(zookeeper_path + "/temp", "",
            zkutil::CreateMode::Persistent));
        ops.emplace_back(zkutil::makeCreateRequest(zookeeper_path + "/replicas", "last added replica: " + replica_name,
            zkutil::CreateMode::Persistent));

        /// And create first replica atomically. See also "createReplica" method that is used to create not the first replicas.

        ops.emplace_back(zkutil::makeCreateRequest(replica_path, "",
            zkutil::CreateMode::Persistent));
        ops.emplace_back(zkutil::makeCreateRequest(replica_path + "/host", "",
            zkutil::CreateMode::Persistent));
        ops.emplace_back(zkutil::makeCreateRequest(replica_path + "/log_pointer", "",
            zkutil::CreateMode::Persistent));
        ops.emplace_back(zkutil::makeCreateRequest(replica_path + "/queue", "",
            zkutil::CreateMode::Persistent));
        ops.emplace_back(zkutil::makeCreateRequest(replica_path + "/parts", "",
            zkutil::CreateMode::Persistent));
        ops.emplace_back(zkutil::makeCreateRequest(replica_path + "/flags", "",
            zkutil::CreateMode::Persistent));
        ops.emplace_back(zkutil::makeCreateRequest(replica_path + "/is_lost", "0",
            zkutil::CreateMode::Persistent));
        ops.emplace_back(zkutil::makeCreateRequest(replica_path + "/metadata", metadata_str,
            zkutil::CreateMode::Persistent));
        ops.emplace_back(zkutil::makeCreateRequest(replica_path + "/columns", getColumns().toString(),
            zkutil::CreateMode::Persistent));
        ops.emplace_back(zkutil::makeCreateRequest(replica_path + "/metadata_version", std::to_string(metadata_version),
            zkutil::CreateMode::Persistent));

        Coordination::Responses responses;
        auto code = zookeeper->tryMulti(ops, responses);
        if (code == Coordination::Error::ZNODEEXISTS)
        {
            LOG_WARNING(log, "It looks like the table {} was created by another server at the same moment, will retry", zookeeper_path);
            continue;
        }
        else if (code != Coordination::Error::ZOK)
        {
            zkutil::KeeperMultiException::check(code, ops, responses);
        }

        return true;
    }

    throw Exception("Cannot create table, because it is created concurrently every time or because of logical error", ErrorCodes::LOGICAL_ERROR);
}

void StorageReplicatedMergeTree::createReplica()
{
    auto zookeeper = getZooKeeper();

    LOG_DEBUG(log, "Creating replica {}", replica_path);

    Coordination::Error code;

    do
    {
        Coordination::Stat replicas_stat;
        String replicas_value;

        if (!zookeeper->tryGet(zookeeper_path + "/replicas", replicas_value, &replicas_stat))
            throw Exception(fmt::format("Cannot create a replica of the table {}, because the last replica of the table was dropped right now",
                zookeeper_path), ErrorCodes::ALL_REPLICAS_LOST);

        /// It is not the first replica, we will mark it as "lost", to immediately repair (clone) from existing replica.
        /// By the way, it's possible that the replica will be first, if all previous replicas were removed concurrently.
        String is_lost_value = replicas_stat.numChildren ? "1" : "0";

        Coordination::Requests ops;
        ops.emplace_back(zkutil::makeCreateRequest(replica_path, "",
            zkutil::CreateMode::Persistent));
        ops.emplace_back(zkutil::makeCreateRequest(replica_path + "/host", "",
            zkutil::CreateMode::Persistent));
        ops.emplace_back(zkutil::makeCreateRequest(replica_path + "/log_pointer", "",
            zkutil::CreateMode::Persistent));
        ops.emplace_back(zkutil::makeCreateRequest(replica_path + "/queue", "",
            zkutil::CreateMode::Persistent));
        ops.emplace_back(zkutil::makeCreateRequest(replica_path + "/parts", "",
            zkutil::CreateMode::Persistent));
        ops.emplace_back(zkutil::makeCreateRequest(replica_path + "/flags", "",
            zkutil::CreateMode::Persistent));
        ops.emplace_back(zkutil::makeCreateRequest(replica_path + "/is_lost", is_lost_value,
            zkutil::CreateMode::Persistent));
        ops.emplace_back(zkutil::makeCreateRequest(replica_path + "/metadata", ReplicatedMergeTreeTableMetadata(*this).toString(),
            zkutil::CreateMode::Persistent));
        ops.emplace_back(zkutil::makeCreateRequest(replica_path + "/columns", getColumns().toString(),
            zkutil::CreateMode::Persistent));
        ops.emplace_back(zkutil::makeCreateRequest(replica_path + "/metadata_version", std::to_string(metadata_version),
            zkutil::CreateMode::Persistent));

        /// Check version of /replicas to see if there are any replicas created at the same moment of time.
        ops.emplace_back(zkutil::makeSetRequest(zookeeper_path + "/replicas", "last added replica: " + replica_name, replicas_stat.version));

        Coordination::Responses responses;
        code = zookeeper->tryMulti(ops, responses);
        if (code == Coordination::Error::ZNODEEXISTS)
        {
            throw Exception("Replica " + replica_path + " already exists.", ErrorCodes::REPLICA_IS_ALREADY_EXIST);
        }
        else if (code == Coordination::Error::ZBADVERSION)
        {
            LOG_ERROR(log, "Retrying createReplica(), because some other replicas were created at the same time");
        }
        else if (code == Coordination::Error::ZNONODE)
        {
            throw Exception("Table " + zookeeper_path + " was suddenly removed.", ErrorCodes::ALL_REPLICAS_LOST);
        }
        else
        {
            zkutil::KeeperMultiException::check(code, ops, responses);
        }
    } while (code == Coordination::Error::ZBADVERSION);
}

void StorageReplicatedMergeTree::drop()
{
    {
        auto zookeeper = tryGetZooKeeper();

        if (is_readonly || !zookeeper)
            throw Exception("Can't drop readonly replicated table (need to drop data in ZooKeeper as well)", ErrorCodes::TABLE_IS_READ_ONLY);

        shutdown();

        if (zookeeper->expired())
            throw Exception("Table was not dropped because ZooKeeper session has expired.", ErrorCodes::TABLE_WAS_NOT_DROPPED);

        LOG_INFO(log, "Removing replica {}", replica_path);
        replica_is_active_node = nullptr;
        /// It may left some garbage if replica_path subtree are concurently modified
        zookeeper->tryRemoveRecursive(replica_path);
        if (zookeeper->exists(replica_path))
            LOG_ERROR(log, "Replica was not completely removed from ZooKeeper, {} still exists and may contain some garbage.", replica_path);

        /// Check that `zookeeper_path` exists: it could have been deleted by another replica after execution of previous line.
        Strings replicas;
        if (Coordination::Error::ZOK == zookeeper->tryGetChildren(zookeeper_path + "/replicas", replicas) && replicas.empty())
        {
            LOG_INFO(log, "{} is the last replica, will remove table", replica_path);

            /** At this moment, another replica can be created and we cannot remove the table.
              * Try to remove /replicas node first. If we successfully removed it,
              * it guarantees that we are the only replica that proceed to remove the table
              * and no new replicas can be created after that moment (it requires the existence of /replicas node).
              * and table cannot be recreated with new /replicas node on another servers while we are removing data,
              * because table creation is executed in single transaction that will conflict with remaining nodes.
              */

            Coordination::Requests ops;
            Coordination::Responses responses;
            ops.emplace_back(zkutil::makeRemoveRequest(zookeeper_path + "/replicas", -1));
            ops.emplace_back(zkutil::makeCreateRequest(zookeeper_path + "/dropped", "", zkutil::CreateMode::Persistent));
            Coordination::Error code = zookeeper->tryMulti(ops, responses);

            if (code == Coordination::Error::ZNONODE || code == Coordination::Error::ZNODEEXISTS)
            {
                LOG_WARNING(log, "Table {} is already started to be removing by another replica right now", replica_path);
            }
            else if (code == Coordination::Error::ZNOTEMPTY)
            {
                LOG_WARNING(log, "Another replica was suddenly created, will keep the table {}", replica_path);
            }
            else if (code != Coordination::Error::ZOK)
            {
                zkutil::KeeperMultiException::check(code, ops, responses);
            }
            else
            {
                LOG_INFO(log, "Removing table {} (this might take several minutes)", zookeeper_path);

                Strings children;
                code = zookeeper->tryGetChildren(zookeeper_path, children);
                if (code == Coordination::Error::ZNONODE)
                {
                    LOG_WARNING(log, "Table {} is already finished removing by another replica right now", replica_path);
                }
                else
                {
                    for (const auto & child : children)
                        if (child != "dropped")
                            zookeeper->tryRemoveRecursive(zookeeper_path + "/" + child);

                    ops.clear();
                    responses.clear();
                    ops.emplace_back(zkutil::makeRemoveRequest(zookeeper_path + "/dropped", -1));
                    ops.emplace_back(zkutil::makeRemoveRequest(zookeeper_path, -1));
                    code = zookeeper->tryMulti(ops, responses);

                    if (code == Coordination::Error::ZNONODE)
                    {
                        LOG_WARNING(log, "Table {} is already finished removing by another replica right now", replica_path);
                    }
                    else if (code == Coordination::Error::ZNOTEMPTY)
                    {
                        LOG_ERROR(log, "Table was not completely removed from ZooKeeper, {} still exists and may contain some garbage.",
                            zookeeper_path);
                    }
                    else if (code != Coordination::Error::ZOK)
                    {
                        /// It is still possible that ZooKeeper session is expired or server is killed in the middle of the delete operation.
                        zkutil::KeeperMultiException::check(code, ops, responses);
                    }
                    else
                    {
                        LOG_INFO(log, "Table {} was successfully removed from ZooKeeper", zookeeper_path);
                    }
                }
            }
        }
    }

    dropAllData();
}


/** Verify that list of columns and table storage_settings_ptr match those specified in ZK (/ metadata).
    * If not, throw an exception.
    */
void StorageReplicatedMergeTree::checkTableStructure(const String & zookeeper_prefix)
{
    auto zookeeper = getZooKeeper();

    ReplicatedMergeTreeTableMetadata old_metadata(*this);

    Coordination::Stat metadata_stat;
    String metadata_str = zookeeper->get(zookeeper_prefix + "/metadata", &metadata_stat);
    auto metadata_from_zk = ReplicatedMergeTreeTableMetadata::parse(metadata_str);
    old_metadata.checkEquals(metadata_from_zk);

    Coordination::Stat columns_stat;
    auto columns_from_zk = ColumnsDescription::parse(zookeeper->get(zookeeper_prefix + "/columns", &columns_stat));

    const ColumnsDescription & old_columns = getColumns();
    if (columns_from_zk != old_columns)
    {
        throw Exception("Table columns structure in ZooKeeper is different from local table structure", ErrorCodes::INCOMPATIBLE_COLUMNS);
    }
}

void StorageReplicatedMergeTree::setTableStructure(ColumnsDescription new_columns, const ReplicatedMergeTreeTableMetadata::Diff & metadata_diff)
{
    StorageInMemoryMetadata new_metadata = getInMemoryMetadata();
    if (new_columns != new_metadata.columns)
    {
        new_metadata.columns = new_columns;

        new_metadata.column_ttls_by_name.clear();
        for (const auto & [name, ast] : new_metadata.columns.getColumnTTLs())
        {
            auto new_ttl_entry = TTLDescription::getTTLFromAST(ast, new_metadata.columns, global_context, new_metadata.primary_key);
            new_metadata.column_ttls_by_name[name] = new_ttl_entry;
        }
    }

    if (!metadata_diff.empty())
    {
        if (metadata_diff.sorting_key_changed)
        {
            ParserNotEmptyExpressionList parser(false);
            auto new_sorting_key_expr_list = parseQuery(parser, metadata_diff.new_sorting_key, 0, DBMS_DEFAULT_MAX_PARSER_DEPTH);

            ASTPtr order_by_ast;
            if (new_sorting_key_expr_list->children.size() == 1)
                order_by_ast = new_sorting_key_expr_list->children[0];
            else
            {
                auto tuple = makeASTFunction("tuple");
                tuple->arguments->children = new_sorting_key_expr_list->children;
                order_by_ast = tuple;
            }
            auto & sorting_key = new_metadata.sorting_key;
            auto & primary_key = new_metadata.primary_key;

            sorting_key.recalculateWithNewAST(order_by_ast, new_metadata.columns, global_context);

            if (primary_key.definition_ast == nullptr)
            {
                /// Primary and sorting key become independent after this ALTER so we have to
                /// save the old ORDER BY expression as the new primary key.
                auto old_sorting_key_ast = getSortingKey().definition_ast;
                primary_key = KeyDescription::getKeyFromAST(
                    old_sorting_key_ast, new_metadata.columns, global_context);
            }
        }

        if (metadata_diff.skip_indices_changed)
            new_metadata.secondary_indices = IndicesDescription::parse(metadata_diff.new_skip_indices, new_columns, global_context);

        if (metadata_diff.constraints_changed)
            new_metadata.constraints = ConstraintsDescription::parse(metadata_diff.new_constraints);

        if (metadata_diff.ttl_table_changed)
        {
            ParserTTLExpressionList parser;
            auto ttl_for_table_ast = parseQuery(parser, metadata_diff.new_ttl_table, 0, DBMS_DEFAULT_MAX_PARSER_DEPTH);
            new_metadata.table_ttl = TTLTableDescription::getTTLForTableFromAST(ttl_for_table_ast, new_metadata.columns, global_context, new_metadata.primary_key);
        }
    }

    auto table_id = getStorageID();
    DatabaseCatalog::instance().getDatabase(table_id.database_name)->alterTable(global_context, table_id, new_metadata);

    /// Even if the primary/sorting keys didn't change we must reinitialize it
    /// because primary key column types might have changed.
    setProperties(new_metadata);
    setTTLExpressions(new_metadata);
}


/** If necessary, restore a part, replica itself adds a record for its receipt.
  * What time should I put for this entry in the queue? Time is taken into account when calculating lag of replica.
  * For these purposes, it makes sense to use creation time of missing part
  *  (that is, in calculating lag, it will be taken into account how old is the part we need to recover).
  */
static time_t tryGetPartCreateTime(zkutil::ZooKeeperPtr & zookeeper, const String & replica_path, const String & part_name)
{
    time_t res = 0;

    /// We get creation time of part, if it still exists (was not merged, for example).
    Coordination::Stat stat;
    String unused;
    if (zookeeper->tryGet(replica_path + "/parts/" + part_name, unused, &stat))
        res = stat.ctime / 1000;

    return res;
}


void StorageReplicatedMergeTree::checkParts(bool skip_sanity_checks)
{
    auto zookeeper = getZooKeeper();

    Strings expected_parts_vec = zookeeper->getChildren(replica_path + "/parts");

    /// Parts in ZK.
    NameSet expected_parts(expected_parts_vec.begin(), expected_parts_vec.end());

    /// There are no PreCommitted parts at startup.
    auto parts = getDataParts({MergeTreeDataPartState::Committed, MergeTreeDataPartState::Outdated});

    /** Local parts that are not in ZK.
      * In very rare cases they may cover missing parts
      * and someone may think that pushing them to zookeeper is good idea.
      * But actually we can't precisely determine that ALL missing parts
      * covered by this unexpected part. So missing parts will be downloaded.
      */
    DataParts unexpected_parts;

    /// Collect unexpected parts
    for (const auto & part : parts)
        if (!expected_parts.count(part->name))
            unexpected_parts.insert(part); /// this parts we will place to detached with ignored_ prefix

    /// Which parts should be taken from other replicas.
    Strings parts_to_fetch;

    for (const String & missing_name : expected_parts)
        if (!getActiveContainingPart(missing_name))
            parts_to_fetch.push_back(missing_name);

    /** To check the adequacy, for the parts that are in the FS, but not in ZK, we will only consider not the most recent parts.
      * Because unexpected new parts usually arise only because they did not have time to enroll in ZK with a rough restart of the server.
      * It also occurs from deduplicated parts that did not have time to retire.
      */
    size_t unexpected_parts_nonnew = 0;
    UInt64 unexpected_parts_nonnew_rows = 0;
    UInt64 unexpected_parts_rows = 0;
    for (const auto & part : unexpected_parts)
    {
        if (part->info.level > 0)
        {
            ++unexpected_parts_nonnew;
            unexpected_parts_nonnew_rows += part->rows_count;
        }

        unexpected_parts_rows += part->rows_count;
    }

    /// Additional helpful statistics
    auto get_blocks_count_in_data_part = [&] (const String & part_name) -> UInt64
    {
        MergeTreePartInfo part_info;
        if (MergeTreePartInfo::tryParsePartName(part_name, &part_info, format_version))
            return part_info.getBlocksCount();

        LOG_ERROR(log, "Unexpected part name: {}", part_name);
        return 0;
    };

    UInt64 parts_to_fetch_blocks = 0;
    for (const String & name : parts_to_fetch)
        parts_to_fetch_blocks += get_blocks_count_in_data_part(name);

    std::stringstream sanity_report;
    sanity_report << "There are "
        << unexpected_parts.size() << " unexpected parts with " << unexpected_parts_rows << " rows ("
        << unexpected_parts_nonnew << " of them is not just-written with " << unexpected_parts_rows << " rows), "
        << parts_to_fetch.size() << " missing parts (with " << parts_to_fetch_blocks << " blocks).";

    /** We can automatically synchronize data,
      *  if the ratio of the total number of errors to the total number of parts (minimum - on the local filesystem or in ZK)
      *  is no more than some threshold (for example 50%).
      *
      * A large ratio of mismatches in the data on the filesystem and the expected data
      *  may indicate a configuration error (the server accidentally connected as a replica not from right shard).
      * In this case, the protection mechanism does not allow the server to start.
      */

    UInt64 total_rows_on_filesystem = 0;
    for (const auto & part : parts)
        total_rows_on_filesystem += part->rows_count;

    const auto storage_settings_ptr = getSettings();
    bool insane = unexpected_parts_rows > total_rows_on_filesystem * storage_settings_ptr->replicated_max_ratio_of_wrong_parts;

    if (insane && !skip_sanity_checks)
    {
        std::stringstream why;
        why << "The local set of parts of table " << getStorageID().getNameForLogs() << " doesn't look like the set of parts "
            << "in ZooKeeper: "
            << formatReadableQuantity(unexpected_parts_rows) << " rows of " << formatReadableQuantity(total_rows_on_filesystem)
            << " total rows in filesystem are suspicious.";

        throw Exception(why.str() + " " + sanity_report.str(), ErrorCodes::TOO_MANY_UNEXPECTED_DATA_PARTS);
    }

    if (unexpected_parts_nonnew_rows > 0)
        LOG_WARNING(log, sanity_report.str());

    /// Add to the queue jobs to pick up the missing parts from other replicas and remove from ZK the information that we have them.
    std::vector<std::future<Coordination::ExistsResponse>> exists_futures;
    exists_futures.reserve(parts_to_fetch.size());
    for (const String & part_name : parts_to_fetch)
    {
        String part_path = replica_path + "/parts/" + part_name;
        exists_futures.emplace_back(zookeeper->asyncExists(part_path));
    }

    std::vector<std::future<Coordination::MultiResponse>> enqueue_futures;
    enqueue_futures.reserve(parts_to_fetch.size());
    for (size_t i = 0; i < parts_to_fetch.size(); ++i)
    {
        const String & part_name = parts_to_fetch[i];
        LOG_ERROR(log, "Removing locally missing part from ZooKeeper and queueing a fetch: {}", part_name);

        Coordination::Requests ops;

        time_t part_create_time = 0;
        Coordination::ExistsResponse exists_resp = exists_futures[i].get();
        if (exists_resp.error == Coordination::Error::ZOK)
        {
            part_create_time = exists_resp.stat.ctime / 1000;
            removePartFromZooKeeper(part_name, ops, exists_resp.stat.numChildren > 0);
        }

        LogEntry log_entry;
        log_entry.type = LogEntry::GET_PART;
        log_entry.source_replica = "";
        log_entry.new_part_name = part_name;
        log_entry.create_time = part_create_time;

        /// We assume that this occurs before the queue is loaded (queue.initialize).
        ops.emplace_back(zkutil::makeCreateRequest(
            replica_path + "/queue/queue-", log_entry.toString(), zkutil::CreateMode::PersistentSequential));

        enqueue_futures.emplace_back(zookeeper->asyncMulti(ops));
    }

    for (auto & future : enqueue_futures)
        future.get();

    /// Remove extra local parts.
    for (const DataPartPtr & part : unexpected_parts)
    {
        LOG_ERROR(log, "Renaming unexpected part {} to ignored_{}", part->name, part->name);
        forgetPartAndMoveToDetached(part, "ignored", true);
    }
}


void StorageReplicatedMergeTree::checkPartChecksumsAndAddCommitOps(const zkutil::ZooKeeperPtr & zookeeper,
    const DataPartPtr & part, Coordination::Requests & ops, String part_name, NameSet * absent_replicas_paths)
{
    if (part_name.empty())
        part_name = part->name;

    auto local_part_header = ReplicatedMergeTreePartHeader::fromColumnsAndChecksums(
        part->getColumns(), part->checksums);

    Strings replicas = zookeeper->getChildren(zookeeper_path + "/replicas");
    std::shuffle(replicas.begin(), replicas.end(), thread_local_rng);
    bool has_been_already_added = false;

    for (const String & replica : replicas)
    {
        String current_part_path = zookeeper_path + "/replicas/" + replica + "/parts/" + part_name;

        String part_zk_str;
        if (!zookeeper->tryGet(current_part_path, part_zk_str))
        {
            if (absent_replicas_paths)
                absent_replicas_paths->emplace(current_part_path);

            continue;
        }

        ReplicatedMergeTreePartHeader replica_part_header;
        if (!part_zk_str.empty())
            replica_part_header = ReplicatedMergeTreePartHeader::fromString(part_zk_str);
        else
        {
            Coordination::Stat columns_stat_before, columns_stat_after;
            String columns_str;
            String checksums_str;
            /// Let's check that the node's version with the columns did not change while we were reading the checksums.
            /// This ensures that the columns and the checksum refer to the same
            if (!zookeeper->tryGet(current_part_path + "/columns", columns_str, &columns_stat_before) ||
                !zookeeper->tryGet(current_part_path + "/checksums", checksums_str) ||
                !zookeeper->exists(current_part_path + "/columns", &columns_stat_after) ||
                columns_stat_before.version != columns_stat_after.version)
            {
                LOG_INFO(log, "Not checking checksums of part {} with replica {} because part changed while we were reading its checksums", part_name, replica);
                continue;
            }

            replica_part_header = ReplicatedMergeTreePartHeader::fromColumnsAndChecksumsZNodes(
                columns_str, checksums_str);
        }

        if (replica_part_header.getColumnsHash() != local_part_header.getColumnsHash())
        {
            LOG_INFO(log, "Not checking checksums of part {} with replica {} because columns are different", part_name, replica);
            continue;
        }

        replica_part_header.getChecksums().checkEqual(local_part_header.getChecksums(), true);

        if (replica == replica_name)
            has_been_already_added = true;

        /// If we verify checksums in "sequential manner" (i.e. recheck absence of checksums on other replicas when commit)
        /// then it is enough to verify checksums on at least one replica since checksums on other replicas must be the same.
        if (absent_replicas_paths)
        {
            absent_replicas_paths->clear();
            break;
        }
    }

    if (!has_been_already_added)
    {
        const auto storage_settings_ptr = getSettings();
        String part_path = replica_path + "/parts/" + part_name;

        //ops.emplace_back(zkutil::makeCheckRequest(
        //    zookeeper_path + "/columns", expected_columns_version));

        if (storage_settings_ptr->use_minimalistic_part_header_in_zookeeper)
        {
            ops.emplace_back(zkutil::makeCreateRequest(
                part_path, local_part_header.toString(), zkutil::CreateMode::Persistent));
        }
        else
        {
            ops.emplace_back(zkutil::makeCreateRequest(
                part_path, "", zkutil::CreateMode::Persistent));
            ops.emplace_back(zkutil::makeCreateRequest(
                part_path + "/columns", part->getColumns().toString(), zkutil::CreateMode::Persistent));
            ops.emplace_back(zkutil::makeCreateRequest(
                part_path + "/checksums", getChecksumsForZooKeeper(part->checksums), zkutil::CreateMode::Persistent));
        }
    }
    else
    {
        LOG_WARNING(log, "checkPartAndAddToZooKeeper: node {} already exists. Will not commit any nodes.", replica_path + "/parts/" + part_name);
    }
}

MergeTreeData::DataPartsVector StorageReplicatedMergeTree::checkPartChecksumsAndCommit(Transaction & transaction,
    const DataPartPtr & part)
{
    auto zookeeper = getZooKeeper();

    while (true)
    {
        Coordination::Requests ops;
        NameSet absent_part_paths_on_replicas;

        /// Checksums are checked here and `ops` is filled. In fact, the part is added to ZK just below, when executing `multi`.
        checkPartChecksumsAndAddCommitOps(zookeeper, part, ops, part->name, &absent_part_paths_on_replicas);

        /// Do not commit if the part is obsolete, we have just briefly checked its checksums
        if (transaction.isEmpty())
            return {};

        /// Will check that the part did not suddenly appear on skipped replicas
        if (!absent_part_paths_on_replicas.empty())
        {
            Coordination::Requests new_ops;
            for (const String & part_path : absent_part_paths_on_replicas)
            {
                new_ops.emplace_back(zkutil::makeCreateRequest(part_path, "", zkutil::CreateMode::Persistent));
                new_ops.emplace_back(zkutil::makeRemoveRequest(part_path, -1));
            }

            /// Add check ops at the beginning
            new_ops.insert(new_ops.end(), ops.begin(), ops.end());
            ops = std::move(new_ops);
        }

        try
        {
            zookeeper->multi(ops);
            return transaction.commit();
        }
        catch (const zkutil::KeeperMultiException & e)
        {
            size_t num_check_ops = 2 * absent_part_paths_on_replicas.size();
            size_t failed_op_index = e.failed_op_index;

            if (failed_op_index < num_check_ops && e.code == Coordination::Error::ZNODEEXISTS)
            {
                LOG_INFO(log, "The part {} on a replica suddenly appeared, will recheck checksums", e.getPathForFirstFailedOp());
            }
            else
                throw;
        }
    }
}

String StorageReplicatedMergeTree::getChecksumsForZooKeeper(const MergeTreeDataPartChecksums & checksums) const
{
    return MinimalisticDataPartChecksums::getSerializedString(checksums,
        getSettings()->use_minimalistic_checksums_in_zookeeper);
}


bool StorageReplicatedMergeTree::executeLogEntry(LogEntry & entry)
{
    if (entry.type == LogEntry::DROP_RANGE)
    {
        executeDropRange(entry);
        return true;
    }

    if (entry.type == LogEntry::REPLACE_RANGE)
    {
        executeReplaceRange(entry);
        return true;
    }

    if (entry.type == LogEntry::GET_PART ||
        entry.type == LogEntry::MERGE_PARTS ||
        entry.type == LogEntry::MUTATE_PART)
    {
        /// If we already have this part or a part covering it, we do not need to do anything.
        /// The part may be still in the PreCommitted -> Committed transition so we first search
        /// among PreCommitted parts to definitely find the desired part if it exists.
        DataPartPtr existing_part = getPartIfExists(entry.new_part_name, {MergeTreeDataPartState::PreCommitted});
        if (!existing_part)
            existing_part = getActiveContainingPart(entry.new_part_name);

        /// Even if the part is locally, it (in exceptional cases) may not be in ZooKeeper. Let's check that it is there.
        if (existing_part && getZooKeeper()->exists(replica_path + "/parts/" + existing_part->name))
        {
            if (!(entry.type == LogEntry::GET_PART && entry.source_replica == replica_name))
            {
                LOG_DEBUG(log, "Skipping action for part {} because part {} already exists.", entry.new_part_name, existing_part->name);
            }
            return true;
        }
    }

    if (entry.type == LogEntry::GET_PART && entry.source_replica == replica_name)
        LOG_WARNING(log, "Part {} from own log doesn't exist.", entry.new_part_name);

    /// Perhaps we don't need this part, because during write with quorum, the quorum has failed (see below about `/quorum/failed_parts`).
    if (entry.quorum && getZooKeeper()->exists(zookeeper_path + "/quorum/failed_parts/" + entry.new_part_name))
    {
        LOG_DEBUG(log, "Skipping action for part {} because quorum for that part was failed.", entry.new_part_name);
        return true;    /// NOTE Deletion from `virtual_parts` is not done, but it is only necessary for merge.
    }

    bool do_fetch = false;
    if (entry.type == LogEntry::GET_PART)
    {
        do_fetch = true;
    }
    else if (entry.type == LogEntry::MERGE_PARTS)
    {
        /// Sometimes it's better to fetch merged part instead of merge
        /// For example when we don't have all source parts for merge
        do_fetch = !tryExecuteMerge(entry);
    }
    else if (entry.type == LogEntry::MUTATE_PART)
    {
        /// Sometimes it's better to fetch mutated part instead of merge
        do_fetch = !tryExecutePartMutation(entry);
    }
    else if (entry.type == LogEntry::ALTER_METADATA)
    {
        return executeMetadataAlter(entry);
    }
    else
    {
        throw Exception("Unexpected log entry type: " + toString(static_cast<int>(entry.type)), ErrorCodes::LOGICAL_ERROR);
    }

    if (do_fetch)
        return executeFetch(entry);

    return true;
}

bool StorageReplicatedMergeTree::tryExecuteMerge(const LogEntry & entry)
{
    // Log source part names just in case
    {
        std::stringstream source_parts_msg;
        for (auto i : ext::range(0, entry.source_parts.size()))
            source_parts_msg << (i != 0 ? ", " : "") << entry.source_parts[i];

        LOG_TRACE(log, "Executing log entry to merge parts {} to {}", source_parts_msg.str(), entry.new_part_name);
    }

    const auto storage_settings_ptr = getSettings();

    if (storage_settings_ptr->always_fetch_merged_part)
    {
        LOG_INFO(log, "Will fetch part {} because setting 'always_fetch_merged_part' is true", entry.new_part_name);
        return false;
    }

    DataPartsVector parts;
    bool have_all_parts = true;
    for (const String & name : entry.source_parts)
    {
        DataPartPtr part = getActiveContainingPart(name);
        if (!part)
        {
            have_all_parts = false;
            break;
        }
        if (part->name != name)
        {
            LOG_WARNING(log, "Part {} is covered by {} but should be merged into {}. This shouldn't happen often.", name, part->name, entry.new_part_name);
            have_all_parts = false;
            break;
        }
        parts.push_back(part);
    }

    if (!have_all_parts)
    {
        /// If you do not have all the necessary parts, try to take some already merged part from someone.
        LOG_DEBUG(log, "Don't have all parts for merge {}; will try to fetch it instead", entry.new_part_name);
        return false;
    }
    else if (entry.create_time + storage_settings_ptr->prefer_fetch_merged_part_time_threshold.totalSeconds() <= time(nullptr))
    {
        /// If entry is old enough, and have enough size, and part are exists in any replica,
        ///  then prefer fetching of merged part from replica.

        size_t sum_parts_bytes_on_disk = 0;
        for (const auto & part : parts)
            sum_parts_bytes_on_disk += part->getBytesOnDisk();

        if (sum_parts_bytes_on_disk >= storage_settings_ptr->prefer_fetch_merged_part_size_threshold)
        {
            String replica = findReplicaHavingPart(entry.new_part_name, true);    /// NOTE excessive ZK requests for same data later, may remove.
            if (!replica.empty())
            {
                LOG_DEBUG(log, "Prefer to fetch {} from replica {}", entry.new_part_name, replica);
                return false;
            }
        }
    }

    /// Start to make the main work
    size_t estimated_space_for_merge = MergeTreeDataMergerMutator::estimateNeededDiskSpace(parts);

    /// Can throw an exception while reserving space.
    IMergeTreeDataPart::TTLInfos ttl_infos;
    size_t max_volume_index = 0;
    for (auto & part_ptr : parts)
    {
        ttl_infos.update(part_ptr->ttl_infos);
        max_volume_index = std::max(max_volume_index, getStoragePolicy()->getVolumeIndexByDisk(part_ptr->volume->getDisk()));
    }
    ReservationPtr reserved_space = reserveSpacePreferringTTLRules(estimated_space_for_merge,
            ttl_infos, time(nullptr), max_volume_index);

    auto table_lock = lockStructureForShare(
            false, RWLockImpl::NO_QUERY, storage_settings_ptr->lock_acquire_timeout_for_background_operations);

    FutureMergedMutatedPart future_merged_part(parts, entry.new_part_type);
    if (future_merged_part.name != entry.new_part_name)
    {
        throw Exception("Future merged part name " + backQuote(future_merged_part.name) + " differs from part name in log entry: "
            + backQuote(entry.new_part_name), ErrorCodes::BAD_DATA_PART_NAME);
    }
    future_merged_part.updatePath(*this, reserved_space);

    auto table_id = getStorageID();
    MergeList::EntryPtr merge_entry = global_context.getMergeList().insert(table_id.database_name, table_id.table_name, future_merged_part);

    Transaction transaction(*this);
    MutableDataPartPtr part;

    Stopwatch stopwatch;

    auto write_part_log = [&] (const ExecutionStatus & execution_status)
    {
        writePartLog(
            PartLogElement::MERGE_PARTS, execution_status, stopwatch.elapsed(),
            entry.new_part_name, part, parts, merge_entry.get());
    };

    try
    {
        part = merger_mutator.mergePartsToTemporaryPart(
            future_merged_part, *merge_entry, table_lock, entry.create_time, reserved_space, entry.deduplicate, entry.force_ttl);

        merger_mutator.renameMergedTemporaryPart(part, parts, &transaction);

        try
        {
            checkPartChecksumsAndCommit(transaction, part);
        }
        catch (const Exception & e)
        {
            if (MergeTreeDataPartChecksums::isBadChecksumsErrorCode(e.code()))
            {
                transaction.rollback();

                ProfileEvents::increment(ProfileEvents::DataAfterMergeDiffersFromReplica);

                LOG_ERROR(log, "{}. Data after merge is not byte-identical to data on another replicas. There could be several reasons: 1. Using newer version of compression library after server update. 2. Using another compression method. 3. Non-deterministic compression algorithm (highly unlikely). 4. Non-deterministic merge algorithm due to logical error in code. 5. Data corruption in memory due to bug in code. 6. Data corruption in memory due to hardware issue. 7. Manual modification of source data after server startup. 8. Manual modification of checksums stored in ZooKeeper. 9. Part format related settings like 'enable_mixed_granularity_parts' are different on different replicas. We will download merged part from replica to force byte-identical result.", getCurrentExceptionMessage(false));

                write_part_log(ExecutionStatus::fromCurrentException());

                tryRemovePartImmediately(std::move(part));
                /// No need to delete the part from ZK because we can be sure that the commit transaction
                /// didn't go through.

                return false;
            }

            throw;
        }

        /** Removing old parts from ZK and from the disk is delayed - see ReplicatedMergeTreeCleanupThread, clearOldParts.
          */

        /** With `ZSESSIONEXPIRED` or `ZOPERATIONTIMEOUT`, we can inadvertently roll back local changes to the parts.
          * This is not a problem, because in this case the merge will remain in the queue, and we will try again.
          */
        merge_selecting_task->schedule();
        ProfileEvents::increment(ProfileEvents::ReplicatedPartMerges);

        write_part_log({});

        return true;
    }
    catch (...)
    {
        write_part_log(ExecutionStatus::fromCurrentException());
        throw;
    }
}

bool StorageReplicatedMergeTree::tryExecutePartMutation(const StorageReplicatedMergeTree::LogEntry & entry)
{
    const String & source_part_name = entry.source_parts.at(0);
    const auto storage_settings_ptr = getSettings();
    LOG_TRACE(log, "Executing log entry to mutate part {} to {}", source_part_name, entry.new_part_name);

    DataPartPtr source_part = getActiveContainingPart(source_part_name);
    if (!source_part)
    {
        LOG_DEBUG(log, "Source part {} for {} is not ready; will try to fetch it instead", source_part_name, entry.new_part_name);
        return false;
    }

    if (source_part->name != source_part_name)
    {
        throw Exception("Part " + source_part_name + " is covered by " + source_part->name
            + " but should be mutated to " + entry.new_part_name + ". This is a bug.",
            ErrorCodes::LOGICAL_ERROR);
    }

    /// TODO - some better heuristic?
    size_t estimated_space_for_result = MergeTreeDataMergerMutator::estimateNeededDiskSpace({source_part});

    if (entry.create_time + storage_settings_ptr->prefer_fetch_merged_part_time_threshold.totalSeconds() <= time(nullptr)
        && estimated_space_for_result >= storage_settings_ptr->prefer_fetch_merged_part_size_threshold)
    {
        /// If entry is old enough, and have enough size, and some replica has the desired part,
        /// then prefer fetching from replica.
        String replica = findReplicaHavingPart(entry.new_part_name, true);    /// NOTE excessive ZK requests for same data later, may remove.
        if (!replica.empty())
        {
            LOG_DEBUG(log, "Prefer to fetch {} from replica {}", entry.new_part_name, replica);
            return false;
        }
    }


    MergeTreePartInfo new_part_info = MergeTreePartInfo::fromPartName(
        entry.new_part_name, format_version);
    MutationCommands commands = queue.getMutationCommands(source_part, new_part_info.mutation);

    /// Once we mutate part, we must reserve space on the same disk, because mutations can possibly create hardlinks.
    /// Can throw an exception.
    ReservationPtr reserved_space = reserveSpace(estimated_space_for_result, source_part->volume);

    auto table_lock = lockStructureForShare(
            false, RWLockImpl::NO_QUERY, storage_settings_ptr->lock_acquire_timeout_for_background_operations);

    MutableDataPartPtr new_part;
    Transaction transaction(*this);

    FutureMergedMutatedPart future_mutated_part;
    future_mutated_part.parts.push_back(source_part);
    future_mutated_part.part_info = new_part_info;
    future_mutated_part.name = entry.new_part_name;
    future_mutated_part.updatePath(*this, reserved_space);
    future_mutated_part.type = source_part->getType();

    auto table_id = getStorageID();
    MergeList::EntryPtr merge_entry = global_context.getMergeList().insert(
        table_id.database_name, table_id.table_name, future_mutated_part);

    Stopwatch stopwatch;

    auto write_part_log = [&] (const ExecutionStatus & execution_status)
    {
        writePartLog(
            PartLogElement::MUTATE_PART, execution_status, stopwatch.elapsed(),
            entry.new_part_name, new_part, future_mutated_part.parts, merge_entry.get());
    };

    try
    {
        new_part = merger_mutator.mutatePartToTemporaryPart(future_mutated_part, commands, *merge_entry, entry.create_time, global_context, reserved_space, table_lock);
        renameTempPartAndReplace(new_part, nullptr, &transaction);

        try
        {
            checkPartChecksumsAndCommit(transaction, new_part);
        }
        catch (const Exception & e)
        {
            if (MergeTreeDataPartChecksums::isBadChecksumsErrorCode(e.code()))
            {
                transaction.rollback();

                ProfileEvents::increment(ProfileEvents::DataAfterMutationDiffersFromReplica);

                LOG_ERROR(log, "{}. Data after mutation is not byte-identical to data on another replicas. We will download merged part from replica to force byte-identical result.", getCurrentExceptionMessage(false));

                write_part_log(ExecutionStatus::fromCurrentException());

                tryRemovePartImmediately(std::move(new_part));
                /// No need to delete the part from ZK because we can be sure that the commit transaction
                /// didn't go through.

                return false;
            }

            throw;
        }

        /** With `ZSESSIONEXPIRED` or `ZOPERATIONTIMEOUT`, we can inadvertently roll back local changes to the parts.
          * This is not a problem, because in this case the entry will remain in the queue, and we will try again.
          */
        merge_selecting_task->schedule();
        ProfileEvents::increment(ProfileEvents::ReplicatedPartMutations);
        write_part_log({});

        return true;
    }
    catch (...)
    {
        write_part_log(ExecutionStatus::fromCurrentException());
        throw;
    }
}


bool StorageReplicatedMergeTree::executeFetch(LogEntry & entry)
{
    /// Looking for covering part. After that entry.actual_new_part_name may be filled.
    String replica = findReplicaHavingCoveringPart(entry, true);
    const auto storage_settings_ptr = getSettings();

    static std::atomic_uint total_fetches {0};
    if (storage_settings_ptr->replicated_max_parallel_fetches && total_fetches >= storage_settings_ptr->replicated_max_parallel_fetches)
    {
        throw Exception("Too many total fetches from replicas, maximum: " + storage_settings_ptr->replicated_max_parallel_fetches.toString(),
            ErrorCodes::TOO_MANY_FETCHES);
    }

    ++total_fetches;
    SCOPE_EXIT({--total_fetches;});

    if (storage_settings_ptr->replicated_max_parallel_fetches_for_table
        && current_table_fetches >= storage_settings_ptr->replicated_max_parallel_fetches_for_table)
    {
        throw Exception("Too many fetches from replicas for table, maximum: " + storage_settings_ptr->replicated_max_parallel_fetches_for_table.toString(),
            ErrorCodes::TOO_MANY_FETCHES);
    }

    ++current_table_fetches;
    SCOPE_EXIT({--current_table_fetches;});

    try
    {
        if (replica.empty())
        {
            /** If a part is to be written with a quorum and the quorum is not reached yet,
              *  then (due to the fact that a part is impossible to download right now),
              *  the quorum entry should be considered unsuccessful.
              * TODO Complex code, extract separately.
              */
            if (entry.quorum)
            {
                if (entry.type != LogEntry::GET_PART)
                    throw Exception("Logical error: log entry with quorum but type is not GET_PART", ErrorCodes::LOGICAL_ERROR);

                LOG_DEBUG(log, "No active replica has part {} which needs to be written with quorum. Will try to mark that quorum as failed.", entry.new_part_name);

                /** Atomically:
                  * - if replicas do not become active;
                  * - if there is a `quorum` node with this part;
                  * - delete `quorum` node;
                  * - add a part to the list `quorum/failed_parts`;
                  * - if the part is not already removed from the list for deduplication `blocks/block_num`, then delete it;
                  *
                  * If something changes, then we will nothing - we'll get here again next time.
                  */

                /** We collect the `host` node versions from the replicas.
                  * When the replica becomes active, it changes the value of host in the same transaction (with the creation of `is_active`).
                  * This will ensure that the replicas do not become active.
                  */

                auto zookeeper = getZooKeeper();

                Strings replicas = zookeeper->getChildren(zookeeper_path + "/replicas");

                Coordination::Requests ops;

                for (const auto & path_part : replicas)
                {
                    Coordination::Stat stat;
                    String path = zookeeper_path + "/replicas/" + path_part + "/host";
                    zookeeper->get(path, &stat);
                    ops.emplace_back(zkutil::makeCheckRequest(path, stat.version));
                }

                /// We verify that while we were collecting versions, the replica with the necessary part did not come alive.
                replica = findReplicaHavingPart(entry.new_part_name, true);

                /// Also during this time a completely new replica could be created.
                /// But if a part does not appear on the old, then it can not be on the new one either.

                if (replica.empty())
                {
                    Coordination::Stat quorum_stat;
                    String quorum_path = zookeeper_path + "/quorum/status";
                    String quorum_str = zookeeper->get(quorum_path, &quorum_stat);
                    ReplicatedMergeTreeQuorumEntry quorum_entry;
                    quorum_entry.fromString(quorum_str);

                    if (quorum_entry.part_name == entry.new_part_name)
                    {
                        ops.emplace_back(zkutil::makeRemoveRequest(quorum_path, quorum_stat.version));

                        auto part_info = MergeTreePartInfo::fromPartName(entry.new_part_name, format_version);

                        if (part_info.min_block != part_info.max_block)
                            throw Exception("Logical error: log entry with quorum for part covering more than one block number",
                                ErrorCodes::LOGICAL_ERROR);

                        ops.emplace_back(zkutil::makeCreateRequest(
                            zookeeper_path + "/quorum/failed_parts/" + entry.new_part_name,
                            "",
                            zkutil::CreateMode::Persistent));

                        /// Deleting from `blocks`.
                        if (!entry.block_id.empty() && zookeeper->exists(zookeeper_path + "/blocks/" + entry.block_id))
                            ops.emplace_back(zkutil::makeRemoveRequest(zookeeper_path + "/blocks/" + entry.block_id, -1));

                        Coordination::Responses responses;
                        auto code = zookeeper->tryMulti(ops, responses);

                        if (code == Coordination::Error::ZOK)
                        {
                            LOG_DEBUG(log, "Marked quorum for part {} as failed.", entry.new_part_name);
                            queue.removeFromVirtualParts(part_info);
                            return true;
                        }
                        else if (code == Coordination::Error::ZBADVERSION || code == Coordination::Error::ZNONODE || code == Coordination::Error::ZNODEEXISTS)
                        {
                            LOG_DEBUG(log, "State was changed or isn't expected when trying to mark quorum for part {} as failed. Code: {}", entry.new_part_name, Coordination::errorMessage(code));
                        }
                        else
                            throw Coordination::Exception(code);
                    }
                    else
                    {
                        LOG_WARNING(log, "No active replica has part {}, but that part needs quorum and /quorum/status contains entry about another part {}. It means that part was successfully written to {} replicas, but then all of them goes offline. Or it is a bug.", entry.new_part_name, quorum_entry.part_name, entry.quorum);
                    }
                }
            }

            if (replica.empty())
            {
                ProfileEvents::increment(ProfileEvents::ReplicatedPartFailedFetches);
                throw Exception("No active replica has part " + entry.new_part_name + " or covering part", ErrorCodes::NO_REPLICA_HAS_PART);
            }
        }

        try
        {
            String part_name = entry.actual_new_part_name.empty() ? entry.new_part_name : entry.actual_new_part_name;
            if (!fetchPart(part_name, zookeeper_path + "/replicas/" + replica, false, entry.quorum))
                return false;
        }
        catch (Exception & e)
        {
            /// No stacktrace, just log message
            if (e.code() == ErrorCodes::RECEIVED_ERROR_TOO_MANY_REQUESTS)
                e.addMessage("Too busy replica. Will try later.");
            throw;
        }

        if (entry.type == LogEntry::MERGE_PARTS)
            ProfileEvents::increment(ProfileEvents::ReplicatedPartFetchesOfMerged);
    }
    catch (...)
    {
        /** If we can not download the part we need for some merge, it's better not to try to get other parts for this merge,
          * but try to get already merged part. To do this, move the action to get the remaining parts
          * for this merge at the end of the queue.
          */
        try
        {
            auto parts_for_merge = queue.moveSiblingPartsForMergeToEndOfQueue(entry.new_part_name);

            if (!parts_for_merge.empty() && replica.empty())
            {
                LOG_INFO(log, "No active replica has part {}. Will fetch merged part instead.", entry.new_part_name);
                return false;
            }

            /** If no active replica has a part, and there is no merge in the queue with its participation,
              * check to see if any (active or inactive) replica has such a part or covering it.
              */
            if (replica.empty())
                enqueuePartForCheck(entry.new_part_name);
        }
        catch (...)
        {
            tryLogCurrentException(log, __PRETTY_FUNCTION__);
        }

        throw;
    }

    return true;
}


void StorageReplicatedMergeTree::executeDropRange(const LogEntry & entry)
{
    auto drop_range_info = MergeTreePartInfo::fromPartName(entry.new_part_name, format_version);
    queue.removePartProducingOpsInRange(getZooKeeper(), drop_range_info, entry);

    if (entry.detach)
        LOG_DEBUG(log, "Detaching parts.");
    else
        LOG_DEBUG(log, "Removing parts.");

    /// Delete the parts contained in the range to be deleted.
    /// It's important that no old parts remain (after the merge), because otherwise,
    ///  after adding a new replica, this new replica downloads them, but does not delete them.
    /// And, if you do not, the parts will come to life after the server is restarted.
    /// Therefore, we use all data parts.

    DataPartsVector parts_to_remove;
    {
        auto data_parts_lock = lockParts();
        parts_to_remove = removePartsInRangeFromWorkingSet(drop_range_info, true, true, data_parts_lock);
    }

    if (entry.detach)
    {
        /// If DETACH clone parts to detached/ directory
        for (const auto & part : parts_to_remove)
        {
            LOG_INFO(log, "Detaching {}", part->relative_path);
            part->makeCloneInDetached("");
        }
    }

    /// Forcibly remove parts from ZooKeeper
    tryRemovePartsFromZooKeeperWithRetries(parts_to_remove);

    if (entry.detach)
        LOG_DEBUG(log, "Detached {} parts inside {}.", parts_to_remove.size(), entry.new_part_name);
    else
        LOG_DEBUG(log, "Removed {} parts inside {}.", parts_to_remove.size(), entry.new_part_name);

    /// We want to remove dropped parts from disk as soon as possible
    /// To be removed a partition should have zero refcount, therefore call the cleanup thread at exit
    parts_to_remove.clear();
    cleanup_thread.wakeup();
}


bool StorageReplicatedMergeTree::executeReplaceRange(const LogEntry & entry)
{
    Stopwatch watch;
    auto & entry_replace = *entry.replace_range_entry;

    MergeTreePartInfo drop_range = MergeTreePartInfo::fromPartName(entry_replace.drop_range_part_name, format_version);
    /// Range with only one block has special meaning ATTACH PARTITION
    bool replace = drop_range.getBlocksCount() > 1;

    queue.removePartProducingOpsInRange(getZooKeeper(), drop_range, entry);

    struct PartDescription
    {
        PartDescription(size_t index_, const String & src_part_name_, const String & new_part_name_, const String & checksum_hex_,
                        MergeTreeDataFormatVersion format_version)
            : index(index_),
            src_part_name(src_part_name_), src_part_info(MergeTreePartInfo::fromPartName(src_part_name_, format_version)),
            new_part_name(new_part_name_), new_part_info(MergeTreePartInfo::fromPartName(new_part_name_, format_version)),
            checksum_hex(checksum_hex_) {}

        size_t index; // in log entry arrays
        String src_part_name;
        MergeTreePartInfo src_part_info;
        String new_part_name;
        MergeTreePartInfo new_part_info;
        String checksum_hex;

        /// Part which will be committed
        MutableDataPartPtr res_part;

        /// We could find a covering part
        MergeTreePartInfo found_new_part_info;
        String found_new_part_name;

        /// Hold pointer to part in source table if will clone it from local table
        DataPartPtr src_table_part;

        /// A replica that will be used to fetch part
        String replica;
    };

    using PartDescriptionPtr = std::shared_ptr<PartDescription>;
    using PartDescriptions = std::vector<PartDescriptionPtr>;

    PartDescriptions all_parts;
    PartDescriptions parts_to_add;
    DataPartsVector parts_to_remove;

    auto table_lock_holder_dst_table = lockStructureForShare(
            false, RWLockImpl::NO_QUERY, getSettings()->lock_acquire_timeout_for_background_operations);

    for (size_t i = 0; i < entry_replace.new_part_names.size(); ++i)
    {
        all_parts.emplace_back(std::make_shared<PartDescription>(i,
            entry_replace.src_part_names.at(i),
            entry_replace.new_part_names.at(i),
            entry_replace.part_names_checksums.at(i),
            format_version));
    }

    /// What parts we should add? Or we have already added all required parts (we an replica-initializer)
    {
        auto data_parts_lock = lockParts();

        for (const PartDescriptionPtr & part_desc : all_parts)
        {
            if (!getActiveContainingPart(part_desc->new_part_info, MergeTreeDataPartState::Committed, data_parts_lock))
                parts_to_add.emplace_back(part_desc);
        }

        if (parts_to_add.empty() && replace)
            parts_to_remove = removePartsInRangeFromWorkingSet(drop_range, true, false, data_parts_lock);
    }

    if (parts_to_add.empty())
    {
        LOG_INFO(log, "All parts from REPLACE PARTITION command have been already attached");
        tryRemovePartsFromZooKeeperWithRetries(parts_to_remove);
        return true;
    }

    if (parts_to_add.size() < all_parts.size())
    {
        LOG_WARNING(log, "Some (but not all) parts from REPLACE PARTITION command already exist. REPLACE PARTITION will not be atomic.");
    }

    StoragePtr source_table;
    TableStructureReadLockHolder table_lock_holder_src_table;
    StorageID source_table_id{entry_replace.from_database, entry_replace.from_table};

    auto clone_data_parts_from_source_table = [&] () -> size_t
    {
        source_table = DatabaseCatalog::instance().tryGetTable(source_table_id, global_context);
        if (!source_table)
        {
            LOG_DEBUG(log, "Can't use {} as source table for REPLACE PARTITION command. It does not exist.", source_table_id.getNameForLogs());
            return 0;
        }

        MergeTreeData * src_data = nullptr;
        try
        {
            src_data = &checkStructureAndGetMergeTreeData(source_table);
        }
        catch (Exception &)
        {
            LOG_INFO(log, "Can't use {} as source table for REPLACE PARTITION command. Will fetch all parts. Reason: {}", source_table_id.getNameForLogs(), getCurrentExceptionMessage(false));
            return 0;
        }

        table_lock_holder_src_table = source_table->lockStructureForShare(
                false, RWLockImpl::NO_QUERY, getSettings()->lock_acquire_timeout_for_background_operations);

        DataPartStates valid_states{MergeTreeDataPartState::PreCommitted, MergeTreeDataPartState::Committed,
                                                   MergeTreeDataPartState::Outdated};

        size_t num_clonable_parts = 0;
        for (PartDescriptionPtr & part_desc : parts_to_add)
        {
            auto src_part = src_data->getPartIfExists(part_desc->src_part_info, valid_states);
            if (!src_part)
            {
                LOG_DEBUG(log, "There is no part {} in {}", part_desc->src_part_name, source_table_id.getNameForLogs());
                continue;
            }

            String checksum_hex  = src_part->checksums.getTotalChecksumHex();

            if (checksum_hex != part_desc->checksum_hex)
            {
                LOG_DEBUG(log, "Part {} of {} has inappropriate checksum", part_desc->src_part_name, source_table_id.getNameForLogs());
                /// TODO: check version
                continue;
            }

            part_desc->found_new_part_name = part_desc->new_part_name;
            part_desc->found_new_part_info = part_desc->new_part_info;
            part_desc->src_table_part = src_part;

            ++num_clonable_parts;
        }

        return num_clonable_parts;
    };

    size_t num_clonable_parts = clone_data_parts_from_source_table();
    LOG_DEBUG(log, "Found {} parts that could be cloned (of {} required parts)", num_clonable_parts, parts_to_add.size());

    ActiveDataPartSet adding_parts_active_set(format_version);
    std::unordered_map<String, PartDescriptionPtr> part_name_to_desc;

    for (PartDescriptionPtr & part_desc : parts_to_add)
    {
        if (part_desc->src_table_part)
        {
            /// It is clonable part
            adding_parts_active_set.add(part_desc->new_part_name);
            part_name_to_desc.emplace(part_desc->new_part_name, part_desc);
            continue;
        }

        /// Firstly, try find exact part to produce more accurate part set
        String replica = findReplicaHavingPart(part_desc->new_part_name, true);
        String found_part_name;
        /// TODO: check version

        if (replica.empty())
        {
            LOG_DEBUG(log, "Part {} is not found on remote replicas", part_desc->new_part_name);

            /// Fallback to covering part
            replica = findReplicaHavingCoveringPart(part_desc->new_part_name, true, found_part_name);

            if (replica.empty())
            {
                /// It is not fail, since adjacent parts could cover current part
                LOG_DEBUG(log, "Parts covering {} are not found on remote replicas", part_desc->new_part_name);
                continue;
            }
        }
        else
        {
            found_part_name = part_desc->new_part_name;
        }

        part_desc->found_new_part_name = found_part_name;
        part_desc->found_new_part_info = MergeTreePartInfo::fromPartName(found_part_name, format_version);
        part_desc->replica = replica;

        adding_parts_active_set.add(part_desc->found_new_part_name);
        part_name_to_desc.emplace(part_desc->found_new_part_name, part_desc);
    }

    /// Check that we could cover whole range
    for (PartDescriptionPtr & part_desc : parts_to_add)
    {
        if (adding_parts_active_set.getContainingPart(part_desc->new_part_info).empty())
        {
            throw Exception("Not found part " + part_desc->new_part_name +
                            " (or part covering it) neither source table neither remote replicas" , ErrorCodes::NO_REPLICA_HAS_PART);
        }
    }

    /// Filter covered parts
    PartDescriptions final_parts;
    {
        Strings final_part_names = adding_parts_active_set.getParts();

        for (const String & final_part_name : final_part_names)
        {
            auto part_desc = part_name_to_desc[final_part_name];
            if (!part_desc)
                throw Exception("There is no final part " + final_part_name + ". This is a bug", ErrorCodes::LOGICAL_ERROR);

            final_parts.emplace_back(part_desc);

            if (final_parts.size() > 1)
            {
                auto & prev = *final_parts[final_parts.size() - 2];
                auto & curr = *final_parts[final_parts.size() - 1];

                if (!prev.found_new_part_info.isDisjoint(curr.found_new_part_info))
                {
                    throw Exception("Intersected final parts detected: " + prev.found_new_part_name
                        + " and " + curr.found_new_part_name + ". It should be investigated.", ErrorCodes::INCORRECT_DATA);
                }
            }
        }
    }

    static const String TMP_PREFIX = "tmp_replace_from_";

    auto obtain_part = [&] (PartDescriptionPtr & part_desc)
    {
        if (part_desc->src_table_part)
        {

            if (part_desc->checksum_hex != part_desc->src_table_part->checksums.getTotalChecksumHex())
                throw Exception("Checksums of " + part_desc->src_table_part->name + " is suddenly changed", ErrorCodes::UNFINISHED);

            part_desc->res_part = cloneAndLoadDataPartOnSameDisk(
                part_desc->src_table_part, TMP_PREFIX + "clone_", part_desc->new_part_info);
        }
        else if (!part_desc->replica.empty())
        {
            String source_replica_path = zookeeper_path + "/replicas/" + part_desc->replica;
            ReplicatedMergeTreeAddress address(getZooKeeper()->get(source_replica_path + "/host"));
            auto timeouts = ConnectionTimeouts::getHTTPTimeouts(global_context);
            auto [user, password] = global_context.getInterserverCredentials();
            String interserver_scheme = global_context.getInterserverScheme();

            if (interserver_scheme != address.scheme)
                throw Exception("Interserver schemas are different '" + interserver_scheme + "' != '" + address.scheme + "', can't fetch part from " + address.host, ErrorCodes::LOGICAL_ERROR);

            part_desc->res_part = fetcher.fetchPart(part_desc->found_new_part_name, source_replica_path,
                address.host, address.replication_port, timeouts, user, password, interserver_scheme, false, TMP_PREFIX + "fetch_");

            /// TODO: check columns_version of fetched part

            ProfileEvents::increment(ProfileEvents::ReplicatedPartFetches);
        }
        else
            throw Exception("There is no receipt to produce part " + part_desc->new_part_name + ". This is bug", ErrorCodes::LOGICAL_ERROR);
    };

    /// Download or clone parts
    /// TODO: make it in parallel
    for (PartDescriptionPtr & part_desc : final_parts)
        obtain_part(part_desc);

    MutableDataPartsVector res_parts;
    for (PartDescriptionPtr & part_desc : final_parts)
        res_parts.emplace_back(part_desc->res_part);

    try
    {
        /// Commit parts
        auto zookeeper = getZooKeeper();
        Transaction transaction(*this);

        Coordination::Requests ops;
        for (PartDescriptionPtr & part_desc : final_parts)
        {
            renameTempPartAndReplace(part_desc->res_part, nullptr, &transaction);
            getCommitPartOps(ops, part_desc->res_part);

            if (ops.size() > zkutil::MULTI_BATCH_SIZE)
            {
                zookeeper->multi(ops);
                ops.clear();
            }
        }

        if (!ops.empty())
            zookeeper->multi(ops);

        {
            auto data_parts_lock = lockParts();

            transaction.commit(&data_parts_lock);
            if (replace)
                parts_to_remove = removePartsInRangeFromWorkingSet(drop_range, true, false, data_parts_lock);
        }

        PartLog::addNewParts(global_context, res_parts, watch.elapsed());
    }
    catch (...)
    {
        PartLog::addNewParts(global_context, res_parts, watch.elapsed(), ExecutionStatus::fromCurrentException());
        throw;
    }

    tryRemovePartsFromZooKeeperWithRetries(parts_to_remove);
    res_parts.clear();
    parts_to_remove.clear();
    cleanup_thread.wakeup();

    return true;
}


void StorageReplicatedMergeTree::cloneReplica(const String & source_replica, Coordination::Stat source_is_lost_stat, zkutil::ZooKeeperPtr & zookeeper)
{
    LOG_INFO(log, "Will mimic {}", source_replica);

    String source_path = zookeeper_path + "/replicas/" + source_replica;

    /** TODO: it will be deleted! (It is only to support old version of CH server).
      * In current code, the replica is created in single transaction.
      * If the reference/master replica is not yet fully created, let's wait.
      */
    while (!zookeeper->exists(source_path + "/columns"))
    {
        LOG_INFO(log, "Waiting for replica {} to be fully created", source_path);

        zkutil::EventPtr event = std::make_shared<Poco::Event>();
        if (zookeeper->exists(source_path + "/columns", nullptr, event))
        {
            LOG_WARNING(log, "Oops, a watch has leaked");
            break;
        }

        event->wait();
    }

    /// The order of the following three actions is important.

    Strings source_queue_names;
    /// We are trying to get consistent /log_pointer and /queue state. Otherwise
    /// we can possibly duplicate entries in queue of cloned replica.
    while (true)
    {
        Coordination::Stat log_pointer_stat;
        String raw_log_pointer = zookeeper->get(source_path + "/log_pointer", &log_pointer_stat);

        Coordination::Requests ops;
        ops.push_back(zkutil::makeSetRequest(replica_path + "/log_pointer", raw_log_pointer, -1));

        /// For support old versions CH.
        if (source_is_lost_stat.version == -1)
        {
            /// We check that it was not suddenly upgraded to new version.
            /// Otherwise it can be upgraded and instantly become lost, but we cannot notice that.
            ops.push_back(zkutil::makeCreateRequest(source_path + "/is_lost", "0", zkutil::CreateMode::Persistent));
            ops.push_back(zkutil::makeRemoveRequest(source_path + "/is_lost", -1));
        }
        else /// The replica we clone should not suddenly become lost.
            ops.push_back(zkutil::makeCheckRequest(source_path + "/is_lost", source_is_lost_stat.version));

        Coordination::Responses responses;

        /// Let's remember the queue of the reference/master replica.
        source_queue_names = zookeeper->getChildren(source_path + "/queue");

        /// Check that our log pointer didn't changed while we read queue entries
        ops.push_back(zkutil::makeCheckRequest(source_path + "/log_pointer", log_pointer_stat.version));

        auto rc = zookeeper->tryMulti(ops, responses);

        if (rc == Coordination::Error::ZOK)
        {
            break;
        }
        else if (rc == Coordination::Error::ZNODEEXISTS)
        {
            throw Exception(
                "Can not clone replica, because the " + source_replica + " updated to new ClickHouse version",
                ErrorCodes::REPLICA_STATUS_CHANGED);
        }
        else if (responses[1]->error == Coordination::Error::ZBADVERSION)
        {
            /// If is_lost node version changed than source replica also lost,
            /// so we cannot clone from it.
            throw Exception(
                "Can not clone replica, because the " + source_replica + " became lost", ErrorCodes::REPLICA_STATUS_CHANGED);
        }
        else if (responses.back()->error == Coordination::Error::ZBADVERSION)
        {
            /// If source replica's log_pointer changed than we probably read
            /// stale state of /queue and have to try one more time.
            LOG_WARNING(log, "Log pointer of source replica {} changed while we loading queue nodes. Will retry.", source_replica);
            continue;
        }
        else
        {
            zkutil::KeeperMultiException::check(rc, ops, responses);
        }
    }

    std::sort(source_queue_names.begin(), source_queue_names.end());

    Strings source_queue;
    for (const String & entry_name : source_queue_names)
    {
        String entry;
        if (!zookeeper->tryGet(source_path + "/queue/" + entry_name, entry))
            continue;
        source_queue.push_back(entry);
    }

    /// Add to the queue jobs to receive all the active parts that the reference/master replica has.
    Strings source_replica_parts = zookeeper->getChildren(source_path + "/parts");
    ActiveDataPartSet active_parts_set(format_version, source_replica_parts);

    Strings active_parts = active_parts_set.getParts();

    /// Remove local parts if source replica does not have them, because such parts will never be fetched by other replicas.
    Strings local_parts_in_zk = zookeeper->getChildren(replica_path + "/parts");
    Strings parts_to_remove_from_zk;
    for (const auto & part : local_parts_in_zk)
    {
        if (active_parts_set.getContainingPart(part).empty())
        {
            queue.remove(zookeeper, part);
            parts_to_remove_from_zk.emplace_back(part);
            LOG_WARNING(log, "Source replica does not have part {}. Removing it from ZooKeeper.", part);
        }
    }
    tryRemovePartsFromZooKeeperWithRetries(parts_to_remove_from_zk);

    auto local_active_parts = getDataParts();
    DataPartsVector parts_to_remove_from_working_set;
    for (const auto & part : local_active_parts)
    {
        if (active_parts_set.getContainingPart(part->name).empty())
        {
            parts_to_remove_from_working_set.emplace_back(part);
            LOG_WARNING(log, "Source replica does not have part {}. Removing it from working set.", part->name);
        }
    }
    removePartsFromWorkingSet(parts_to_remove_from_working_set, true);

    for (const String & name : active_parts)
    {
        LogEntry log_entry;
        log_entry.type = LogEntry::GET_PART;
        log_entry.source_replica = "";
        log_entry.new_part_name = name;
        log_entry.create_time = tryGetPartCreateTime(zookeeper, source_path, name);

        zookeeper->create(replica_path + "/queue/queue-", log_entry.toString(), zkutil::CreateMode::PersistentSequential);
    }

    LOG_DEBUG(log, "Queued {} parts to be fetched", active_parts.size());

    /// Add content of the reference/master replica queue to the queue.
    for (const String & entry : source_queue)
    {
        zookeeper->create(replica_path + "/queue/queue-", entry, zkutil::CreateMode::PersistentSequential);
    }

    LOG_DEBUG(log, "Copied {} queue entries", source_queue.size());
}


void StorageReplicatedMergeTree::cloneReplicaIfNeeded(zkutil::ZooKeeperPtr zookeeper)
{
    String res;
    if (zookeeper->tryGet(replica_path + "/is_lost", res))
    {
        if (res == "0")
            return;
    }
    else
    {
        /// Replica was created by old version of CH, so me must create "/is_lost".
        /// Note that in old version of CH there was no "lost" replicas possible.
        zookeeper->create(replica_path + "/is_lost", "0", zkutil::CreateMode::Persistent);
        return;
    }

    /// is_lost is "1": it means that we are in repair mode.

    String source_replica;
    Coordination::Stat source_is_lost_stat;
    source_is_lost_stat.version = -1;

    for (const String & source_replica_name : zookeeper->getChildren(zookeeper_path + "/replicas"))
    {
        String source_replica_path = zookeeper_path + "/replicas/" + source_replica_name;

        /// Do not clone from myself.
        if (source_replica_path != replica_path)
        {
            /// Do not clone from lost replicas.
            String source_replica_is_lost_value;
            if (!zookeeper->tryGet(source_replica_path + "/is_lost", source_replica_is_lost_value, &source_is_lost_stat)
                || source_replica_is_lost_value == "0")
            {
                source_replica = source_replica_name;
                break;
            }
        }
    }

    if (source_replica.empty())
        throw Exception("All replicas are lost", ErrorCodes::ALL_REPLICAS_LOST);

    /// Clear obsolete queue that we no longer need.
    zookeeper->removeChildren(replica_path + "/queue");

    /// Will do repair from the selected replica.
    cloneReplica(source_replica, source_is_lost_stat, zookeeper);
    /// If repair fails to whatever reason, the exception is thrown, is_lost will remain "1" and the replica will be repaired later.

    /// If replica is repaired successfully, we remove is_lost flag.
    zookeeper->set(replica_path + "/is_lost", "0");
}


void StorageReplicatedMergeTree::queueUpdatingTask()
{
    if (!queue_update_in_progress)
    {
        last_queue_update_start_time.store(time(nullptr));
        queue_update_in_progress = true;
    }
    try
    {
        queue.pullLogsToQueue(getZooKeeper(), queue_updating_task->getWatchCallback());
        last_queue_update_finish_time.store(time(nullptr));
        queue_update_in_progress = false;
    }
    catch (const Coordination::Exception & e)
    {
        tryLogCurrentException(log, __PRETTY_FUNCTION__);

        if (e.code == Coordination::Error::ZSESSIONEXPIRED)
        {
            restarting_thread.wakeup();
            return;
        }

        queue_updating_task->scheduleAfter(QUEUE_UPDATE_ERROR_SLEEP_MS);
    }
    catch (...)
    {
        tryLogCurrentException(log, __PRETTY_FUNCTION__);
        queue_updating_task->scheduleAfter(QUEUE_UPDATE_ERROR_SLEEP_MS);
    }
}


void StorageReplicatedMergeTree::mutationsUpdatingTask()
{
    try
    {
        queue.updateMutations(getZooKeeper(), mutations_updating_task->getWatchCallback());
    }
    catch (const Coordination::Exception & e)
    {
        tryLogCurrentException(log, __PRETTY_FUNCTION__);

        if (e.code == Coordination::Error::ZSESSIONEXPIRED)
            return;

        mutations_updating_task->scheduleAfter(QUEUE_UPDATE_ERROR_SLEEP_MS);
    }
    catch (...)
    {
        tryLogCurrentException(log, __PRETTY_FUNCTION__);
        mutations_updating_task->scheduleAfter(QUEUE_UPDATE_ERROR_SLEEP_MS);
    }
}


BackgroundProcessingPoolTaskResult StorageReplicatedMergeTree::queueTask()
{
    /// If replication queue is stopped exit immediately as we successfully executed the task
    if (queue.actions_blocker.isCancelled())
    {
        std::this_thread::sleep_for(std::chrono::milliseconds(5));
        return BackgroundProcessingPoolTaskResult::SUCCESS;
    }

    /// This object will mark the element of the queue as running.
    ReplicatedMergeTreeQueue::SelectedEntry selected;

    try
    {
        selected = queue.selectEntryToProcess(merger_mutator, *this);
    }
    catch (...)
    {
        tryLogCurrentException(log, __PRETTY_FUNCTION__);
    }

    LogEntryPtr & entry = selected.first;

    if (!entry)
        return BackgroundProcessingPoolTaskResult::NOTHING_TO_DO;

    time_t prev_attempt_time = entry->last_attempt_time;

    bool res = queue.processEntry([this]{ return getZooKeeper(); }, entry, [&](LogEntryPtr & entry_to_process)
    {
        try
        {
            return executeLogEntry(*entry_to_process);
        }
        catch (const Exception & e)
        {
            if (e.code() == ErrorCodes::NO_REPLICA_HAS_PART)
            {
                /// If no one has the right part, probably not all replicas work; We will not write to log with Error level.
                LOG_INFO(log, e.displayText());
            }
            else if (e.code() == ErrorCodes::ABORTED)
            {
                /// Interrupted merge or downloading a part is not an error.
                LOG_INFO(log, e.message());
            }
            else if (e.code() == ErrorCodes::PART_IS_TEMPORARILY_LOCKED)
            {
                /// Part cannot be added temporarily
                LOG_INFO(log, e.displayText());
                cleanup_thread.wakeup();
            }
            else
                tryLogCurrentException(log, __PRETTY_FUNCTION__);

            /** This exception will be written to the queue element, and it can be looked up using `system.replication_queue` table.
              * The thread that performs this action will sleep a few seconds after the exception.
              * See `queue.processEntry` function.
              */
            throw;
        }
        catch (...)
        {
            tryLogCurrentException(log, __PRETTY_FUNCTION__);
            throw;
        }
    });

    /// We will go to sleep if the processing fails and if we have already processed this record recently.
    bool need_sleep = !res && (entry->last_attempt_time - prev_attempt_time < 10);

    /// If there was no exception, you do not need to sleep.
    return need_sleep ? BackgroundProcessingPoolTaskResult::ERROR : BackgroundProcessingPoolTaskResult::SUCCESS;
}


bool StorageReplicatedMergeTree::partIsAssignedToBackgroundOperation(const DataPartPtr & part) const
{
    return queue.isVirtualPart(part);
}

BackgroundProcessingPoolTaskResult StorageReplicatedMergeTree::movePartsTask()
{
    try
    {
        if (!selectPartsAndMove())
            return BackgroundProcessingPoolTaskResult::NOTHING_TO_DO;

        return BackgroundProcessingPoolTaskResult::SUCCESS;
    }
    catch (...)
    {
        tryLogCurrentException(log);
        return BackgroundProcessingPoolTaskResult::ERROR;
    }
}


void StorageReplicatedMergeTree::mergeSelectingTask()
{
    if (!is_leader)
        return;

    const auto storage_settings_ptr = getSettings();
    const bool deduplicate = false; /// TODO: read deduplicate option from table config
    const bool force_ttl = false;

    CreateMergeEntryResult create_result = CreateMergeEntryResult::Other;

    try
    {
        /// We must select parts for merge under merge_selecting_mutex because other threads
        /// (OPTIMIZE queries) can assign new merges.
        std::lock_guard merge_selecting_lock(merge_selecting_mutex);

        auto zookeeper = getZooKeeper();

        ReplicatedMergeTreeMergePredicate merge_pred = queue.getMergePredicate(zookeeper);

        /// If many merges is already queued, then will queue only small enough merges.
        /// Otherwise merge queue could be filled with only large merges,
        /// and in the same time, many small parts could be created and won't be merged.

        auto merges_and_mutations_queued = queue.countMergesAndPartMutations();
        size_t merges_and_mutations_sum = merges_and_mutations_queued.first + merges_and_mutations_queued.second;
        if (merges_and_mutations_sum >= storage_settings_ptr->max_replicated_merges_in_queue)
        {
            LOG_TRACE(log, "Number of queued merges ({}) and part mutations ({})"
                " is greater than max_replicated_merges_in_queue ({}), so won't select new parts to merge or mutate.",
                merges_and_mutations_queued.first,
                merges_and_mutations_queued.second,
                storage_settings_ptr->max_replicated_merges_in_queue);
        }
        else
        {
            UInt64 max_source_parts_size_for_merge = merger_mutator.getMaxSourcePartsSizeForMerge(
                storage_settings_ptr->max_replicated_merges_in_queue, merges_and_mutations_sum);
            UInt64 max_source_part_size_for_mutation = merger_mutator.getMaxSourcePartSizeForMutation();

            FutureMergedMutatedPart future_merged_part;
            if (max_source_parts_size_for_merge > 0 &&
                merger_mutator.selectPartsToMerge(future_merged_part, false, max_source_parts_size_for_merge, merge_pred, nullptr))
            {
                create_result = createLogEntryToMergeParts(zookeeper, future_merged_part.parts,
                    future_merged_part.name, future_merged_part.type, deduplicate, force_ttl, nullptr, merge_pred.getVersion());
            }
            /// If there are many mutations in queue, it may happen, that we cannot enqueue enough merges to merge all new parts
            else if (max_source_part_size_for_mutation > 0 && queue.countMutations() > 0
                     && merges_and_mutations_queued.second < storage_settings_ptr->max_replicated_mutations_in_queue)
            {
                /// Choose a part to mutate.
                DataPartsVector data_parts = getDataPartsVector();
                for (const auto & part : data_parts)
                {
                    if (part->getBytesOnDisk() > max_source_part_size_for_mutation)
                        continue;

                    std::optional<std::pair<Int64, int>> desired_mutation_version = merge_pred.getDesiredMutationVersion(part);
                    if (!desired_mutation_version)
                        continue;

                    create_result = createLogEntryToMutatePart(*part,
                        desired_mutation_version->first, desired_mutation_version->second, merge_pred.getVersion());

                    if (create_result == CreateMergeEntryResult::Ok)
                        break;
                }
            }
        }
    }
    catch (...)
    {
        tryLogCurrentException(log, __PRETTY_FUNCTION__);
    }

    if (!is_leader)
        return;

    if (create_result != CreateMergeEntryResult::Ok
        && create_result != CreateMergeEntryResult::LogUpdated)
    {
        merge_selecting_task->scheduleAfter(MERGE_SELECTING_SLEEP_MS);
    }
    else
    {
        merge_selecting_task->schedule();
    }
}


void StorageReplicatedMergeTree::mutationsFinalizingTask()
{
    bool needs_reschedule = false;

    try
    {
        needs_reschedule = queue.tryFinalizeMutations(getZooKeeper());
    }
    catch (...)
    {
        tryLogCurrentException(log, __PRETTY_FUNCTION__);
        needs_reschedule = true;
    }

    if (needs_reschedule)
    {
        mutations_finalizing_task->scheduleAfter(MUTATIONS_FINALIZING_SLEEP_MS);
    }
    else
    {
        /// Even if no mutations seems to be done or appeared we are trying to
        /// finalize them in background because manual control the launch of
        /// this function is error prone. This can lead to mutations that
        /// processed all the parts but have is_done=0 state for a long time. Or
        /// killed mutations, which are also considered as undone.
        mutations_finalizing_task->scheduleAfter(MUTATIONS_FINALIZING_IDLE_SLEEP_MS);
    }
}


StorageReplicatedMergeTree::CreateMergeEntryResult StorageReplicatedMergeTree::createLogEntryToMergeParts(
    zkutil::ZooKeeperPtr & zookeeper,
    const DataPartsVector & parts,
    const String & merged_name,
    const MergeTreeDataPartType & merged_part_type,
    bool deduplicate,
    bool force_ttl,
    ReplicatedMergeTreeLogEntryData * out_log_entry,
    int32_t log_version)
{
    std::vector<std::future<Coordination::ExistsResponse>> exists_futures;
    exists_futures.reserve(parts.size());
    for (const auto & part : parts)
        exists_futures.emplace_back(zookeeper->asyncExists(replica_path + "/parts/" + part->name));

    bool all_in_zk = true;
    for (size_t i = 0; i < parts.size(); ++i)
    {
        /// If there is no information about part in ZK, we will not merge it.
        if (exists_futures[i].get().error == Coordination::Error::ZNONODE)
        {
            all_in_zk = false;

            const auto & part = parts[i];
            if (part->modification_time + MAX_AGE_OF_LOCAL_PART_THAT_WASNT_ADDED_TO_ZOOKEEPER < time(nullptr))
            {
                LOG_WARNING(log, "Part {} (that was selected for merge) with age {} seconds exists locally but not in ZooKeeper. Won't do merge with that part and will check it.", part->name, (time(nullptr) - part->modification_time));
                enqueuePartForCheck(part->name);
            }
        }
    }

    if (!all_in_zk)
        return CreateMergeEntryResult::MissingPart;

    ReplicatedMergeTreeLogEntryData entry;
    entry.type = LogEntry::MERGE_PARTS;
    entry.source_replica = replica_name;
    entry.new_part_name = merged_name;
    entry.new_part_type = merged_part_type;
    entry.deduplicate = deduplicate;
    entry.force_ttl = force_ttl;
    entry.create_time = time(nullptr);

    for (const auto & part : parts)
        entry.source_parts.push_back(part->name);

    Coordination::Requests ops;
    Coordination::Responses responses;

    ops.emplace_back(zkutil::makeCreateRequest(
        zookeeper_path + "/log/log-", entry.toString(),
        zkutil::CreateMode::PersistentSequential));

    ops.emplace_back(zkutil::makeSetRequest(
        zookeeper_path + "/log", "", log_version)); /// Check and update version.

    Coordination::Error code = zookeeper->tryMulti(ops, responses);

    if (code == Coordination::Error::ZOK)
    {
        String path_created = dynamic_cast<const Coordination::CreateResponse &>(*responses.front()).path_created;
        entry.znode_name = path_created.substr(path_created.find_last_of('/') + 1);

        LOG_TRACE(log, "Created log entry {} for merge {}", path_created, merged_name);
    }
    else if (code == Coordination::Error::ZBADVERSION)
    {
        LOG_TRACE(log, "Log entry is not created for merge {} because log was updated", merged_name);
        return CreateMergeEntryResult::LogUpdated;
    }
    else
    {
        zkutil::KeeperMultiException::check(code, ops, responses);
    }

    if (out_log_entry)
        *out_log_entry = entry;

    return CreateMergeEntryResult::Ok;
}


StorageReplicatedMergeTree::CreateMergeEntryResult StorageReplicatedMergeTree::createLogEntryToMutatePart(
    const IMergeTreeDataPart & part, Int64 mutation_version, int32_t alter_version, int32_t log_version)
{
    auto zookeeper = getZooKeeper();

    /// If there is no information about part in ZK, we will not mutate it.
    if (!zookeeper->exists(replica_path + "/parts/" + part.name))
    {
        if (part.modification_time + MAX_AGE_OF_LOCAL_PART_THAT_WASNT_ADDED_TO_ZOOKEEPER < time(nullptr))
        {
            LOG_WARNING(log, "Part {} (that was selected for mutation) with age {} seconds exists locally but not in ZooKeeper."
                " Won't mutate that part and will check it.", part.name, (time(nullptr) - part.modification_time));
            enqueuePartForCheck(part.name);
        }

        return CreateMergeEntryResult::MissingPart;
    }

    MergeTreePartInfo new_part_info = part.info;
    new_part_info.mutation = mutation_version;

    String new_part_name = part.getNewName(new_part_info);

    ReplicatedMergeTreeLogEntryData entry;
    entry.type = LogEntry::MUTATE_PART;
    entry.source_replica = replica_name;
    entry.source_parts.push_back(part.name);
    entry.new_part_name = new_part_name;
    entry.create_time = time(nullptr);
    entry.alter_version = alter_version;

    Coordination::Requests ops;
    Coordination::Responses responses;

    ops.emplace_back(zkutil::makeCreateRequest(
        zookeeper_path + "/log/log-", entry.toString(),
        zkutil::CreateMode::PersistentSequential));

    ops.emplace_back(zkutil::makeSetRequest(
        zookeeper_path + "/log", "", log_version)); /// Check and update version.

    Coordination::Error code = zookeeper->tryMulti(ops, responses);

    if (code == Coordination::Error::ZBADVERSION)
    {
        LOG_TRACE(log, "Log entry is not created for mutation {} because log was updated", new_part_name);
        return CreateMergeEntryResult::LogUpdated;
    }

    zkutil::KeeperMultiException::check(code, ops, responses);

    LOG_TRACE(log, "Created log entry for mutation {}", new_part_name);
    return CreateMergeEntryResult::Ok;
}


void StorageReplicatedMergeTree::removePartFromZooKeeper(const String & part_name, Coordination::Requests & ops, bool has_children)
{
    String part_path = replica_path + "/parts/" + part_name;

    if (has_children)
    {
        ops.emplace_back(zkutil::makeRemoveRequest(part_path + "/checksums", -1));
        ops.emplace_back(zkutil::makeRemoveRequest(part_path + "/columns", -1));
    }
    ops.emplace_back(zkutil::makeRemoveRequest(part_path, -1));
}


void StorageReplicatedMergeTree::removePartAndEnqueueFetch(const String & part_name)
{
    auto zookeeper = getZooKeeper();

    String part_path = replica_path + "/parts/" + part_name;

    Coordination::Requests ops;

    time_t part_create_time = 0;
    Coordination::Stat stat;
    if (zookeeper->exists(part_path, &stat))
    {
        part_create_time = stat.ctime / 1000;
        removePartFromZooKeeper(part_name, ops, stat.numChildren > 0);
    }

    LogEntryPtr log_entry = std::make_shared<LogEntry>();
    log_entry->type = LogEntry::GET_PART;
    log_entry->create_time = part_create_time;
    log_entry->source_replica = "";
    log_entry->new_part_name = part_name;

    ops.emplace_back(zkutil::makeCreateRequest(
        replica_path + "/queue/queue-", log_entry->toString(),
        zkutil::CreateMode::PersistentSequential));

    auto results = zookeeper->multi(ops);

    String path_created = dynamic_cast<const Coordination::CreateResponse &>(*results.back()).path_created;
    log_entry->znode_name = path_created.substr(path_created.find_last_of('/') + 1);
    queue.insert(zookeeper, log_entry);
}


void StorageReplicatedMergeTree::enterLeaderElection()
{
    auto callback = [this]()
    {
        CurrentMetrics::add(CurrentMetrics::LeaderReplica);
        LOG_INFO(log, "Became leader");

        is_leader = true;
        merge_selecting_task->activateAndSchedule();
    };

    try
    {
        leader_election = std::make_shared<zkutil::LeaderElection>(
            global_context.getSchedulePool(),
            zookeeper_path + "/leader_election",
            *current_zookeeper,    /// current_zookeeper lives for the lifetime of leader_election,
                                   ///  since before changing `current_zookeeper`, `leader_election` object is destroyed in `partialShutdown` method.
            callback,
            replica_name);
    }
    catch (...)
    {
        leader_election = nullptr;
        throw;
    }
}

void StorageReplicatedMergeTree::exitLeaderElection()
{
    if (!leader_election)
        return;

    /// Shut down the leader election thread to avoid suddenly becoming the leader again after
    /// we have stopped the merge_selecting_thread, but before we have deleted the leader_election object.
    leader_election->shutdown();

    if (is_leader)
    {
        CurrentMetrics::sub(CurrentMetrics::LeaderReplica);
        LOG_INFO(log, "Stopped being leader");

        is_leader = false;
        merge_selecting_task->deactivate();
    }

    /// Delete the node in ZK only after we have stopped the merge_selecting_thread - so that only one
    /// replica assigns merges at any given time.
    leader_election = nullptr;
}


String StorageReplicatedMergeTree::findReplicaHavingPart(const String & part_name, bool active)
{
    auto zookeeper = getZooKeeper();
    Strings replicas = zookeeper->getChildren(zookeeper_path + "/replicas");

    /// Select replicas in uniformly random order.
    std::shuffle(replicas.begin(), replicas.end(), thread_local_rng);

    for (const String & replica : replicas)
    {
        /// We don't interested in ourself.
        if (replica == replica_name)
            continue;

        if (zookeeper->exists(zookeeper_path + "/replicas/" + replica + "/parts/" + part_name) &&
            (!active || zookeeper->exists(zookeeper_path + "/replicas/" + replica + "/is_active")))
            return replica;

        /// Obviously, replica could become inactive or even vanish after return from this method.
    }

    return {};
}


String StorageReplicatedMergeTree::findReplicaHavingCoveringPart(LogEntry & entry, bool active)
{
    auto zookeeper = getZooKeeper();
    Strings replicas = zookeeper->getChildren(zookeeper_path + "/replicas");

    /// Select replicas in uniformly random order.
    std::shuffle(replicas.begin(), replicas.end(), thread_local_rng);

    for (const String & replica : replicas)
    {
        if (replica == replica_name)
            continue;

        if (active && !zookeeper->exists(zookeeper_path + "/replicas/" + replica + "/is_active"))
            continue;

        String largest_part_found;
        Strings parts = zookeeper->getChildren(zookeeper_path + "/replicas/" + replica + "/parts");
        for (const String & part_on_replica : parts)
        {
            if (part_on_replica == entry.new_part_name
                || MergeTreePartInfo::contains(part_on_replica, entry.new_part_name, format_version))
            {
                if (largest_part_found.empty()
                    || MergeTreePartInfo::contains(part_on_replica, largest_part_found, format_version))
                {
                    largest_part_found = part_on_replica;
                }
            }
        }

        if (!largest_part_found.empty())
        {
            bool the_same_part = largest_part_found == entry.new_part_name;

            /// Make a check in case if selected part differs from source part
            if (!the_same_part)
            {
                String reject_reason;
                if (!queue.addFuturePartIfNotCoveredByThem(largest_part_found, entry, reject_reason))
                {
                    LOG_INFO(log, "Will not fetch part {} covering {}. {}", largest_part_found, entry.new_part_name, reject_reason);
                    return {};
                }
            }

            return replica;
        }
    }

    return {};
}


String StorageReplicatedMergeTree::findReplicaHavingCoveringPart(
    const String & part_name, bool active, String & found_part_name)
{
    auto zookeeper = getZooKeeper();
    Strings replicas = zookeeper->getChildren(zookeeper_path + "/replicas");

    /// Select replicas in uniformly random order.
    std::shuffle(replicas.begin(), replicas.end(), thread_local_rng);

    String largest_part_found;
    String largest_replica_found;

    for (const String & replica : replicas)
    {
        if (replica == replica_name)
            continue;

        if (active && !zookeeper->exists(zookeeper_path + "/replicas/" + replica + "/is_active"))
            continue;

        Strings parts = zookeeper->getChildren(zookeeper_path + "/replicas/" + replica + "/parts");
        for (const String & part_on_replica : parts)
        {
            if (part_on_replica == part_name
                || MergeTreePartInfo::contains(part_on_replica, part_name, format_version))
            {
                if (largest_part_found.empty()
                    || MergeTreePartInfo::contains(part_on_replica, largest_part_found, format_version))
                {
                    largest_part_found = part_on_replica;
                    largest_replica_found = replica;
                }
            }
        }
    }

    found_part_name = largest_part_found;
    return largest_replica_found;
}


/** If a quorum is tracked for a part, update information about it in ZK.
  */
void StorageReplicatedMergeTree::updateQuorum(const String & part_name)
{
    auto zookeeper = getZooKeeper();

    /// Information on which replicas a part has been added, if the quorum has not yet been reached.
    const String quorum_status_path = zookeeper_path + "/quorum/status";
    /// The name of the previous part for which the quorum was reached.
    const String quorum_last_part_path = zookeeper_path + "/quorum/last_part";

    String value;
    Coordination::Stat stat;

    /// If there is no node, then all quorum INSERTs have already reached the quorum, and nothing is needed.
    while (zookeeper->tryGet(quorum_status_path, value, &stat))
    {
        ReplicatedMergeTreeQuorumEntry quorum_entry;
        quorum_entry.fromString(value);

        if (quorum_entry.part_name != part_name)
        {
            /// The quorum has already been achieved. Moreover, another INSERT with a quorum has already started.
            break;
        }

        quorum_entry.replicas.insert(replica_name);

        if (quorum_entry.replicas.size() >= quorum_entry.required_number_of_replicas)
        {
            /// The quorum is reached. Delete the node, and update information about the last part that was successfully written with quorum.

            Coordination::Requests ops;
            Coordination::Responses responses;

            Coordination::Stat added_parts_stat;
            String old_added_parts = zookeeper->get(quorum_last_part_path, &added_parts_stat);

            ReplicatedMergeTreeQuorumAddedParts parts_with_quorum(format_version);

            if (!old_added_parts.empty())
                parts_with_quorum.fromString(old_added_parts);

            auto part_info = MergeTreePartInfo::fromPartName(part_name, format_version);
            /// We store one last part which reached quorum for each partition.
            parts_with_quorum.added_parts[part_info.partition_id] = part_name;

            String new_added_parts = parts_with_quorum.toString();

            ops.emplace_back(zkutil::makeRemoveRequest(quorum_status_path, stat.version));
            ops.emplace_back(zkutil::makeSetRequest(quorum_last_part_path, new_added_parts, added_parts_stat.version));
            auto code = zookeeper->tryMulti(ops, responses);

            if (code == Coordination::Error::ZOK)
            {
                break;
            }
            else if (code == Coordination::Error::ZNONODE)
            {
                /// The quorum has already been achieved.
                break;
            }
            else if (code == Coordination::Error::ZBADVERSION)
            {
                /// Node was updated meanwhile. We must re-read it and repeat all the actions.
                continue;
            }
            else
                throw Coordination::Exception(code, quorum_status_path);
        }
        else
        {
            /// We update the node, registering there one more replica.
            auto code = zookeeper->trySet(quorum_status_path, quorum_entry.toString(), stat.version);

            if (code == Coordination::Error::ZOK)
            {
                break;
            }
            else if (code == Coordination::Error::ZNONODE)
            {
                /// The quorum has already been achieved.
                break;
            }
            else if (code == Coordination::Error::ZBADVERSION)
            {
                /// Node was updated meanwhile. We must re-read it and repeat all the actions.
                continue;
            }
            else
                throw Coordination::Exception(code, quorum_status_path);
        }
    }
}


void StorageReplicatedMergeTree::cleanLastPartNode(const String & partition_id)
{
    auto zookeeper = getZooKeeper();

    /// The name of the previous part for which the quorum was reached.
    const String quorum_last_part_path = zookeeper_path + "/quorum/last_part";

    /// Delete information from "last_part" node.

    while (true)
    {
        Coordination::Stat added_parts_stat;
        String old_added_parts = zookeeper->get(quorum_last_part_path, &added_parts_stat);

        ReplicatedMergeTreeQuorumAddedParts parts_with_quorum(format_version);

        if (!old_added_parts.empty())
            parts_with_quorum.fromString(old_added_parts);

        /// Delete information about particular partition.
        if (!parts_with_quorum.added_parts.count(partition_id))
        {
            /// There is no information about interested part.
            break;
        }

        parts_with_quorum.added_parts.erase(partition_id);

        String new_added_parts = parts_with_quorum.toString();

        auto code = zookeeper->trySet(quorum_last_part_path, new_added_parts, added_parts_stat.version);

        if (code == Coordination::Error::ZOK)
        {
            break;
        }
        else if (code == Coordination::Error::ZNONODE)
        {
            /// Node is deleted. It is impossible, but it is Ok.
            break;
        }
        else if (code == Coordination::Error::ZBADVERSION)
        {
            /// Node was updated meanwhile. We must re-read it and repeat all the actions.
            continue;
        }
        else
            throw Coordination::Exception(code, quorum_last_part_path);
    }
}


bool StorageReplicatedMergeTree::fetchPart(const String & part_name, const String & source_replica_path, bool to_detached, size_t quorum)
{
    const auto part_info = MergeTreePartInfo::fromPartName(part_name, format_version);

    if (auto part = getPartIfExists(part_info, {IMergeTreeDataPart::State::Outdated, IMergeTreeDataPart::State::Deleting}))
    {
        LOG_DEBUG(log, "Part {} should be deleted after previous attempt before fetch", part->name);
        /// Force immediate parts cleanup to delete the part that was left from the previous fetch attempt.
        cleanup_thread.wakeup();
        return false;
    }

    {
        std::lock_guard lock(currently_fetching_parts_mutex);
        if (!currently_fetching_parts.insert(part_name).second)
        {
            LOG_DEBUG(log, "Part {} is already fetching right now", part_name);
            return false;
        }
    }

    SCOPE_EXIT
    ({
        std::lock_guard lock(currently_fetching_parts_mutex);
        currently_fetching_parts.erase(part_name);
    });

    LOG_DEBUG(log, "Fetching part {} from {}", part_name, source_replica_path);

    TableStructureReadLockHolder table_lock_holder;
    if (!to_detached)
        table_lock_holder = lockStructureForShare(
                true, RWLockImpl::NO_QUERY, getSettings()->lock_acquire_timeout_for_background_operations);

    /// Logging
    Stopwatch stopwatch;
    MutableDataPartPtr part;
    DataPartsVector replaced_parts;

    auto write_part_log = [&] (const ExecutionStatus & execution_status)
    {
        writePartLog(
            PartLogElement::DOWNLOAD_PART, execution_status, stopwatch.elapsed(),
            part_name, part, replaced_parts, nullptr);
    };

    DataPartPtr part_to_clone;
    {
        /// If the desired part is a result of a part mutation, try to find the source part and compare
        /// its checksums to the checksums of the desired part. If they match, we can just clone the local part.

        /// If we have the source part, its part_info will contain covered_part_info.
        auto covered_part_info = part_info;
        covered_part_info.mutation = 0;
        auto source_part = getActiveContainingPart(covered_part_info);

        if (source_part)
        {
            MinimalisticDataPartChecksums source_part_checksums;
            source_part_checksums.computeTotalChecksums(source_part->checksums);

            MinimalisticDataPartChecksums desired_checksums;
            auto zookeeper = getZooKeeper();
            String part_path = source_replica_path + "/parts/" + part_name;
            String part_znode = zookeeper->get(part_path);
            if (!part_znode.empty())
                desired_checksums = ReplicatedMergeTreePartHeader::fromString(part_znode).getChecksums();
            else
            {
                String desired_checksums_str = zookeeper->get(part_path + "/checksums");
                desired_checksums = MinimalisticDataPartChecksums::deserializeFrom(desired_checksums_str);
            }

            if (source_part_checksums == desired_checksums)
            {
                LOG_TRACE(log, "Found local part {} with the same checksums as {}", source_part->name, part_name);
                part_to_clone = source_part;
            }
        }

    }

    std::function<MutableDataPartPtr()> get_part;
    if (part_to_clone)
    {
        get_part = [&, part_to_clone]()
        {
            return cloneAndLoadDataPartOnSameDisk(part_to_clone, "tmp_clone_", part_info);
        };
    }
    else
    {
        ReplicatedMergeTreeAddress address(getZooKeeper()->get(source_replica_path + "/host"));
        auto timeouts = ConnectionTimeouts::getHTTPTimeouts(global_context);
        auto user_password = global_context.getInterserverCredentials();
        String interserver_scheme = global_context.getInterserverScheme();

        get_part = [&, address, timeouts, user_password, interserver_scheme]()
        {
            if (interserver_scheme != address.scheme)
                throw Exception("Interserver schemes are different: '" + interserver_scheme
                    + "' != '" + address.scheme + "', can't fetch part from " + address.host,
                    ErrorCodes::LOGICAL_ERROR);

            return fetcher.fetchPart(
                part_name, source_replica_path,
                address.host, address.replication_port,
                timeouts, user_password.first, user_password.second, interserver_scheme, to_detached);
        };
    }

    try
    {
        part = get_part();

        if (!to_detached)
        {
            Transaction transaction(*this);
            renameTempPartAndReplace(part, nullptr, &transaction);

            /** NOTE
              * Here, an error occurs if ALTER occurred with a change in the column type or column deletion,
              *  and the part on remote server has not yet been modified.
              * After a while, one of the following attempts to make `fetchPart` succeed.
              */
            replaced_parts = checkPartChecksumsAndCommit(transaction, part);

            /** If a quorum is tracked for this part, you must update it.
              * If you do not have time, in case of losing the session, when you restart the server - see the `ReplicatedMergeTreeRestartingThread::updateQuorumIfWeHavePart` method.
              */
            if (quorum)
                updateQuorum(part_name);

            merge_selecting_task->schedule();

            for (const auto & replaced_part : replaced_parts)
            {
                LOG_DEBUG(log, "Part {} is rendered obsolete by fetching part {}", replaced_part->name, part_name);
                ProfileEvents::increment(ProfileEvents::ObsoleteReplicatedParts);
            }

            write_part_log({});
        }
        else
        {
            part->renameTo("detached/" + part_name);
        }
    }
    catch (...)
    {
        if (!to_detached)
            write_part_log(ExecutionStatus::fromCurrentException());

        throw;
    }

    ProfileEvents::increment(ProfileEvents::ReplicatedPartFetches);

    if (part_to_clone)
        LOG_DEBUG(log, "Cloned part {} from {}{}", part_name, part_to_clone->name, to_detached ? " (to 'detached' directory)" : "");
    else
        LOG_DEBUG(log, "Fetched part {} from {}{}", part_name, source_replica_path, to_detached ? " (to 'detached' directory)" : "");

    return true;
}


void StorageReplicatedMergeTree::startup()
{
    if (is_readonly)
        return;

    try
    {
        queue.initialize(
            zookeeper_path, replica_path,
            getStorageID().getFullTableName() + " (ReplicatedMergeTreeQueue)",
            getDataParts());

        data_parts_exchange_endpoint = std::make_shared<DataPartsExchange::Service>(*this);
        global_context.getInterserverIOHandler().addEndpoint(data_parts_exchange_endpoint->getId(replica_path), data_parts_exchange_endpoint);

        /// In this thread replica will be activated.
        restarting_thread.start();

        /// Wait while restarting_thread initializes LeaderElection (and so on) or makes first attmept to do it
        startup_event.wait();

        /// If we don't separate create/start steps, race condition will happen
        /// between the assignment of queue_task_handle and queueTask that use the queue_task_handle.
        {
            auto lock = queue.lockQueue();
            auto & pool = global_context.getBackgroundPool();
            queue_task_handle = pool.createTask([this] { return queueTask(); });
            pool.startTask(queue_task_handle);
        }

        if (areBackgroundMovesNeeded())
        {
            auto & pool = global_context.getBackgroundMovePool();
            move_parts_task_handle = pool.createTask([this] { return movePartsTask(); });
            pool.startTask(move_parts_task_handle);
        }
    }
    catch (...)
    {
        /// Exception safety: failed "startup" does not require a call to "shutdown" from the caller.
        /// And it should be able to safely destroy table after exception in "startup" method.
        /// It means that failed "startup" must not create any background tasks that we will have to wait.
        try
        {
            shutdown();
        }
        catch (...)
        {
            std::terminate();
        }

        /// Note: after failed "startup", the table will be in a state that only allows to destroy the object.
        throw;
    }
}


void StorageReplicatedMergeTree::shutdown()
{
    /// Cancel fetches, merges and mutations to force the queue_task to finish ASAP.
    fetcher.blocker.cancelForever();
    merger_mutator.merges_blocker.cancelForever();
    parts_mover.moves_blocker.cancelForever();

    restarting_thread.shutdown();

    if (queue_task_handle)
        global_context.getBackgroundPool().removeTask(queue_task_handle);

    {
        /// Queue can trigger queue_task_handle itself. So we ensure that all
        /// queue processes finished and after that reset queue_task_handle.
        auto lock = queue.lockQueue();
        queue_task_handle.reset();

        /// Cancel logs pulling after background task were cancelled. It's still
        /// required because we can trigger pullLogsToQueue during manual OPTIMIZE,
        /// MUTATE, etc. query.
        queue.pull_log_blocker.cancelForever();
    }

    if (move_parts_task_handle)
        global_context.getBackgroundMovePool().removeTask(move_parts_task_handle);
    move_parts_task_handle.reset();

    if (data_parts_exchange_endpoint)
    {
        global_context.getInterserverIOHandler().removeEndpointIfExists(data_parts_exchange_endpoint->getId(replica_path));
        /// Ask all parts exchange handlers to finish asap. New ones will fail to start
        data_parts_exchange_endpoint->blocker.cancelForever();
        /// Wait for all of them
        std::unique_lock lock(data_parts_exchange_endpoint->rwlock);
    }
    data_parts_exchange_endpoint.reset();

    /// We clear all old parts after stopping all background operations. It's
    /// important, because background operations can produce temporary parts
    /// which will remove themselves in their descrutors. If so, we may have
    /// race condition between our remove call and background process.
    clearOldPartsFromFilesystem(true);
}


StorageReplicatedMergeTree::~StorageReplicatedMergeTree()
{
    try
    {
        shutdown();
    }
    catch (...)
    {
        tryLogCurrentException(__PRETTY_FUNCTION__);
    }
}


ReplicatedMergeTreeQuorumAddedParts::PartitionIdToMaxBlock StorageReplicatedMergeTree::getMaxAddedBlocks() const
{
    ReplicatedMergeTreeQuorumAddedParts::PartitionIdToMaxBlock max_added_blocks;

    for (const auto & data_part : getDataParts())
    {
        max_added_blocks[data_part->info.partition_id]
            = std::max(max_added_blocks[data_part->info.partition_id], data_part->info.max_block);
    }

    auto zookeeper = getZooKeeper();

    const String quorum_status_path = zookeeper_path + "/quorum/status";

    String value;
    Coordination::Stat stat;

    if (zookeeper->tryGet(quorum_status_path, value, &stat))
    {
        ReplicatedMergeTreeQuorumEntry quorum_entry;
        quorum_entry.fromString(value);

        auto part_info = MergeTreePartInfo::fromPartName(quorum_entry.part_name, format_version);

        max_added_blocks[part_info.partition_id] = part_info.max_block - 1;
    }

    String added_parts_str;
    if (zookeeper->tryGet(zookeeper_path + "/quorum/last_part", added_parts_str))
    {
        if (!added_parts_str.empty())
        {
            ReplicatedMergeTreeQuorumAddedParts part_with_quorum(format_version);
            part_with_quorum.fromString(added_parts_str);

            auto added_parts = part_with_quorum.added_parts;

            for (const auto & added_part : added_parts)
                if (!getActiveContainingPart(added_part.second))
                    throw Exception(
                        "Replica doesn't have part " + added_part.second
                            + " which was successfully written to quorum of other replicas."
                              " Send query to another replica or disable 'select_sequential_consistency' setting.",
                        ErrorCodes::REPLICA_IS_NOT_IN_QUORUM);

            for (const auto & max_block : part_with_quorum.getMaxInsertedBlocks())
                max_added_blocks[max_block.first] = max_block.second;
        }
    }
    return max_added_blocks;
}

Pipes StorageReplicatedMergeTree::read(
    const Names & column_names,
    const SelectQueryInfo & query_info,
    const Context & context,
    QueryProcessingStage::Enum /*processed_stage*/,
    const size_t max_block_size,
    const unsigned num_streams)
{
    /** The `select_sequential_consistency` setting has two meanings:
    * 1. To throw an exception if on a replica there are not all parts which have been written down on quorum of remaining replicas.
    * 2. Do not read parts that have not yet been written to the quorum of the replicas.
    * For this you have to synchronously go to ZooKeeper.
    */
    if (context.getSettingsRef().select_sequential_consistency)
    {
        auto max_added_blocks = getMaxAddedBlocks();
        return reader.read(column_names, query_info, context, max_block_size, num_streams, &max_added_blocks);
    }

    return reader.read(column_names, query_info, context, max_block_size, num_streams);
}


template <class Func>
void StorageReplicatedMergeTree::foreachCommittedParts(const Func & func) const
{
    auto max_added_blocks = getMaxAddedBlocks();
    auto lock = lockParts();
    for (const auto & part : getDataPartsStateRange(DataPartState::Committed))
    {
        if (part->isEmpty())
            continue;

        auto blocks_iterator = max_added_blocks.find(part->info.partition_id);
        if (blocks_iterator == max_added_blocks.end() || part->info.max_block > blocks_iterator->second)
            continue;

        func(part);
    }
}

std::optional<UInt64> StorageReplicatedMergeTree::totalRows() const
{
    UInt64 res = 0;
    foreachCommittedParts([&res](auto & part) { res += part->rows_count; });
    return res;
}

std::optional<UInt64> StorageReplicatedMergeTree::totalBytes() const
{
    UInt64 res = 0;
    foreachCommittedParts([&res](auto & part) { res += part->getBytesOnDisk(); });
    return res;
}


void StorageReplicatedMergeTree::assertNotReadonly() const
{
    if (is_readonly)
        throw Exception("Table is in readonly mode", ErrorCodes::TABLE_IS_READ_ONLY);
}


BlockOutputStreamPtr StorageReplicatedMergeTree::write(const ASTPtr & /*query*/, const Context & context)
{
    const auto storage_settings_ptr = getSettings();
    assertNotReadonly();

    const Settings & query_settings = context.getSettingsRef();
    bool deduplicate = storage_settings_ptr->replicated_deduplication_window != 0 && query_settings.insert_deduplicate;

    return std::make_shared<ReplicatedMergeTreeBlockOutputStream>(*this,
        query_settings.insert_quorum, query_settings.insert_quorum_timeout.totalMilliseconds(), query_settings.max_partitions_per_insert_block, deduplicate);
}


bool StorageReplicatedMergeTree::optimize(
    const ASTPtr & query, const ASTPtr & partition, bool final, bool deduplicate, const Context & query_context)
{
    assertNotReadonly();

    if (!is_leader)
    {
        sendRequestToLeaderReplica(query, query_context);
        return true;
    }

    constexpr size_t max_retries = 10;

    std::vector<ReplicatedMergeTreeLogEntryData> merge_entries;
    {
        auto zookeeper = getZooKeeper();

        auto handle_noop = [&] (const String & message)
        {
            if (query_context.getSettingsRef().optimize_throw_if_noop)
                throw Exception(message, ErrorCodes::CANNOT_ASSIGN_OPTIMIZE);
            return false;
        };

        bool force_ttl = (final && hasAnyTTL());
        const auto storage_settings_ptr = getSettings();

        if (!partition && final)
        {
            DataPartsVector data_parts = getDataPartsVector();
            std::unordered_set<String> partition_ids;

            for (const DataPartPtr & part : data_parts)
                partition_ids.emplace(part->info.partition_id);

            UInt64 disk_space = getStoragePolicy()->getMaxUnreservedFreeSpace();

            for (const String & partition_id : partition_ids)
            {
                size_t try_no = 0;
                for (; try_no < max_retries; ++try_no)
                {
                    /// We must select parts for merge under merge_selecting_mutex because other threads
                    /// (merge_selecting_thread or OPTIMIZE queries) could assign new merges.
                    std::lock_guard merge_selecting_lock(merge_selecting_mutex);
                    ReplicatedMergeTreeMergePredicate can_merge = queue.getMergePredicate(zookeeper);

                    FutureMergedMutatedPart future_merged_part;
                    bool selected = merger_mutator.selectAllPartsToMergeWithinPartition(
                        future_merged_part, disk_space, can_merge, partition_id, true, nullptr);

                    if (!selected)
                        break;

                    ReplicatedMergeTreeLogEntryData merge_entry;
                    CreateMergeEntryResult create_result = createLogEntryToMergeParts(
                        zookeeper, future_merged_part.parts,
                        future_merged_part.name, future_merged_part.type, deduplicate, force_ttl,
                        &merge_entry, can_merge.getVersion());

                    if (create_result == CreateMergeEntryResult::MissingPart)
                        return handle_noop("Can't create merge queue node in ZooKeeper, because some parts are missing");

                    if (create_result == CreateMergeEntryResult::LogUpdated)
                        continue;

                    merge_entries.push_back(std::move(merge_entry));
                    break;
                }
                if (try_no == max_retries)
                    return handle_noop("Can't create merge queue node in ZooKeeper, because log was updated in every of "
                        + toString(max_retries) + " tries");
            }
        }
        else
        {
            size_t try_no = 0;
            for (; try_no < max_retries; ++try_no)
            {
                std::lock_guard merge_selecting_lock(merge_selecting_mutex);
                ReplicatedMergeTreeMergePredicate can_merge = queue.getMergePredicate(zookeeper);

                FutureMergedMutatedPart future_merged_part;
                String disable_reason;
                bool selected = false;
                if (!partition)
                {
                    selected = merger_mutator.selectPartsToMerge(
                        future_merged_part, true, storage_settings_ptr->max_bytes_to_merge_at_max_space_in_pool, can_merge, &disable_reason);
                }
                else
                {

                    UInt64 disk_space = getStoragePolicy()->getMaxUnreservedFreeSpace();
                    String partition_id = getPartitionIDFromQuery(partition, query_context);
                    selected = merger_mutator.selectAllPartsToMergeWithinPartition(
                        future_merged_part, disk_space, can_merge, partition_id, final, &disable_reason);
                }

                if (!selected)
                {
                    std::stringstream message;
                    message << "Cannot select parts for optimization";
                    if (!disable_reason.empty())
                        message << ": " << disable_reason;
                    LOG_INFO(log, message.str());
                    return handle_noop(message.str());
                }

                ReplicatedMergeTreeLogEntryData merge_entry;
                CreateMergeEntryResult create_result = createLogEntryToMergeParts(
                    zookeeper, future_merged_part.parts,
                    future_merged_part.name, future_merged_part.type, deduplicate, force_ttl,
                    &merge_entry, can_merge.getVersion());

                if (create_result == CreateMergeEntryResult::MissingPart)
                    return handle_noop("Can't create merge queue node in ZooKeeper, because some parts are missing");

                if (create_result == CreateMergeEntryResult::LogUpdated)
                    continue;

                merge_entries.push_back(std::move(merge_entry));
                break;
            }
            if (try_no == max_retries)
                return handle_noop("Can't create merge queue node in ZooKeeper, because log was updated in every of "
                    + toString(max_retries) + " tries");
        }
    }

    if (query_context.getSettingsRef().replication_alter_partitions_sync != 0)
    {
        /// NOTE Table lock must not be held while waiting. Some combination of R-W-R locks from different threads will yield to deadlock.
        for (auto & merge_entry : merge_entries)
            waitForAllReplicasToProcessLogEntry(merge_entry, false);
    }

    return true;
}

bool StorageReplicatedMergeTree::executeMetadataAlter(const StorageReplicatedMergeTree::LogEntry & entry)
{
    auto zookeeper = getZooKeeper();

    auto columns_from_entry = ColumnsDescription::parse(entry.columns_str);
    auto metadata_from_entry = ReplicatedMergeTreeTableMetadata::parse(entry.metadata_str);

    MergeTreeData::DataParts parts;

    /// If metadata nodes have changed, we will update table structure locally.
    Coordination::Requests requests;
    requests.emplace_back(zkutil::makeSetRequest(replica_path + "/columns", entry.columns_str, -1));
    requests.emplace_back(zkutil::makeSetRequest(replica_path + "/metadata", entry.metadata_str, -1));

    zookeeper->multi(requests);

    {
        /// TODO (relax this lock and remove this action lock)
        auto merges_block = getActionLock(ActionLocks::PartsMerge);
        auto table_lock = lockExclusively(RWLockImpl::NO_QUERY, getSettings()->lock_acquire_timeout_for_background_operations);

        LOG_INFO(log, "Metadata changed in ZooKeeper. Applying changes locally.");

        auto metadata_diff = ReplicatedMergeTreeTableMetadata(*this).checkAndFindDiff(metadata_from_entry);
        setTableStructure(std::move(columns_from_entry), metadata_diff);
        metadata_version = entry.alter_version;

        LOG_INFO(log, "Applied changes to the metadata of the table. Current metadata version: {}", metadata_version);
    }

    /// This transaction may not happen, but it's OK, because on the next retry we will eventually create/update this node
    zookeeper->createOrUpdate(replica_path + "/metadata_version", std::to_string(metadata_version), zkutil::CreateMode::Persistent);

    return true;
}


void StorageReplicatedMergeTree::alter(
    const AlterCommands & params, const Context & query_context, TableStructureWriteLockHolder & table_lock_holder)
{
    assertNotReadonly();

    auto table_id = getStorageID();

    if (params.isSettingsAlter())
    {
        lockStructureExclusively(
                table_lock_holder, query_context.getCurrentQueryId(), query_context.getSettingsRef().lock_acquire_timeout);
        /// We don't replicate storage_settings_ptr ALTER. It's local operation.
        /// Also we don't upgrade alter lock to table structure lock.
        StorageInMemoryMetadata future_metadata = getInMemoryMetadata();
        params.apply(future_metadata, query_context);


        changeSettings(future_metadata.settings_changes, table_lock_holder);

        DatabaseCatalog::instance().getDatabase(table_id.database_name)->alterTable(query_context, table_id, future_metadata);
        return;
    }

    auto ast_to_str = [](ASTPtr query) -> String
    {
        if (!query)
            return "";
        return queryToString(query);
    };

    auto zookeeper = getZooKeeper();

    std::optional<ReplicatedMergeTreeLogEntryData> alter_entry;
    std::optional<String> mutation_znode;

    while (true)
    {
        /// Clear nodes from previous iteration
        alter_entry.emplace();
        mutation_znode.reset();

        /// We can safely read structure, because we guarded with alter_intention_lock
        if (is_readonly)
            throw Exception("Can't ALTER readonly table", ErrorCodes::TABLE_IS_READ_ONLY);


        StorageInMemoryMetadata current_metadata = getInMemoryMetadata();

        StorageInMemoryMetadata future_metadata = current_metadata;
        params.apply(future_metadata, query_context);

        ReplicatedMergeTreeTableMetadata future_metadata_in_zk(*this);
        if (ast_to_str(future_metadata.sorting_key.definition_ast) != ast_to_str(current_metadata.sorting_key.definition_ast))
            future_metadata_in_zk.sorting_key = serializeAST(*future_metadata.sorting_key.expression_list_ast);

        if (ast_to_str(future_metadata.table_ttl.definition_ast) != ast_to_str(current_metadata.table_ttl.definition_ast))
            future_metadata_in_zk.ttl_table = serializeAST(*future_metadata.table_ttl.definition_ast);

        String new_indices_str = future_metadata.secondary_indices.toString();
        if (new_indices_str != current_metadata.secondary_indices.toString())
            future_metadata_in_zk.skip_indices = new_indices_str;

        String new_constraints_str = future_metadata.constraints.toString();
        if (new_constraints_str != current_metadata.constraints.toString())
            future_metadata_in_zk.constraints = new_constraints_str;

        Coordination::Requests ops;

        String new_metadata_str = future_metadata_in_zk.toString();
        ops.emplace_back(zkutil::makeSetRequest(zookeeper_path + "/metadata", new_metadata_str, metadata_version));

        String new_columns_str = future_metadata.columns.toString();
        ops.emplace_back(zkutil::makeSetRequest(zookeeper_path + "/columns", new_columns_str, -1));

<<<<<<< HEAD

        if (ast_to_str(current_metadata.settings_changes) != ast_to_str(future_metadata.settings_changes))
=======
        if (ast_to_str(current_metadata.settings_ast) != ast_to_str(future_metadata.settings_ast))
>>>>>>> 09a37db2
        {
            lockStructureExclusively(
                    table_lock_holder, query_context.getCurrentQueryId(), query_context.getSettingsRef().lock_acquire_timeout);
            /// Just change settings
            current_metadata.settings_changes = future_metadata.settings_changes;
            changeSettings(current_metadata.settings_changes, table_lock_holder);
            DatabaseCatalog::instance().getDatabase(table_id.database_name)->alterTable(query_context, table_id, current_metadata);
        }

        /// We can be sure, that in case of successfull commit in zookeeper our
        /// version will increments by 1. Because we update with version check.
        int new_metadata_version = metadata_version + 1;

        alter_entry->type = LogEntry::ALTER_METADATA;
        alter_entry->source_replica = replica_name;
        alter_entry->metadata_str = new_metadata_str;
        alter_entry->columns_str = new_columns_str;
        alter_entry->alter_version = new_metadata_version;
        alter_entry->create_time = time(nullptr);

        auto maybe_mutation_commands = params.getMutationCommands(
            current_metadata, query_context.getSettingsRef().materialize_ttl_after_modify, query_context);
        alter_entry->have_mutation = !maybe_mutation_commands.empty();

        ops.emplace_back(zkutil::makeCreateRequest(
            zookeeper_path + "/log/log-", alter_entry->toString(), zkutil::CreateMode::PersistentSequential));

        std::optional<EphemeralLocksInAllPartitions> lock_holder;

        /// No we will prepare mutations record
        /// This code pretty same with mutate() function but process results slightly differently
        if (alter_entry->have_mutation)
        {
            String mutations_path = zookeeper_path + "/mutations";

            ReplicatedMergeTreeMutationEntry mutation_entry;
            mutation_entry.source_replica = replica_name;
            mutation_entry.commands = maybe_mutation_commands;
            mutation_entry.alter_version = new_metadata_version;
            Coordination::Stat mutations_stat;
            zookeeper->get(mutations_path, &mutations_stat);

            lock_holder.emplace(
                zookeeper_path + "/block_numbers", "block-", zookeeper_path + "/temp", *zookeeper);

            for (const auto & lock : lock_holder->getLocks())
                mutation_entry.block_numbers[lock.partition_id] = lock.number;

            mutation_entry.create_time = time(nullptr);

            ops.emplace_back(zkutil::makeSetRequest(mutations_path, String(), mutations_stat.version));
            ops.emplace_back(
                zkutil::makeCreateRequest(mutations_path + "/", mutation_entry.toString(), zkutil::CreateMode::PersistentSequential));
        }

        Coordination::Responses results;
        Coordination::Error rc = zookeeper->tryMulti(ops, results);

        if (rc == Coordination::Error::ZOK)
        {
            if (alter_entry->have_mutation)
            {
                /// ALTER_METADATA record in replication /log
                String alter_path = dynamic_cast<const Coordination::CreateResponse &>(*results[2]).path_created;
                alter_entry->znode_name = alter_path.substr(alter_path.find_last_of('/') + 1);

                /// ReplicatedMergeTreeMutationEntry record in /mutations
                String mutation_path = dynamic_cast<const Coordination::CreateResponse &>(*results.back()).path_created;
                mutation_znode = mutation_path.substr(mutation_path.find_last_of('/') + 1);
            }
            else
            {
                /// ALTER_METADATA record in replication /log
                String alter_path = dynamic_cast<const Coordination::CreateResponse &>(*results.back()).path_created;
                alter_entry->znode_name = alter_path.substr(alter_path.find_last_of('/') + 1);
            }
            break;
        }
        else if (rc == Coordination::Error::ZBADVERSION)
        {
            if (results[0]->error != Coordination::Error::ZOK)
                throw Exception("Metadata on replica is not up to date with common metadata in Zookeeper. Cannot alter", ErrorCodes::CANNOT_ASSIGN_ALTER);

            continue;
        }
        else
        {
            throw Coordination::Exception("Alter cannot be assigned because of Zookeeper error", rc);
        }
    }


    table_lock_holder.release();

    std::vector<String> unwaited;
    if (query_context.getSettingsRef().replication_alter_partitions_sync == 2)
    {
        LOG_DEBUG(log, "Updated shared metadata nodes in ZooKeeper. Waiting for replicas to apply changes.");
        unwaited = waitForAllReplicasToProcessLogEntry(*alter_entry, false);
    }
    else if (query_context.getSettingsRef().replication_alter_partitions_sync == 1)
    {
        LOG_DEBUG(log, "Updated shared metadata nodes in ZooKeeper. Waiting for replicas to apply changes.");
        waitForReplicaToProcessLogEntry(replica_name, *alter_entry);
    }

    if (!unwaited.empty())
        throw Exception("Some replicas doesn't finish metadata alter", ErrorCodes::UNFINISHED);

    if (mutation_znode)
    {
        LOG_DEBUG(log, "Metadata changes applied. Will wait for data changes.");
        waitMutation(*mutation_znode, query_context.getSettingsRef().replication_alter_partitions_sync);
        LOG_DEBUG(log, "Data changes applied.");
    }
}

void StorageReplicatedMergeTree::alterPartition(const ASTPtr & query, const PartitionCommands & commands, const Context & query_context)
{
    for (const PartitionCommand & command : commands)
    {
        switch (command.type)
        {
            case PartitionCommand::DROP_PARTITION:
                checkPartitionCanBeDropped(command.partition);
                dropPartition(query, command.partition, command.detach, query_context);
                break;

            case PartitionCommand::DROP_DETACHED_PARTITION:
                dropDetached(command.partition, command.part, query_context);
                break;

            case PartitionCommand::ATTACH_PARTITION:
                attachPartition(command.partition, command.part, query_context);
                break;
            case PartitionCommand::MOVE_PARTITION:
            {
                switch (*command.move_destination_type)
                {
                    case PartitionCommand::MoveDestinationType::DISK:
                        movePartitionToDisk(command.partition, command.move_destination_name, command.part, query_context);
                        break;

                    case PartitionCommand::MoveDestinationType::VOLUME:
                        movePartitionToVolume(command.partition, command.move_destination_name, command.part, query_context);
                        break;

                    case PartitionCommand::MoveDestinationType::TABLE:
                        checkPartitionCanBeDropped(command.partition);
                        String dest_database = query_context.resolveDatabase(command.to_database);
                        auto dest_storage = DatabaseCatalog::instance().getTable({dest_database, command.to_table}, query_context);
                        movePartitionToTable(dest_storage, command.partition, query_context);
                        break;
                }
            }
            break;

            case PartitionCommand::REPLACE_PARTITION:
            {
                checkPartitionCanBeDropped(command.partition);
                String from_database = query_context.resolveDatabase(command.from_database);
                auto from_storage = DatabaseCatalog::instance().getTable({from_database, command.from_table}, query_context);
                replacePartitionFrom(from_storage, command.partition, command.replace, query_context);
            }
            break;

            case PartitionCommand::FETCH_PARTITION:
                fetchPartition(command.partition, command.from_zookeeper_path, query_context);
                break;

            case PartitionCommand::FREEZE_PARTITION:
            {
                auto lock = lockStructureForShare(
                        false, query_context.getCurrentQueryId(), query_context.getSettingsRef().lock_acquire_timeout);
                freezePartition(command.partition, command.with_name, query_context, lock);
            }
            break;

            case PartitionCommand::FREEZE_ALL_PARTITIONS:
            {
                auto lock = lockStructureForShare(
                        false, query_context.getCurrentQueryId(), query_context.getSettingsRef().lock_acquire_timeout);
                freezeAll(command.with_name, query_context, lock);
            }
            break;
        }
    }
}


/// If new version returns ordinary name, else returns part name containing the first and last month of the month
static String getPartNamePossiblyFake(MergeTreeDataFormatVersion format_version, const MergeTreePartInfo & part_info)
{
    if (format_version < MERGE_TREE_DATA_MIN_FORMAT_VERSION_WITH_CUSTOM_PARTITIONING)
    {
        /// The date range is all month long.
        const auto & lut = DateLUT::instance();
        time_t start_time = lut.YYYYMMDDToDate(parse<UInt32>(part_info.partition_id + "01"));
        DayNum left_date = lut.toDayNum(start_time);
        DayNum right_date = DayNum(static_cast<size_t>(left_date) + lut.daysInMonth(start_time) - 1);
        return part_info.getPartNameV0(left_date, right_date);
    }

    return part_info.getPartName();
}

bool StorageReplicatedMergeTree::getFakePartCoveringAllPartsInPartition(const String & partition_id, MergeTreePartInfo & part_info)
{
    /// Even if there is no data in the partition, you still need to mark the range for deletion.
    /// - Because before executing DETACH, tasks for downloading parts to this partition can be executed.
    Int64 left = 0;

    /** Let's skip one number in `block_numbers` for the partition being deleted, and we will only delete parts until this number.
      * This prohibits merges of deleted parts with the new inserted
      * Invariant: merges of deleted parts with other parts do not appear in the log.
      * NOTE: If you need to similarly support a `DROP PART` request, you will have to think of some new mechanism for it,
      *     to guarantee this invariant.
      */
    Int64 right;
    Int64 mutation_version;

    {
        auto zookeeper = getZooKeeper();
        auto block_number_lock = allocateBlockNumber(partition_id, zookeeper);
        right = block_number_lock->getNumber();
        block_number_lock->unlock();
        mutation_version = queue.getCurrentMutationVersion(partition_id, right);
    }

    /// Empty partition.
    if (right == 0)
        return false;

    --right;

    /// Artificial high level is chosen, to make this part "covering" all parts inside.
    part_info = MergeTreePartInfo(partition_id, left, right, MergeTreePartInfo::MAX_LEVEL, mutation_version);
    return true;
}


void StorageReplicatedMergeTree::dropPartition(const ASTPtr & query, const ASTPtr & partition, bool detach, const Context & query_context)
{
    assertNotReadonly();

    zkutil::ZooKeeperPtr zookeeper = getZooKeeper();

    if (!is_leader)
    {
        // TODO: we can manually reconstruct the query from outside the |dropPartition()| and remove the |query| argument from interface.
        //       It's the only place where we need this argument.
        sendRequestToLeaderReplica(query, query_context);
        return;
    }

    String partition_id = getPartitionIDFromQuery(partition, query_context);

    LogEntry entry;
    if (dropPartsInPartition(*zookeeper, partition_id, entry, detach))
    {
        /// If necessary, wait until the operation is performed on itself or on all replicas.
        if (query_context.getSettingsRef().replication_alter_partitions_sync != 0)
        {
            if (query_context.getSettingsRef().replication_alter_partitions_sync == 1)
                waitForReplicaToProcessLogEntry(replica_name, entry);
            else
                waitForAllReplicasToProcessLogEntry(entry);
        }
    }

    /// Cleaning possibly stored information about parts from /quorum/last_part node in ZooKeeper.
    cleanLastPartNode(partition_id);
}


void StorageReplicatedMergeTree::truncate(const ASTPtr & query, const Context & query_context, TableStructureWriteLockHolder & table_lock)
{
    table_lock.release();   /// Truncate is done asynchronously.

    assertNotReadonly();

    zkutil::ZooKeeperPtr zookeeper = getZooKeeper();

    if (!is_leader)
    {
        sendRequestToLeaderReplica(query, query_context);
        return;
    }

    Strings partitions = zookeeper->getChildren(zookeeper_path + "/block_numbers");

    for (String & partition_id : partitions)
    {
        LogEntry entry;

        if (dropPartsInPartition(*zookeeper, partition_id, entry, false))
            waitForAllReplicasToProcessLogEntry(entry);
    }
}


void StorageReplicatedMergeTree::attachPartition(const ASTPtr & partition, bool attach_part, const Context & query_context)
{
    // TODO: should get some locks to prevent race with 'alter … modify column'

    assertNotReadonly();

    PartsTemporaryRename renamed_parts(*this, "detached/");
    MutableDataPartsVector loaded_parts = tryLoadPartsToAttach(partition, attach_part, query_context, renamed_parts);

    ReplicatedMergeTreeBlockOutputStream output(*this, 0, 0, 0, false);   /// TODO Allow to use quorum here.
    for (size_t i = 0; i < loaded_parts.size(); ++i)
    {
        String old_name = loaded_parts[i]->name;
        output.writeExistingPart(loaded_parts[i]);
        renamed_parts.old_and_new_names[i].first.clear();
        LOG_DEBUG(log, "Attached part {} as {}", old_name, loaded_parts[i]->name);
    }
}


void StorageReplicatedMergeTree::checkTableCanBeDropped() const
{
    auto table_id = getStorageID();
    global_context.checkTableCanBeDropped(table_id.database_name, table_id.table_name, getTotalActiveSizeInBytes());
}


void StorageReplicatedMergeTree::checkPartitionCanBeDropped(const ASTPtr & partition)
{
    const String partition_id = getPartitionIDFromQuery(partition, global_context);
    auto parts_to_remove = getDataPartsVectorInPartition(MergeTreeDataPartState::Committed, partition_id);

    UInt64 partition_size = 0;

    for (const auto & part : parts_to_remove)
        partition_size += part->getBytesOnDisk();

    auto table_id = getStorageID();
    global_context.checkPartitionCanBeDropped(table_id.database_name, table_id.table_name, partition_size);
}


void StorageReplicatedMergeTree::rename(const String & new_path_to_table_data, const StorageID & new_table_id)
{
    MergeTreeData::rename(new_path_to_table_data, new_table_id);

    /// Update table name in zookeeper
    auto zookeeper = getZooKeeper();
    zookeeper->set(replica_path + "/host", getReplicatedMergeTreeAddress().toString());

    /// TODO: You can update names of loggers.
}


bool StorageReplicatedMergeTree::existsNodeCached(const std::string & path)
{
    {
        std::lock_guard lock(existing_nodes_cache_mutex);
        if (existing_nodes_cache.count(path))
            return true;
    }

    bool res = getZooKeeper()->exists(path);

    if (res)
    {
        std::lock_guard lock(existing_nodes_cache_mutex);
        existing_nodes_cache.insert(path);
    }

    return res;
}


std::optional<EphemeralLockInZooKeeper>
StorageReplicatedMergeTree::allocateBlockNumber(
    const String & partition_id, zkutil::ZooKeeperPtr & zookeeper, const String & zookeeper_block_id_path)
{
    /// Lets check for duplicates in advance, to avoid superfluous block numbers allocation
    Coordination::Requests deduplication_check_ops;
    if (!zookeeper_block_id_path.empty())
    {
        deduplication_check_ops.emplace_back(zkutil::makeCreateRequest(zookeeper_block_id_path, "", zkutil::CreateMode::Persistent));
        deduplication_check_ops.emplace_back(zkutil::makeRemoveRequest(zookeeper_block_id_path, -1));
    }

    String block_numbers_path = zookeeper_path + "/block_numbers";
    String partition_path = block_numbers_path + "/" + partition_id;

    if (!existsNodeCached(partition_path))
    {
        Coordination::Requests ops;
        ops.push_back(zkutil::makeCreateRequest(partition_path, "", zkutil::CreateMode::Persistent));
        /// We increment data version of the block_numbers node so that it becomes possible
        /// to check in a ZK transaction that the set of partitions didn't change
        /// (unfortunately there is no CheckChildren op).
        ops.push_back(zkutil::makeSetRequest(block_numbers_path, "", -1));

        Coordination::Responses responses;
        Coordination::Error code = zookeeper->tryMulti(ops, responses);
        if (code != Coordination::Error::ZOK && code != Coordination::Error::ZNODEEXISTS)
            zkutil::KeeperMultiException::check(code, ops, responses);
    }

    EphemeralLockInZooKeeper lock;
    /// 2 RTT
    try
    {
        lock = EphemeralLockInZooKeeper(
            partition_path + "/block-", zookeeper_path + "/temp", *zookeeper, &deduplication_check_ops);
    }
    catch (const zkutil::KeeperMultiException & e)
    {
        if (e.code == Coordination::Error::ZNODEEXISTS && e.getPathForFirstFailedOp() == zookeeper_block_id_path)
            return {};

        throw Exception("Cannot allocate block number in ZooKeeper: " + e.displayText(), ErrorCodes::KEEPER_EXCEPTION);
    }
    catch (const Coordination::Exception & e)
    {
        throw Exception("Cannot allocate block number in ZooKeeper: " + e.displayText(), ErrorCodes::KEEPER_EXCEPTION);
    }

    return {std::move(lock)};
}


Strings StorageReplicatedMergeTree::waitForAllReplicasToProcessLogEntry(
    const ReplicatedMergeTreeLogEntryData & entry, bool wait_for_non_active)
{
    LOG_DEBUG(log, "Waiting for all replicas to process {}", entry.znode_name);

    auto zookeeper = getZooKeeper();
    Strings replicas = zookeeper->getChildren(zookeeper_path + "/replicas");
    Strings unwaited;
    for (const String & replica : replicas)
    {
        if (wait_for_non_active || zookeeper->exists(zookeeper_path + "/replicas/" + replica + "/is_active"))
        {
            if (!waitForReplicaToProcessLogEntry(replica, entry, wait_for_non_active))
                unwaited.push_back(replica);
        }
        else
        {
            unwaited.push_back(replica);
        }
    }

    LOG_DEBUG(log, "Finished waiting for all replicas to process {}", entry.znode_name);
    return unwaited;
}


bool StorageReplicatedMergeTree::waitForReplicaToProcessLogEntry(
    const String & replica, const ReplicatedMergeTreeLogEntryData & entry, bool wait_for_non_active)
{
    String entry_str = entry.toString();
    String log_node_name;

    /** Two types of entries can be passed to this function
      * 1. (more often) From `log` directory - a common log, from where replicas copy entries to their queue.
      * 2. From the `queue` directory of one of the replicas.
      *
      * The problem is that the numbers (`sequential` node) of the queue elements in `log` and in `queue` do not match.
      * (And the numbers of the same log element for different replicas do not match in the `queue`.)
      *
      * Therefore, you should consider these cases separately.
      */

    /** First, you need to wait until replica takes `queue` element from the `log` to its queue,
      *  if it has not been done already (see the `pullLogsToQueue` function).
      *
      * To do this, check its node `log_pointer` - the maximum number of the element taken from `log` + 1.
      */

    const auto & check_replica_become_inactive = [this, &replica]()
    {
        return !getZooKeeper()->exists(zookeeper_path + "/replicas/" + replica + "/is_active");
    };
    constexpr auto event_wait_timeout_ms = 1000;

    if (startsWith(entry.znode_name, "log-"))
    {
        /** In this case, just take the number from the node name `log-xxxxxxxxxx`.
          */

        UInt64 log_index = parse<UInt64>(entry.znode_name.substr(entry.znode_name.size() - 10));
        log_node_name = entry.znode_name;

        LOG_DEBUG(log, "Waiting for {} to pull {} to queue", replica, log_node_name);

        /// Let's wait until entry gets into the replica queue.
        while (wait_for_non_active || !check_replica_become_inactive())
        {
            zkutil::EventPtr event = std::make_shared<Poco::Event>();

            String log_pointer = getZooKeeper()->get(zookeeper_path + "/replicas/" + replica + "/log_pointer", nullptr, event);
            if (!log_pointer.empty() && parse<UInt64>(log_pointer) > log_index)
                break;

            if (wait_for_non_active)
                event->wait();
            else
                event->tryWait(event_wait_timeout_ms);
        }
    }
    else if (startsWith(entry.znode_name, "queue-"))
    {
        /** In this case, the number of `log` node is unknown. You need look through everything from `log_pointer` to the end,
          *  looking for a node with the same content. And if we do not find it - then the replica has already taken this entry in its queue.
          */

        String log_pointer = getZooKeeper()->get(zookeeper_path + "/replicas/" + replica + "/log_pointer");

        Strings log_entries = getZooKeeper()->getChildren(zookeeper_path + "/log");
        UInt64 log_index = 0;
        bool found = false;

        for (const String & log_entry_name : log_entries)
        {
            log_index = parse<UInt64>(log_entry_name.substr(log_entry_name.size() - 10));

            if (!log_pointer.empty() && log_index < parse<UInt64>(log_pointer))
                continue;

            String log_entry_str;
            bool exists = getZooKeeper()->tryGet(zookeeper_path + "/log/" + log_entry_name, log_entry_str);
            if (exists && entry_str == log_entry_str)
            {
                found = true;
                log_node_name = log_entry_name;
                break;
            }
        }

        if (found)
        {
            LOG_DEBUG(log, "Waiting for {} to pull {} to queue", replica, log_node_name);

            /// Let's wait until the entry gets into the replica queue.
            while (wait_for_non_active || !check_replica_become_inactive())
            {
                zkutil::EventPtr event = std::make_shared<Poco::Event>();

                String log_pointer_new = getZooKeeper()->get(zookeeper_path + "/replicas/" + replica + "/log_pointer", nullptr, event);
                if (!log_pointer_new.empty() && parse<UInt64>(log_pointer_new) > log_index)
                    break;

                if (wait_for_non_active)
                    event->wait();
                else
                    event->tryWait(event_wait_timeout_ms);
            }
        }
    }
    else
        throw Exception("Logical error: unexpected name of log node: " + entry.znode_name, ErrorCodes::LOGICAL_ERROR);

    if (!log_node_name.empty())
        LOG_DEBUG(log, "Looking for node corresponding to {} in {} queue", log_node_name, replica);
    else
        LOG_DEBUG(log, "Looking for corresponding node in {} queue", replica);

    /** Second - find the corresponding entry in the queue of the specified replica.
      * Its number may match neither the `log` node nor the `queue` node of the current replica (for us).
      * Therefore, we search by comparing the content.
      */

    Strings queue_entries = getZooKeeper()->getChildren(zookeeper_path + "/replicas/" + replica + "/queue");
    String queue_entry_to_wait_for;

    for (const String & entry_name : queue_entries)
    {
        String queue_entry_str;
        bool exists = getZooKeeper()->tryGet(zookeeper_path + "/replicas/" + replica + "/queue/" + entry_name, queue_entry_str);
        if (exists && queue_entry_str == entry_str)
        {
            queue_entry_to_wait_for = entry_name;
            break;
        }
    }

    /// While looking for the record, it has already been executed and deleted.
    if (queue_entry_to_wait_for.empty())
    {
        LOG_DEBUG(log, "No corresponding node found. Assuming it has been already processed. Found {} nodes", queue_entries.size());
        return true;
    }

    LOG_DEBUG(log, "Waiting for {} to disappear from {} queue", queue_entry_to_wait_for, replica);

    /// Third - wait until the entry disappears from the replica queue or replica become inactive.
    String path_to_wait_on = zookeeper_path + "/replicas/" + replica + "/queue/" + queue_entry_to_wait_for;
    if (wait_for_non_active)
        return getZooKeeper()->waitForDisappear(path_to_wait_on);

    return getZooKeeper()->waitForDisappear(path_to_wait_on, check_replica_become_inactive);
}


void StorageReplicatedMergeTree::getStatus(Status & res, bool with_zk_fields)
{
    auto zookeeper = tryGetZooKeeper();
    const auto storage_settings_ptr = getSettings();

    res.is_leader = is_leader;
    res.can_become_leader = storage_settings_ptr->replicated_can_become_leader;
    res.is_readonly = is_readonly;
    res.is_session_expired = !zookeeper || zookeeper->expired();

    res.queue = queue.getStatus();
    res.absolute_delay = getAbsoluteDelay(); /// NOTE: may be slightly inconsistent with queue status.

    res.parts_to_check = part_check_thread.size();

    res.zookeeper_path = zookeeper_path;
    res.replica_name = replica_name;
    res.replica_path = replica_path;
    res.columns_version = -1;

    res.log_max_index = 0;
    res.log_pointer = 0;
    res.total_replicas = 0;
    res.active_replicas = 0;

    if (with_zk_fields && !res.is_session_expired)
    {
        try
        {
            auto log_entries = zookeeper->getChildren(zookeeper_path + "/log");

            if (log_entries.empty())
            {
                res.log_max_index = 0;
            }
            else
            {
                const String & last_log_entry = *std::max_element(log_entries.begin(), log_entries.end());
                res.log_max_index = parse<UInt64>(last_log_entry.substr(strlen("log-")));
            }

            String log_pointer_str = zookeeper->get(replica_path + "/log_pointer");
            res.log_pointer = log_pointer_str.empty() ? 0 : parse<UInt64>(log_pointer_str);

            auto all_replicas = zookeeper->getChildren(zookeeper_path + "/replicas");
            res.total_replicas = all_replicas.size();

            res.active_replicas = 0;
            for (const String & replica : all_replicas)
                if (zookeeper->exists(zookeeper_path + "/replicas/" + replica + "/is_active"))
                    ++res.active_replicas;
        }
        catch (const Coordination::Exception &)
        {
            res.zookeeper_exception = getCurrentExceptionMessage(false);
        }
    }
}


/// TODO: Probably it is better to have queue in ZK with tasks for leader (like DDL)
void StorageReplicatedMergeTree::sendRequestToLeaderReplica(const ASTPtr & query, const Context & query_context)
{
    auto live_replicas = getZooKeeper()->getChildren(zookeeper_path + "/leader_election");
    if (live_replicas.empty())
        throw Exception("No active replicas", ErrorCodes::NO_ACTIVE_REPLICAS);

    std::sort(live_replicas.begin(), live_replicas.end());
    const auto leader = getZooKeeper()->get(zookeeper_path + "/leader_election/" + live_replicas.front());

    if (leader == replica_name)
        throw Exception("Leader was suddenly changed or logical error.", ErrorCodes::LEADERSHIP_CHANGED);

    /// SECONDARY_QUERY here means, that we received query from DDLWorker
    /// there is no sense to send query to leader, because he will receive it from own DDLWorker
    if (query_context.getClientInfo().query_kind == ClientInfo::QueryKind::SECONDARY_QUERY)
    {
        throw Exception("Cannot execute DDL query, because leader was suddenly changed or logical error.", ErrorCodes::LEADERSHIP_CHANGED);
    }

    ReplicatedMergeTreeAddress leader_address(getZooKeeper()->get(zookeeper_path + "/replicas/" + leader + "/host"));

    /// TODO: add setters and getters interface for database and table fields of AST
    auto new_query = query->clone();
    if (auto * alter = new_query->as<ASTAlterQuery>())
    {
        alter->database = leader_address.database;
        alter->table = leader_address.table;
    }
    else if (auto * optimize = new_query->as<ASTOptimizeQuery>())
    {
        optimize->database = leader_address.database;
        optimize->table = leader_address.table;
    }
    else if (auto * drop = new_query->as<ASTDropQuery>(); drop->kind == ASTDropQuery::Kind::Truncate)
    {
        drop->database = leader_address.database;
        drop->table    = leader_address.table;
    }
    else
        throw Exception("Can't proxy this query. Unsupported query type", ErrorCodes::NOT_IMPLEMENTED);

    const auto & query_settings = query_context.getSettingsRef();
    const auto & query_client_info = query_context.getClientInfo();
    String user = query_client_info.current_user;
    String password = query_client_info.current_password;

    if (auto address = findClusterAddress(leader_address); address)
    {
        user = address->user;
        password = address->password;
    }

    Connection connection(
        leader_address.host,
        leader_address.queries_port,
        leader_address.database,
        user, password, "Follower replica");

    std::stringstream new_query_ss;
    formatAST(*new_query, new_query_ss, false, true);
    RemoteBlockInputStream stream(connection, new_query_ss.str(), {}, global_context, &query_settings);
    NullBlockOutputStream output({});

    copyData(stream, output);
}


std::optional<Cluster::Address> StorageReplicatedMergeTree::findClusterAddress(const ReplicatedMergeTreeAddress & leader_address) const
{
    for (auto & iter : global_context.getClusters().getContainer())
    {
        const auto & shards = iter.second->getShardsAddresses();

        for (const auto & shard : shards)
        {
            for (const auto & replica : shard)
            {
                /// user is actually specified, not default
                if (replica.host_name == leader_address.host && replica.port == leader_address.queries_port && replica.user_specified)
                    return replica;
            }
        }
    }
    return {};
}

void StorageReplicatedMergeTree::getQueue(LogEntriesData & res, String & replica_name_)
{
    replica_name_ = replica_name;
    queue.getEntries(res);
}

time_t StorageReplicatedMergeTree::getAbsoluteDelay() const
{
    time_t min_unprocessed_insert_time = 0;
    time_t max_processed_insert_time = 0;
    queue.getInsertTimes(min_unprocessed_insert_time, max_processed_insert_time);

    /// Load start time, then finish time to avoid reporting false delay when start time is updated
    /// between loading of two variables.
    time_t queue_update_start_time = last_queue_update_start_time.load();
    time_t queue_update_finish_time = last_queue_update_finish_time.load();

    time_t current_time = time(nullptr);

    if (!queue_update_finish_time)
    {
        /// We have not updated queue even once yet (perhaps replica is readonly).
        /// As we have no info about the current state of replication log, return effectively infinite delay.
        return current_time;
    }
    else if (min_unprocessed_insert_time)
    {
        /// There are some unprocessed insert entries in queue.
        return (current_time > min_unprocessed_insert_time) ? (current_time - min_unprocessed_insert_time) : 0;
    }
    else if (queue_update_start_time > queue_update_finish_time)
    {
        /// Queue is empty, but there are some in-flight or failed queue update attempts
        /// (likely because of problems with connecting to ZooKeeper).
        /// Return the time passed since last attempt.
        return (current_time > queue_update_start_time) ? (current_time - queue_update_start_time) : 0;
    }
    else
    {
        /// Everything is up-to-date.
        return 0;
    }
}

void StorageReplicatedMergeTree::getReplicaDelays(time_t & out_absolute_delay, time_t & out_relative_delay)
{
    assertNotReadonly();

    time_t current_time = time(nullptr);

    out_absolute_delay = getAbsoluteDelay();
    out_relative_delay = 0;
    const auto storage_settings_ptr = getSettings();

    /** Relative delay is the maximum difference of absolute delay from any other replica,
      *  (if this replica lags behind any other live replica, or zero, otherwise).
      * Calculated only if the absolute delay is large enough.
      */

    if (out_absolute_delay < static_cast<time_t>(storage_settings_ptr->min_relative_delay_to_yield_leadership))
        return;

    auto zookeeper = getZooKeeper();

    time_t max_replicas_unprocessed_insert_time = 0;
    bool have_replica_with_nothing_unprocessed = false;

    Strings replicas = zookeeper->getChildren(zookeeper_path + "/replicas");

    for (const auto & replica : replicas)
    {
        if (replica == replica_name)
            continue;

        /// Skip dead replicas.
        if (!zookeeper->exists(zookeeper_path + "/replicas/" + replica + "/is_active"))
            continue;

        String value;
        if (!zookeeper->tryGet(zookeeper_path + "/replicas/" + replica + "/min_unprocessed_insert_time", value))
            continue;

        time_t replica_time = value.empty() ? 0 : parse<time_t>(value);

        if (replica_time == 0)
        {
            /** Note
              * The conclusion that the replica does not lag may be incorrect,
              *  because the information about `min_unprocessed_insert_time` is taken
              *  only from that part of the log that has been moved to the queue.
              * If the replica for some reason has stalled `queueUpdatingTask`,
              *  then `min_unprocessed_insert_time` will be incorrect.
              */

            have_replica_with_nothing_unprocessed = true;
            break;
        }

        if (replica_time > max_replicas_unprocessed_insert_time)
            max_replicas_unprocessed_insert_time = replica_time;
    }

    if (have_replica_with_nothing_unprocessed)
        out_relative_delay = out_absolute_delay;
    else
    {
        max_replicas_unprocessed_insert_time = std::min(current_time, max_replicas_unprocessed_insert_time);
        time_t min_replicas_delay = current_time - max_replicas_unprocessed_insert_time;
        if (out_absolute_delay > min_replicas_delay)
            out_relative_delay = out_absolute_delay - min_replicas_delay;
    }
}


void StorageReplicatedMergeTree::fetchPartition(const ASTPtr & partition, const String & from_, const Context & query_context)
{
    String partition_id = getPartitionIDFromQuery(partition, query_context);

    String from = from_;
    if (from.back() == '/')
        from.resize(from.size() - 1);

    LOG_INFO(log, "Will fetch partition {} from shard {}", partition_id, from_);

    /** Let's check that there is no such partition in the `detached` directory (where we will write the downloaded parts).
      * Unreliable (there is a race condition) - such a partition may appear a little later.
      */
    Poco::DirectoryIterator dir_end;
    for (const std::string & path : getDataPaths())
    {
        for (Poco::DirectoryIterator dir_it{path + "detached/"}; dir_it != dir_end; ++dir_it)
        {
            MergeTreePartInfo part_info;
            if (MergeTreePartInfo::tryParsePartName(dir_it.name(), &part_info, format_version)
                && part_info.partition_id == partition_id)
                throw Exception("Detached partition " + partition_id + " already exists.", ErrorCodes::PARTITION_ALREADY_EXISTS);
        }

    }

    zkutil::Strings replicas;
    zkutil::Strings active_replicas;
    String best_replica;

    {
        auto zookeeper = getZooKeeper();

        /// List of replicas of source shard.
        replicas = zookeeper->getChildren(from + "/replicas");

        /// Leave only active replicas.
        active_replicas.reserve(replicas.size());

        for (const String & replica : replicas)
            if (zookeeper->exists(from + "/replicas/" + replica + "/is_active"))
                active_replicas.push_back(replica);

        if (active_replicas.empty())
            throw Exception("No active replicas for shard " + from, ErrorCodes::NO_ACTIVE_REPLICAS);

        /** You must select the best (most relevant) replica.
        * This is a replica with the maximum `log_pointer`, then with the minimum `queue` size.
        * NOTE This is not exactly the best criteria. It does not make sense to download old partitions,
        *  and it would be nice to be able to choose the replica closest by network.
        * NOTE Of course, there are data races here. You can solve it by retrying.
        */
        Int64 max_log_pointer = -1;
        UInt64 min_queue_size = std::numeric_limits<UInt64>::max();

        for (const String & replica : active_replicas)
        {
            String current_replica_path = from + "/replicas/" + replica;

            String log_pointer_str = zookeeper->get(current_replica_path + "/log_pointer");
            Int64 log_pointer = log_pointer_str.empty() ? 0 : parse<UInt64>(log_pointer_str);

            Coordination::Stat stat;
            zookeeper->get(current_replica_path + "/queue", &stat);
            size_t queue_size = stat.numChildren;

            if (log_pointer > max_log_pointer
                || (log_pointer == max_log_pointer && queue_size < min_queue_size))
            {
                max_log_pointer = log_pointer;
                min_queue_size = queue_size;
                best_replica = replica;
            }
        }
    }

    if (best_replica.empty())
        throw Exception("Logical error: cannot choose best replica.", ErrorCodes::LOGICAL_ERROR);

    LOG_INFO(log, "Found {} replicas, {} of them are active. Selected {} to fetch from.", replicas.size(), active_replicas.size(), best_replica);

    String best_replica_path = from + "/replicas/" + best_replica;

    /// Let's find out which parts are on the best replica.

    /** Trying to download these parts.
      * Some of them could be deleted due to the merge.
      * In this case, update the information about the available parts and try again.
      */

    unsigned try_no = 0;
    Strings missing_parts;
    do
    {
        if (try_no)
            LOG_INFO(log, "Some of parts ({}) are missing. Will try to fetch covering parts.", missing_parts.size());

        if (try_no >= query_context.getSettings().max_fetch_partition_retries_count)
            throw Exception("Too many retries to fetch parts from " + best_replica_path, ErrorCodes::TOO_MANY_RETRIES_TO_FETCH_PARTS);

        Strings parts = getZooKeeper()->getChildren(best_replica_path + "/parts");
        ActiveDataPartSet active_parts_set(format_version, parts);
        Strings parts_to_fetch;

        if (missing_parts.empty())
        {
            parts_to_fetch = active_parts_set.getParts();

            /// Leaving only the parts of the desired partition.
            Strings parts_to_fetch_partition;
            for (const String & part : parts_to_fetch)
            {
                if (MergeTreePartInfo::fromPartName(part, format_version).partition_id == partition_id)
                    parts_to_fetch_partition.push_back(part);
            }

            parts_to_fetch = std::move(parts_to_fetch_partition);

            if (parts_to_fetch.empty())
                throw Exception("Partition " + partition_id + " on " + best_replica_path + " doesn't exist", ErrorCodes::PARTITION_DOESNT_EXIST);
        }
        else
        {
            for (const String & missing_part : missing_parts)
            {
                String containing_part = active_parts_set.getContainingPart(missing_part);
                if (!containing_part.empty())
                    parts_to_fetch.push_back(containing_part);
                else
                    LOG_WARNING(log, "Part {} on replica {} has been vanished.", missing_part, best_replica_path);
            }
        }

        LOG_INFO(log, "Parts to fetch: {}", parts_to_fetch.size());

        missing_parts.clear();
        for (const String & part : parts_to_fetch)
        {
            try
            {
                fetchPart(part, best_replica_path, true, 0);
            }
            catch (const DB::Exception & e)
            {
                if (e.code() != ErrorCodes::RECEIVED_ERROR_FROM_REMOTE_IO_SERVER && e.code() != ErrorCodes::RECEIVED_ERROR_TOO_MANY_REQUESTS
                    && e.code() != ErrorCodes::CANNOT_READ_ALL_DATA)
                    throw;

                LOG_INFO(log, e.displayText());
                missing_parts.push_back(part);
            }
        }

        ++try_no;
    } while (!missing_parts.empty());
}


void StorageReplicatedMergeTree::mutate(const MutationCommands & commands, const Context & query_context)
{
    /// Overview of the mutation algorithm.
    ///
    /// When the client executes a mutation, this method is called. It acquires block numbers in all
    /// partitions, saves them in the mutation entry and writes the mutation entry to a new ZK node in
    /// the /mutations folder. This block numbers are needed to determine which parts should be mutated and
    /// which shouldn't (parts inserted after the mutation will have the block number higher than the
    /// block number acquired by the mutation in that partition and so will not be mutatied).
    /// This block number is called "mutation version" in that partition.
    ///
    /// Mutation versions are acquired atomically in all partitions, so the case when an insert in some
    /// partition has the block number higher than the mutation version but the following insert into another
    /// partition acquires the block number lower than the mutation version in that partition is impossible.
    /// Another important invariant: mutation entries appear in /mutations in the order of their mutation
    /// versions (in any partition). This means that mutations form a sequence and we can execute them in
    /// the order of their mutation versions and not worry that some mutation with the smaller version
    /// will suddenly appear.
    ///
    /// During mutations individual parts are immutable - when we want to change the contents of a part
    /// we prepare the new part and add it to MergeTreeData (the original part gets replaced). The fact that
    /// we have mutated the part is recorded in the part->info.mutation field of MergeTreePartInfo.
    /// The relation with the original part is preserved because the new part covers the same block range
    /// as the original one.
    ///
    /// We then can for each part determine its "mutation version": the version of the last mutation in
    /// the mutation sequence that we regard as already applied to that part. All mutations with the greater
    /// version number will still need to be applied to that part.
    ///
    /// Execution of mutations is done asynchronously. All replicas watch the /mutations directory and
    /// load new mutation entries as they appear (see mutationsUpdatingTask()). Next we need to determine
    /// how to mutate individual parts consistently with part merges. This is done by the leader replica
    /// (see mergeSelectingTask() and class ReplicatedMergeTreeMergePredicate for details). Important
    /// invariants here are that a) all source parts for a single merge must have the same mutation version
    /// and b) any part can be mutated only once or merged only once (e.g. once we have decided to mutate
    /// a part then we need to execute that mutation and can assign merges only to the new part and not to the
    /// original part). Multiple consecutive mutations can be executed at once (without writing the
    /// intermediate result to a part).
    ///
    /// Leader replica records its decisions to the replication log (/log directory in ZK) in the form of
    /// MUTATE_PART entries and all replicas then execute them in the background pool
    /// (see tryExecutePartMutation() function). When a replica encounters a MUTATE_PART command, it is
    /// guaranteed that the corresponding mutation entry is already loaded (when we pull entries from
    /// replication log into the replica queue, we also load mutation entries). Note that just as with merges
    /// the replica can decide not to do the mutation locally and fetch the mutated part from another replica
    /// instead.
    ///
    /// Mutations of individual parts are in fact pretty similar to merges, e.g. their assignment and execution
    /// is governed by the same storage_settings. TODO: support a single "merge-mutation" operation when the data
    /// read from the the source parts is first mutated on the fly to some uniform mutation version and then
    /// merged to a resulting part.
    ///
    /// After all needed parts are mutated (i.e. all active parts have the mutation version greater than
    /// the version of this mutation), the mutation is considered done and can be deleted.

    ReplicatedMergeTreeMutationEntry entry;
    entry.source_replica = replica_name;
    entry.commands = commands;

    String mutations_path = zookeeper_path + "/mutations";

    /// Update the mutations_path node when creating the mutation and check its version to ensure that
    /// nodes for mutations are created in the same order as the corresponding block numbers.
    /// Should work well if the number of concurrent mutation requests is small.
    while (true)
    {
        auto zookeeper = getZooKeeper();

        Coordination::Stat mutations_stat;
        zookeeper->get(mutations_path, &mutations_stat);

        EphemeralLocksInAllPartitions block_number_locks(
            zookeeper_path + "/block_numbers", "block-", zookeeper_path + "/temp", *zookeeper);

        for (const auto & lock : block_number_locks.getLocks())
            entry.block_numbers[lock.partition_id] = lock.number;

        entry.create_time = time(nullptr);

        Coordination::Requests requests;
        requests.emplace_back(zkutil::makeSetRequest(mutations_path, String(), mutations_stat.version));
        requests.emplace_back(zkutil::makeCreateRequest(
            mutations_path + "/", entry.toString(), zkutil::CreateMode::PersistentSequential));

        Coordination::Responses responses;
        Coordination::Error rc = zookeeper->tryMulti(requests, responses);

        if (rc == Coordination::Error::ZOK)
        {
            const String & path_created =
                dynamic_cast<const Coordination::CreateResponse *>(responses[1].get())->path_created;
            entry.znode_name = path_created.substr(path_created.find_last_of('/') + 1);
            LOG_TRACE(log, "Created mutation with ID {}", entry.znode_name);
            break;
        }
        else if (rc == Coordination::Error::ZBADVERSION)
        {
            LOG_TRACE(log, "Version conflict when trying to create a mutation node, retrying...");
            continue;
        }
        else
            throw Coordination::Exception("Unable to create a mutation znode", rc);
    }

    waitMutation(entry.znode_name, query_context.getSettingsRef().mutations_sync);
}

void StorageReplicatedMergeTree::waitMutation(const String & znode_name, size_t mutations_sync) const
{
    if (!mutations_sync)
        return;

    /// we have to wait
    auto zookeeper = getZooKeeper();
    Strings replicas;
    if (mutations_sync == 2) /// wait for all replicas
        replicas = zookeeper->getChildren(zookeeper_path + "/replicas");
    else if (mutations_sync == 1) /// just wait for ourself
        replicas.push_back(replica_name);

    waitMutationToFinishOnReplicas(replicas, znode_name);
}

std::vector<MergeTreeMutationStatus> StorageReplicatedMergeTree::getMutationsStatus() const
{
    return queue.getMutationsStatus();
}

CancellationCode StorageReplicatedMergeTree::killMutation(const String & mutation_id)
{
    assertNotReadonly();

    zkutil::ZooKeeperPtr zookeeper = getZooKeeper();

    LOG_TRACE(log, "Killing mutation {}", mutation_id);

    auto mutation_entry = queue.removeMutation(zookeeper, mutation_id);
    if (!mutation_entry)
        return CancellationCode::NotFound;

    /// After this point no new part mutations will start and part mutations that still exist
    /// in the queue will be skipped.

    /// Cancel already running part mutations.
    for (const auto & pair : mutation_entry->block_numbers)
    {
        const String & partition_id = pair.first;
        Int64 block_number = pair.second;
        global_context.getMergeList().cancelPartMutations(partition_id, block_number);
    }
    return CancellationCode::CancelSent;
}


void StorageReplicatedMergeTree::clearOldPartsAndRemoveFromZK()
{
    /// Critical section is not required (since grabOldParts() returns unique part set on each call)

    auto table_lock = lockStructureForShare(
            false, RWLockImpl::NO_QUERY, getSettings()->lock_acquire_timeout_for_background_operations);
    auto zookeeper = getZooKeeper();

    DataPartsVector parts = grabOldParts();
    if (parts.empty())
        return;

    DataPartsVector parts_to_delete_only_from_filesystem;    // Only duplicates
    DataPartsVector parts_to_delete_completely;              // All parts except duplicates
    DataPartsVector parts_to_retry_deletion;                 // Parts that should be retried due to network problems
    DataPartsVector parts_to_remove_from_filesystem;         // Parts removed from ZK

    for (const auto & part : parts)
    {
        if (!part->is_duplicate)
            parts_to_delete_completely.emplace_back(part);
        else
            parts_to_delete_only_from_filesystem.emplace_back(part);
    }
    parts.clear();

    auto remove_parts_from_filesystem = [log=log] (const DataPartsVector & parts_to_remove)
    {
        for (const auto & part : parts_to_remove)
        {
            try
            {
                part->remove();
            }
            catch (...)
            {
                tryLogCurrentException(log, "There is a problem with deleting part " + part->name + " from filesystem");
            }
        }
    };

    /// Delete duplicate parts from filesystem
    if (!parts_to_delete_only_from_filesystem.empty())
    {
        remove_parts_from_filesystem(parts_to_delete_only_from_filesystem);
        removePartsFinally(parts_to_delete_only_from_filesystem);

        LOG_DEBUG(log, "Removed {} old duplicate parts", parts_to_delete_only_from_filesystem.size());
    }

    /// Delete normal parts from ZooKeeper
    NameSet part_names_to_retry_deletion;
    try
    {
        Strings part_names_to_delete_completely;
        for (const auto & part : parts_to_delete_completely)
            part_names_to_delete_completely.emplace_back(part->name);

        LOG_DEBUG(log, "Removing {} old parts from ZooKeeper", parts_to_delete_completely.size());
        removePartsFromZooKeeper(zookeeper, part_names_to_delete_completely, &part_names_to_retry_deletion);
    }
    catch (...)
    {
        LOG_ERROR(log, "There is a problem with deleting parts from ZooKeeper: {}", getCurrentExceptionMessage(true));
    }

    /// Part names that were reliably deleted from ZooKeeper should be deleted from filesystem
    auto num_reliably_deleted_parts = parts_to_delete_completely.size() - part_names_to_retry_deletion.size();
    LOG_DEBUG(log, "Removed {} old parts from ZooKeeper. Removing them from filesystem.", num_reliably_deleted_parts);

    /// Delete normal parts on two sets
    for (auto & part : parts_to_delete_completely)
    {
        if (part_names_to_retry_deletion.count(part->name) == 0)
            parts_to_remove_from_filesystem.emplace_back(part);
        else
            parts_to_retry_deletion.emplace_back(part);
    }

    /// Will retry deletion
    if (!parts_to_retry_deletion.empty())
    {
        rollbackDeletingParts(parts_to_retry_deletion);
        LOG_DEBUG(log, "Will retry deletion of {} parts in the next time", parts_to_retry_deletion.size());
    }

    /// Remove parts from filesystem and finally from data_parts
    if (!parts_to_remove_from_filesystem.empty())
    {
        remove_parts_from_filesystem(parts_to_remove_from_filesystem);
        removePartsFinally(parts_to_remove_from_filesystem);

        LOG_DEBUG(log, "Removed {} old parts", parts_to_remove_from_filesystem.size());
    }
}


bool StorageReplicatedMergeTree::tryRemovePartsFromZooKeeperWithRetries(DataPartsVector & parts, size_t max_retries)
{
    Strings part_names_to_remove;
    for (const auto & part : parts)
        part_names_to_remove.emplace_back(part->name);

    return tryRemovePartsFromZooKeeperWithRetries(part_names_to_remove, max_retries);
}

bool StorageReplicatedMergeTree::tryRemovePartsFromZooKeeperWithRetries(const Strings & part_names, size_t max_retries)
{
    size_t num_tries = 0;
    bool success = false;

    while (!success && (max_retries == 0 || num_tries < max_retries))
    {
        try
        {
            ++num_tries;
            success = true;

            auto zookeeper = getZooKeeper();

            std::vector<std::future<Coordination::ExistsResponse>> exists_futures;
            exists_futures.reserve(part_names.size());
            for (const String & part_name : part_names)
            {
                String part_path = replica_path + "/parts/" + part_name;
                exists_futures.emplace_back(zookeeper->asyncExists(part_path));
            }

            std::vector<std::future<Coordination::MultiResponse>> remove_futures;
            remove_futures.reserve(part_names.size());
            for (size_t i = 0; i < part_names.size(); ++i)
            {
                Coordination::ExistsResponse exists_resp = exists_futures[i].get();
                if (exists_resp.error == Coordination::Error::ZOK)
                {
                    Coordination::Requests ops;
                    removePartFromZooKeeper(part_names[i], ops, exists_resp.stat.numChildren > 0);
                    remove_futures.emplace_back(zookeeper->tryAsyncMulti(ops));
                }
            }

            for (auto & future : remove_futures)
            {
                auto response = future.get();

                if (response.error == Coordination::Error::ZOK || response.error == Coordination::Error::ZNONODE)
                    continue;

                if (Coordination::isHardwareError(response.error))
                {
                    success = false;
                    continue;
                }

                throw Coordination::Exception(response.error);
            }
        }
        catch (Coordination::Exception & e)
        {
            success = false;

            if (Coordination::isHardwareError(e.code))
                tryLogCurrentException(log, __PRETTY_FUNCTION__);
            else
                throw;
        }

        if (!success && num_tries < max_retries)
            std::this_thread::sleep_for(std::chrono::milliseconds(1000));
    }

    return success;
}

void StorageReplicatedMergeTree::removePartsFromZooKeeper(
    zkutil::ZooKeeperPtr & zookeeper, const Strings & part_names, NameSet * parts_should_be_retried)
{
    std::vector<std::future<Coordination::ExistsResponse>> exists_futures;
    std::vector<std::future<Coordination::MultiResponse>> remove_futures;
    exists_futures.reserve(part_names.size());
    remove_futures.reserve(part_names.size());
    try
    {
        /// Exception can be thrown from loop
        /// if zk session will be dropped
        for (const String & part_name : part_names)
        {
            String part_path = replica_path + "/parts/" + part_name;
            exists_futures.emplace_back(zookeeper->asyncExists(part_path));
        }

        for (size_t i = 0; i < part_names.size(); ++i)
        {
            Coordination::ExistsResponse exists_resp = exists_futures[i].get();
            if (exists_resp.error == Coordination::Error::ZOK)
            {
                Coordination::Requests ops;
                removePartFromZooKeeper(part_names[i], ops, exists_resp.stat.numChildren > 0);
                remove_futures.emplace_back(zookeeper->tryAsyncMulti(ops));
            }
            else
            {
                LOG_DEBUG(log, "There is no part {} in ZooKeeper, it was only in filesystem", part_names[i]);
                // emplace invalid future so that the total number of futures is the same as part_names.size();
                remove_futures.emplace_back();
            }
        }
    }
    catch (const Coordination::Exception & e)
    {
        if (parts_should_be_retried && Coordination::isHardwareError(e.code))
            parts_should_be_retried->insert(part_names.begin(), part_names.end());
        throw;
    }

    for (size_t i = 0; i < remove_futures.size(); ++i)
    {
        auto & future = remove_futures[i];

        if (!future.valid())
            continue;

        auto response = future.get();
        if (response.error == Coordination::Error::ZOK)
            continue;
        else if (response.error == Coordination::Error::ZNONODE)
        {
            LOG_DEBUG(log, "There is no part {} in ZooKeeper, it was only in filesystem", part_names[i]);
            continue;
        }
        else if (Coordination::isHardwareError(response.error))
        {
            if (parts_should_be_retried)
                parts_should_be_retried->insert(part_names[i]);
            continue;
        }
        else
            LOG_WARNING(log, "Cannot remove part {} from ZooKeeper: {}", part_names[i], Coordination::errorMessage(response.error));
    }
}


void StorageReplicatedMergeTree::clearBlocksInPartition(
    zkutil::ZooKeeper & zookeeper, const String & partition_id, Int64 min_block_num, Int64 max_block_num)
{
    Strings blocks;
    if (Coordination::Error::ZOK != zookeeper.tryGetChildren(zookeeper_path + "/blocks", blocks))
        throw Exception(zookeeper_path + "/blocks doesn't exist", ErrorCodes::NOT_FOUND_NODE);

    String partition_prefix = partition_id + "_";
    zkutil::AsyncResponses<Coordination::GetResponse> get_futures;
    for (const String & block_id : blocks)
    {
        if (startsWith(block_id, partition_prefix))
        {
            String path = zookeeper_path + "/blocks/" + block_id;
            get_futures.emplace_back(path, zookeeper.asyncTryGet(path));
        }
    }

    zkutil::AsyncResponses<Coordination::RemoveResponse> to_delete_futures;
    for (auto & pair : get_futures)
    {
        const String & path = pair.first;
        auto result = pair.second.get();

        if (result.error == Coordination::Error::ZNONODE)
            continue;

        ReadBufferFromString buf(result.data);
        Int64 block_num = 0;
        bool parsed = tryReadIntText(block_num, buf) && buf.eof();
        if (!parsed || (min_block_num <= block_num && block_num <= max_block_num))
            to_delete_futures.emplace_back(path, zookeeper.asyncTryRemove(path));
    }

    for (auto & pair : to_delete_futures)
    {
        const String & path = pair.first;
        Coordination::Error rc = pair.second.get().error;
        if (rc == Coordination::Error::ZNOTEMPTY)
        {
             /// Can happen if there are leftover block nodes with children created by previous server versions.
            zookeeper.removeRecursive(path);
        }
        else if (rc != Coordination::Error::ZOK)
            LOG_WARNING(log, "Error while deleting ZooKeeper path `{}`: {}, ignoring.", path, Coordination::errorMessage(rc));
    }

    LOG_TRACE(log, "Deleted {} deduplication block IDs in partition ID {}", to_delete_futures.size(), partition_id);
}

void StorageReplicatedMergeTree::replacePartitionFrom(const StoragePtr & source_table, const ASTPtr & partition, bool replace,
                                                      const Context & context)
{
    /// First argument is true, because we possibly will add new data to current table.
    auto lock1 = lockStructureForShare(true, context.getCurrentQueryId(), context.getSettingsRef().lock_acquire_timeout);
    auto lock2 = source_table->lockStructureForShare(false, context.getCurrentQueryId(), context.getSettingsRef().lock_acquire_timeout);

    Stopwatch watch;
    MergeTreeData & src_data = checkStructureAndGetMergeTreeData(source_table);
    String partition_id = getPartitionIDFromQuery(partition, context);

    DataPartsVector src_all_parts = src_data.getDataPartsVectorInPartition(MergeTreeDataPartState::Committed, partition_id);
    DataPartsVector src_parts;
    MutableDataPartsVector dst_parts;
    Strings block_id_paths;
    Strings part_checksums;
    std::vector<EphemeralLockInZooKeeper> ephemeral_locks;

    LOG_DEBUG(log, "Cloning {} parts", src_all_parts.size());

    static const String TMP_PREFIX = "tmp_replace_from_";
    auto zookeeper = getZooKeeper();

    /// Firstly, generate last block number and compute drop_range
    /// NOTE: Even if we make ATTACH PARTITION instead of REPLACE PARTITION drop_range will not be empty, it will contain a block.
    /// So, such case has special meaning, if drop_range contains only one block it means that nothing to drop.
    MergeTreePartInfo drop_range;
    drop_range.partition_id = partition_id;
    drop_range.max_block = allocateBlockNumber(partition_id, zookeeper)->getNumber();
    drop_range.min_block = replace ? 0 : drop_range.max_block;
    drop_range.level = std::numeric_limits<decltype(drop_range.level)>::max();

    String drop_range_fake_part_name = getPartNamePossiblyFake(format_version, drop_range);

    if (drop_range.getBlocksCount() > 1)
    {
        /// We have to prohibit merges in drop_range, since new merge log entry appeared after this REPLACE FROM entry
        ///  could produce new merged part instead in place of just deleted parts.
        /// It is better to prohibit them on leader replica (like DROP PARTITION makes),
        ///  but it is inconvenient for a user since he could actually use source table from this replica.
        /// Therefore prohibit merges on the initializer server now and on the remaining servers when log entry will be executed.
        /// It does not provides strong guarantees, but is suitable for intended use case (assume merges are quite rare).

        {
            std::lock_guard merge_selecting_lock(merge_selecting_mutex);
            queue.disableMergesInBlockRange(drop_range_fake_part_name);
        }
    }

    for (const auto & src_part : src_all_parts)
    {
        /// We also make some kind of deduplication to avoid duplicated parts in case of ATTACH PARTITION
        /// Assume that merges in the partition are quite rare
        /// Save deduplication block ids with special prefix replace_partition

        if (!canReplacePartition(src_part))
            throw Exception(
                "Cannot replace partition '" + partition_id + "' because part '" + src_part->name + "' has inconsistent granularity with table",
                ErrorCodes::LOGICAL_ERROR);

        String hash_hex = src_part->checksums.getTotalChecksumHex();

        if (replace)
            LOG_INFO(log, "Trying to replace {} with hash_hex {}", src_part->name, hash_hex);
        else
            LOG_INFO(log, "Trying to attach {} with hash_hex {}", src_part->name, hash_hex);

        String block_id_path = replace ? "" : (zookeeper_path + "/blocks/" + partition_id + "_replace_from_" + hash_hex);

        auto lock = allocateBlockNumber(partition_id, zookeeper, block_id_path);
        if (!lock)
        {
            LOG_INFO(log, "Part {} (hash {}) has been already attached", src_part->name, hash_hex);
            continue;
        }

        UInt64 index = lock->getNumber();
        MergeTreePartInfo dst_part_info(partition_id, index, index, src_part->info.level);
        auto dst_part = cloneAndLoadDataPartOnSameDisk(src_part, TMP_PREFIX, dst_part_info);

        src_parts.emplace_back(src_part);
        dst_parts.emplace_back(dst_part);
        ephemeral_locks.emplace_back(std::move(*lock));
        block_id_paths.emplace_back(block_id_path);
        part_checksums.emplace_back(hash_hex);
    }

    ReplicatedMergeTreeLogEntryData entry;
    {
        auto src_table_id = src_data.getStorageID();
        entry.type = ReplicatedMergeTreeLogEntryData::REPLACE_RANGE;
        entry.source_replica = replica_name;
        entry.create_time = time(nullptr);
        entry.replace_range_entry = std::make_shared<ReplicatedMergeTreeLogEntryData::ReplaceRangeEntry>();

        auto & entry_replace = *entry.replace_range_entry;
        entry_replace.drop_range_part_name = drop_range_fake_part_name;
        entry_replace.from_database = src_table_id.database_name;
        entry_replace.from_table = src_table_id.table_name;
        for (const auto & part : src_parts)
            entry_replace.src_part_names.emplace_back(part->name);
        for (const auto & part : dst_parts)
            entry_replace.new_part_names.emplace_back(part->name);
        for (const String & checksum : part_checksums)
            entry_replace.part_names_checksums.emplace_back(checksum);
        entry_replace.columns_version = -1;
    }

    /// We are almost ready to commit changes, remove fetches and merges from drop range
    queue.removePartProducingOpsInRange(zookeeper, drop_range, entry);

    /// Remove deduplication block_ids of replacing parts
    if (replace)
        clearBlocksInPartition(*zookeeper, drop_range.partition_id, drop_range.max_block, drop_range.max_block);

    DataPartsVector parts_to_remove;
    Coordination::Responses op_results;

    try
    {
        Coordination::Requests ops;
        for (size_t i = 0; i < dst_parts.size(); ++i)
        {
            getCommitPartOps(ops, dst_parts[i], block_id_paths[i]);
            ephemeral_locks[i].getUnlockOps(ops);

            if (ops.size() > zkutil::MULTI_BATCH_SIZE)
            {
                /// It is unnecessary to add parts to working set until we commit log entry
                zookeeper->multi(ops);
                ops.clear();
            }
        }

        ops.emplace_back(zkutil::makeSetRequest(zookeeper_path + "/log", "", -1));  /// Just update version
        ops.emplace_back(zkutil::makeCreateRequest(zookeeper_path + "/log/log-", entry.toString(), zkutil::CreateMode::PersistentSequential));

        Transaction transaction(*this);
        {
            auto data_parts_lock = lockParts();

            for (MutableDataPartPtr & part : dst_parts)
                renameTempPartAndReplace(part, nullptr, &transaction, data_parts_lock);
        }

        op_results = zookeeper->multi(ops);

        {
            auto data_parts_lock = lockParts();

            transaction.commit(&data_parts_lock);
            if (replace)
                parts_to_remove = removePartsInRangeFromWorkingSet(drop_range, true, false, data_parts_lock);
        }

        PartLog::addNewParts(global_context, dst_parts, watch.elapsed());
    }
    catch (...)
    {
        PartLog::addNewParts(global_context, dst_parts, watch.elapsed(), ExecutionStatus::fromCurrentException());
        throw;
    }

    String log_znode_path = dynamic_cast<const Coordination::CreateResponse &>(*op_results.back()).path_created;
    entry.znode_name = log_znode_path.substr(log_znode_path.find_last_of('/') + 1);

    for (auto & lock : ephemeral_locks)
        lock.assumeUnlocked();

    /// Forcibly remove replaced parts from ZooKeeper
    tryRemovePartsFromZooKeeperWithRetries(parts_to_remove);

    /// Speedup removing of replaced parts from filesystem
    parts_to_remove.clear();
    cleanup_thread.wakeup();

    /// If necessary, wait until the operation is performed on all replicas.
    if (context.getSettingsRef().replication_alter_partitions_sync > 1)
    {
        lock2.release();
        lock1.release();
        waitForAllReplicasToProcessLogEntry(entry);
    }
}

void StorageReplicatedMergeTree::movePartitionToTable(const StoragePtr & dest_table, const ASTPtr & partition, const Context & query_context)
{
    auto lock1 = lockStructureForShare(false, query_context.getCurrentQueryId(), query_context.getSettingsRef().lock_acquire_timeout);
    auto lock2 = dest_table->lockStructureForShare(false, query_context.getCurrentQueryId(), query_context.getSettingsRef().lock_acquire_timeout);

    auto dest_table_storage = std::dynamic_pointer_cast<StorageReplicatedMergeTree>(dest_table);
    if (!dest_table_storage)
        throw Exception("Table " + getStorageID().getNameForLogs() + " supports movePartitionToTable only for ReplicatedMergeTree family of table engines."
                        " Got " + dest_table->getName(), ErrorCodes::NOT_IMPLEMENTED);
    if (dest_table_storage->getStoragePolicy() != this->getStoragePolicy())
        throw Exception("Destination table " + dest_table_storage->getStorageID().getNameForLogs() +
                        " should have the same storage policy of source table " + getStorageID().getNameForLogs() + ". " +
                        getStorageID().getNameForLogs() + ": " + this->getStoragePolicy()->getName() + ", " +
                        getStorageID().getNameForLogs() + ": " + dest_table_storage->getStoragePolicy()->getName(), ErrorCodes::LOGICAL_ERROR);

    Stopwatch watch;
    MergeTreeData & src_data = dest_table_storage->checkStructureAndGetMergeTreeData(*this);
    auto src_data_id = src_data.getStorageID();
    String partition_id = getPartitionIDFromQuery(partition, query_context);

    DataPartsVector src_all_parts = src_data.getDataPartsVectorInPartition(MergeTreeDataPartState::Committed, partition_id);
    DataPartsVector src_parts;
    MutableDataPartsVector dst_parts;
    Strings block_id_paths;
    Strings part_checksums;
    std::vector<EphemeralLockInZooKeeper> ephemeral_locks;

    LOG_DEBUG(log, "Cloning {} parts", src_all_parts.size());

    static const String TMP_PREFIX = "tmp_move_from_";
    auto zookeeper = getZooKeeper();

    /// A range for log entry to remove parts from the source table (myself).

    MergeTreePartInfo drop_range;
    drop_range.partition_id = partition_id;
    drop_range.max_block = allocateBlockNumber(partition_id, zookeeper)->getNumber();
    drop_range.min_block = 0;
    drop_range.level = std::numeric_limits<decltype(drop_range.level)>::max();

    String drop_range_fake_part_name = getPartNamePossiblyFake(format_version, drop_range);

    if (drop_range.getBlocksCount() > 1)
    {
        std::lock_guard merge_selecting_lock(merge_selecting_mutex);
        queue.disableMergesInBlockRange(drop_range_fake_part_name);
    }

    /// Clone parts into destination table.

    for (const auto & src_part : src_all_parts)
    {
        if (!dest_table_storage->canReplacePartition(src_part))
            throw Exception(
                "Cannot move partition '" + partition_id + "' because part '" + src_part->name + "' has inconsistent granularity with table",
                ErrorCodes::LOGICAL_ERROR);

        String hash_hex = src_part->checksums.getTotalChecksumHex();
        String block_id_path;

        auto lock = dest_table_storage->allocateBlockNumber(partition_id, zookeeper, block_id_path);
        if (!lock)
        {
            LOG_INFO(log, "Part {} (hash {}) has been already attached", src_part->name, hash_hex);
            continue;
        }

        UInt64 index = lock->getNumber();
        MergeTreePartInfo dst_part_info(partition_id, index, index, src_part->info.level);
        auto dst_part = dest_table_storage->cloneAndLoadDataPartOnSameDisk(src_part, TMP_PREFIX, dst_part_info);

        src_parts.emplace_back(src_part);
        dst_parts.emplace_back(dst_part);
        ephemeral_locks.emplace_back(std::move(*lock));
        block_id_paths.emplace_back(block_id_path);
        part_checksums.emplace_back(hash_hex);
    }

    ReplicatedMergeTreeLogEntryData entry_delete;
    {
        entry_delete.type = LogEntry::DROP_RANGE;
        entry_delete.source_replica = replica_name;
        entry_delete.new_part_name = drop_range_fake_part_name;
        entry_delete.detach = false;
        entry_delete.create_time = time(nullptr);
    }

    ReplicatedMergeTreeLogEntryData entry;
    {
        MergeTreePartInfo drop_range_dest;
        drop_range_dest.partition_id = drop_range.partition_id;
        drop_range_dest.max_block = drop_range.max_block;
        drop_range_dest.min_block = drop_range.max_block;
        drop_range_dest.level = drop_range.level;

        entry.type = ReplicatedMergeTreeLogEntryData::REPLACE_RANGE;
        entry.source_replica = dest_table_storage->replica_name;
        entry.create_time = time(nullptr);
        entry.replace_range_entry = std::make_shared<ReplicatedMergeTreeLogEntryData::ReplaceRangeEntry>();

        auto & entry_replace = *entry.replace_range_entry;
        entry_replace.drop_range_part_name = getPartNamePossiblyFake(format_version, drop_range_dest);
        entry_replace.from_database = src_data_id.database_name;
        entry_replace.from_table = src_data_id.table_name;
        for (const auto & part : src_parts)
            entry_replace.src_part_names.emplace_back(part->name);
        for (const auto & part : dst_parts)
            entry_replace.new_part_names.emplace_back(part->name);
        for (const String & checksum : part_checksums)
            entry_replace.part_names_checksums.emplace_back(checksum);
        entry_replace.columns_version = -1;
    }

    queue.removePartProducingOpsInRange(zookeeper, drop_range, entry);

    clearBlocksInPartition(*zookeeper, drop_range.partition_id, drop_range.max_block, drop_range.max_block);

    DataPartsVector parts_to_remove;
    Coordination::Responses op_results;

    try
    {
        Coordination::Requests ops;
        for (size_t i = 0; i < dst_parts.size(); ++i)
        {
            dest_table_storage->getCommitPartOps(ops, dst_parts[i], block_id_paths[i]);
            ephemeral_locks[i].getUnlockOps(ops);

            if (ops.size() > zkutil::MULTI_BATCH_SIZE)
            {
                zookeeper->multi(ops);
                ops.clear();
            }
        }

        ops.emplace_back(zkutil::makeCreateRequest(dest_table_storage->zookeeper_path + "/log/log-",
                                                   entry.toString(), zkutil::CreateMode::PersistentSequential));

        {
            Transaction transaction(*dest_table_storage);

            auto src_data_parts_lock = lockParts();
            auto dest_data_parts_lock = dest_table_storage->lockParts();

            std::mutex mutex;
            DataPartsLock lock(mutex);

            for (MutableDataPartPtr & part : dst_parts)
                dest_table_storage->renameTempPartAndReplace(part, nullptr, &transaction, lock);

            op_results = zookeeper->multi(ops);

            parts_to_remove = removePartsInRangeFromWorkingSet(drop_range, true, false, lock);
            transaction.commit(&lock);
        }

        PartLog::addNewParts(global_context, dst_parts, watch.elapsed());
    }
    catch (...)
    {
        PartLog::addNewParts(global_context, dst_parts, watch.elapsed(), ExecutionStatus::fromCurrentException());
        throw;
    }

    String log_znode_path = dynamic_cast<const Coordination::CreateResponse &>(*op_results.back()).path_created;
    entry.znode_name = log_znode_path.substr(log_znode_path.find_last_of('/') + 1);

    for (auto & lock : ephemeral_locks)
        lock.assumeUnlocked();

    tryRemovePartsFromZooKeeperWithRetries(parts_to_remove);

    parts_to_remove.clear();
    cleanup_thread.wakeup();

    if (query_context.getSettingsRef().replication_alter_partitions_sync > 1)
    {
        lock2.release();
        dest_table_storage->waitForAllReplicasToProcessLogEntry(entry);
    }

    Coordination::Requests ops_dest;

    ops_dest.emplace_back(zkutil::makeCreateRequest(
        zookeeper_path + "/log/log-", entry_delete.toString(), zkutil::CreateMode::PersistentSequential));
    ops_dest.emplace_back(zkutil::makeSetRequest(zookeeper_path + "/log", "", -1));  /// Just update version

    op_results = zookeeper->multi(ops_dest);

    log_znode_path = dynamic_cast<const Coordination::CreateResponse &>(*op_results.front()).path_created;
    entry_delete.znode_name = log_znode_path.substr(log_znode_path.find_last_of('/') + 1);

    if (query_context.getSettingsRef().replication_alter_partitions_sync > 1)
    {
        lock1.release();
        waitForAllReplicasToProcessLogEntry(entry_delete);
    }

    /// Cleaning possibly stored information about parts from /quorum/last_part node in ZooKeeper.
    cleanLastPartNode(partition_id);
}

void StorageReplicatedMergeTree::getCommitPartOps(
    Coordination::Requests & ops,
    MutableDataPartPtr & part,
    const String & block_id_path) const
{
    const String & part_name = part->name;
    const auto storage_settings_ptr = getSettings();

    if (!block_id_path.empty())
    {
        /// Make final duplicate check and commit block_id
        ops.emplace_back(
            zkutil::makeCreateRequest(
                block_id_path,
                part_name,  /// We will be able to know original part number for duplicate blocks, if we want.
                zkutil::CreateMode::Persistent));
    }

    /// Information about the part, in the replica
    if (storage_settings_ptr->use_minimalistic_part_header_in_zookeeper)
    {
        ops.emplace_back(zkutil::makeCreateRequest(
            replica_path + "/parts/" + part->name,
            ReplicatedMergeTreePartHeader::fromColumnsAndChecksums(part->getColumns(), part->checksums).toString(),
            zkutil::CreateMode::Persistent));
    }
    else
    {
        ops.emplace_back(zkutil::makeCreateRequest(
            replica_path + "/parts/" + part->name,
            "",
            zkutil::CreateMode::Persistent));
        ops.emplace_back(zkutil::makeCreateRequest(
            replica_path + "/parts/" + part->name + "/columns",
            part->getColumns().toString(),
            zkutil::CreateMode::Persistent));
        ops.emplace_back(zkutil::makeCreateRequest(
            replica_path + "/parts/" + part->name + "/checksums",
            getChecksumsForZooKeeper(part->checksums),
            zkutil::CreateMode::Persistent));
    }
}

ReplicatedMergeTreeAddress StorageReplicatedMergeTree::getReplicatedMergeTreeAddress() const
{
    auto host_port = global_context.getInterserverIOAddress();
    auto table_id = getStorageID();

    ReplicatedMergeTreeAddress res;
    res.host = host_port.first;
    res.replication_port = host_port.second;
    res.queries_port = global_context.getTCPPort();
    res.database = table_id.database_name;
    res.table = table_id.table_name;
    res.scheme = global_context.getInterserverScheme();
    return res;
}

ActionLock StorageReplicatedMergeTree::getActionLock(StorageActionBlockType action_type)
{
    if (action_type == ActionLocks::PartsMerge)
        return merger_mutator.merges_blocker.cancel();

    if (action_type == ActionLocks::PartsTTLMerge)
        return merger_mutator.ttl_merges_blocker.cancel();

    if (action_type == ActionLocks::PartsFetch)
        return fetcher.blocker.cancel();

    if (action_type == ActionLocks::PartsSend)
        return data_parts_exchange_endpoint ? data_parts_exchange_endpoint->blocker.cancel() : ActionLock();

    if (action_type == ActionLocks::ReplicationQueue)
        return queue.actions_blocker.cancel();

    if (action_type == ActionLocks::PartsMove)
        return parts_mover.moves_blocker.cancel();

    return {};
}


bool StorageReplicatedMergeTree::waitForShrinkingQueueSize(size_t queue_size, UInt64 max_wait_milliseconds)
{
    Stopwatch watch;

    /// Let's fetch new log entries firstly
    queue.pullLogsToQueue(getZooKeeper());
    /// This is significant, because the execution of this task could be delayed at BackgroundPool.
    /// And we force it to be executed.
    queue_task_handle->signalReadyToRun();

    Poco::Event target_size_event;
    auto callback = [&target_size_event, queue_size] (size_t new_queue_size)
    {
        if (new_queue_size <= queue_size)
            target_size_event.set();
    };
    const auto handler = queue.addSubscriber(std::move(callback));

    while (!target_size_event.tryWait(50))
    {
        if (max_wait_milliseconds && watch.elapsedMilliseconds() > max_wait_milliseconds)
            return false;

        if (partial_shutdown_called)
            throw Exception("Shutdown is called for table", ErrorCodes::ABORTED);
    }

    return true;
}


bool StorageReplicatedMergeTree::dropPartsInPartition(
    zkutil::ZooKeeper & zookeeper, String & partition_id, StorageReplicatedMergeTree::LogEntry & entry, bool detach)
{
    MergeTreePartInfo drop_range_info;
    if (!getFakePartCoveringAllPartsInPartition(partition_id, drop_range_info))
    {
        LOG_INFO(log, "Will not drop partition {}, it is empty.", partition_id);
        return false;
    }

    clearBlocksInPartition(zookeeper, partition_id, drop_range_info.min_block, drop_range_info.max_block);

    /** Forbid to choose the parts to be deleted for merging.
      * Invariant: after the `DROP_RANGE` entry appears in the log, merge of deleted parts will not appear in the log.
      */
    String drop_range_fake_part_name = getPartNamePossiblyFake(format_version, drop_range_info);
    {
        std::lock_guard merge_selecting_lock(merge_selecting_mutex);
        queue.disableMergesInBlockRange(drop_range_fake_part_name);
    }

    LOG_DEBUG(log, "Disabled merges covered by range {}", drop_range_fake_part_name);

    /// Finally, having achieved the necessary invariants, you can put an entry in the log.
    entry.type = LogEntry::DROP_RANGE;
    entry.source_replica = replica_name;
    entry.new_part_name = drop_range_fake_part_name;
    entry.detach = detach;
    entry.create_time = time(nullptr);

    Coordination::Requests ops;
    ops.emplace_back(zkutil::makeCreateRequest(zookeeper_path + "/log/log-", entry.toString(), zkutil::CreateMode::PersistentSequential));
    ops.emplace_back(zkutil::makeSetRequest(zookeeper_path + "/log", "", -1));  /// Just update version.
    Coordination::Responses responses = zookeeper.multi(ops);

    String log_znode_path = dynamic_cast<const Coordination::CreateResponse &>(*responses.front()).path_created;
    entry.znode_name = log_znode_path.substr(log_znode_path.find_last_of('/') + 1);

    return true;
}


CheckResults StorageReplicatedMergeTree::checkData(const ASTPtr & query, const Context & context)
{
    CheckResults results;
    DataPartsVector data_parts;
    if (const auto & check_query = query->as<ASTCheckQuery &>(); check_query.partition)
    {
        String partition_id = getPartitionIDFromQuery(check_query.partition, context);
        data_parts = getDataPartsVectorInPartition(MergeTreeDataPartState::Committed, partition_id);
    }
    else
        data_parts = getDataPartsVector();

    for (auto & part : data_parts)
    {
        try
        {
            results.push_back(part_check_thread.checkPart(part->name));
        }
        catch (const Exception & ex)
        {
            results.emplace_back(part->name, false, "Check of part finished with error: '" + ex.message() + "'");
        }
    }
    return results;
}

bool StorageReplicatedMergeTree::canUseAdaptiveGranularity() const
{
    const auto storage_settings_ptr = getSettings();
    return storage_settings_ptr->index_granularity_bytes != 0 &&
        (storage_settings_ptr->enable_mixed_granularity_parts ||
            (!has_non_adaptive_index_granularity_parts && !other_replicas_fixed_granularity));
}


MutationCommands StorageReplicatedMergeTree::getFirtsAlterMutationCommandsForPart(const DataPartPtr & part) const
{
    return queue.getFirstAlterMutationCommandsForPart(part);
}
}<|MERGE_RESOLUTION|>--- conflicted
+++ resolved
@@ -3700,12 +3700,7 @@
         String new_columns_str = future_metadata.columns.toString();
         ops.emplace_back(zkutil::makeSetRequest(zookeeper_path + "/columns", new_columns_str, -1));
 
-<<<<<<< HEAD
-
         if (ast_to_str(current_metadata.settings_changes) != ast_to_str(future_metadata.settings_changes))
-=======
-        if (ast_to_str(current_metadata.settings_ast) != ast_to_str(future_metadata.settings_ast))
->>>>>>> 09a37db2
         {
             lockStructureExclusively(
                     table_lock_holder, query_context.getCurrentQueryId(), query_context.getSettingsRef().lock_acquire_timeout);
