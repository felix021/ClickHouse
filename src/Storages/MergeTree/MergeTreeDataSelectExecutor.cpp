--- conflicted
+++ resolved
@@ -810,74 +810,9 @@
         .checksum_on_read = settings.checksum_on_read,
     };
 
-<<<<<<< HEAD
-    struct DataSkippingIndexAndCondition
-    {
-        MergeTreeIndexPtr index;
-        MergeTreeIndexConditionPtr condition;
-        std::atomic<size_t> total_granules{0};
-        std::atomic<size_t> granules_dropped{0};
-        std::atomic<size_t> total_parts{0};
-        std::atomic<size_t> parts_dropped{0};
-
-        DataSkippingIndexAndCondition(MergeTreeIndexPtr index_, MergeTreeIndexConditionPtr condition_)
-            : index(index_)
-            , condition(condition_)
-        {
-        }
-    };
-
-    struct MergedDataSkippingIndexAndCondition
-    {
-        std::vector<MergeTreeIndexPtr> indices;
-        MergeTreeIndexMergedConditionPtr condition;
-        std::atomic<size_t> total_granules{0};
-        std::atomic<size_t> granules_dropped{0};
-        std::atomic<size_t> total_parts{0};
-        std::atomic<size_t> parts_dropped{0};
-
-        explicit MergedDataSkippingIndexAndCondition(MergeTreeIndexMergedConditionPtr condition_)
-            : condition(condition_)
-        {
-        }
-
-        void addIndex(const MergeTreeIndexPtr & index)
-        {
-            indices.push_back(index);
-            condition->addIndex(indices.back());
-        }
-    };
-
-    std::list<DataSkippingIndexAndCondition> useful_indices;
-    std::unordered_map<size_t, std::shared_ptr<MergedDataSkippingIndexAndCondition>> merged_indices;
-
-    for (const auto & index : metadata_snapshot->getSecondaryIndices())
-    {
-        auto index_helper = MergeTreeIndexFactory::instance().get(index);
-        if (index_helper->isMergeable())
-        {
-            if (!merged_indices.contains(index_helper->getGranularity()))
-            {
-                merged_indices.emplace(
-                    index_helper->getGranularity(),
-                    std::make_shared<MergedDataSkippingIndexAndCondition>(
-                        std::make_shared<MergeTreeIndexMergedCondition>(query_info, context, index_helper->getGranularity())));
-                merged_indices.at(index_helper->getGranularity())->condition->addConstraints(metadata_snapshot->getConstraints());
-            }
-            merged_indices.at(index_helper->getGranularity())->addIndex(index_helper);
-        }
-        else
-        {
-            auto condition = index_helper->createIndexCondition(query_info, context);
-            if (!condition->alwaysUnknownOrTrue())
-                useful_indices.emplace_back(index_helper, condition);
-        }
-    }
-=======
     RangesInDataParts parts_with_ranges(parts.size());
     size_t sum_marks = 0;
     size_t sum_ranges = 0;
->>>>>>> 1a8ce039
 
     /// Let's start analyzing all useful indices
     if (!use_cache)
@@ -892,18 +827,57 @@
             std::atomic<size_t> parts_dropped{0};
 
             DataSkippingIndexAndCondition(MergeTreeIndexPtr index_, MergeTreeIndexConditionPtr condition_)
-                : index(index_), condition(condition_)
+                : index(index_)
+                , condition(condition_)
             {
             }
         };
+
+        struct MergedDataSkippingIndexAndCondition
+        {
+            std::vector<MergeTreeIndexPtr> indices;
+            MergeTreeIndexMergedConditionPtr condition;
+            std::atomic<size_t> total_granules{0};
+            std::atomic<size_t> granules_dropped{0};
+            std::atomic<size_t> total_parts{0};
+            std::atomic<size_t> parts_dropped{0};
+
+            explicit MergedDataSkippingIndexAndCondition(MergeTreeIndexMergedConditionPtr condition_)
+                : condition(condition_)
+            {
+            }
+
+            void addIndex(const MergeTreeIndexPtr & index)
+            {
+                indices.push_back(index);
+                condition->addIndex(indices.back());
+            }
+        };
+
         std::list<DataSkippingIndexAndCondition> useful_indices;
+        std::unordered_map<size_t, std::shared_ptr<MergedDataSkippingIndexAndCondition>> merged_indices;
 
         for (const auto & index : metadata_snapshot->getSecondaryIndices())
         {
             auto index_helper = MergeTreeIndexFactory::instance().get(index);
-            auto condition = index_helper->createIndexCondition(query_info, context);
-            if (!condition->alwaysUnknownOrTrue())
-                useful_indices.emplace_back(index_helper, condition);
+            if (index_helper->isMergeable())
+            {
+                if (!merged_indices.contains(index_helper->getGranularity()))
+                {
+                    merged_indices.emplace(
+                        index_helper->getGranularity(),
+                        std::make_shared<MergedDataSkippingIndexAndCondition>(
+                            std::make_shared<MergeTreeIndexMergedCondition>(query_info, context, index_helper->getGranularity())));
+                    merged_indices.at(index_helper->getGranularity())->condition->addConstraints(metadata_snapshot->getConstraints());
+                }
+                merged_indices.at(index_helper->getGranularity())->addIndex(index_helper);
+            }
+            else
+            {
+                auto condition = index_helper->createIndexCondition(query_info, context);
+                if (!condition->alwaysUnknownOrTrue())
+                    useful_indices.emplace_back(index_helper, condition);
+            }
         }
 
         if (settings.force_data_skipping_indices.changed)
@@ -976,40 +950,7 @@
                 if (!ranges.ranges.empty())
                     sum_parts_pk.fetch_add(1, std::memory_order_relaxed);
 
-<<<<<<< HEAD
-                if (ranges.ranges.empty())
-                    index_and_condition.parts_dropped.fetch_add(1, std::memory_order_relaxed);
-            }
-
-            for (auto & [granularity, indices_and_condition] : merged_indices)
-            {
-                if (ranges.ranges.empty())
-                    break;
-
-                indices_and_condition->total_parts.fetch_add(1, std::memory_order_relaxed);
-
-                size_t total_granules = 0;
-                size_t granules_dropped = 0;
-                ranges.ranges = filterMarksUsingMergedIndex(
-                    indices_and_condition->indices, indices_and_condition->condition,
-                    part, ranges.ranges,
-                    settings, reader_settings,
-                    total_granules, granules_dropped,
-                    log);
-
-                indices_and_condition->total_granules.fetch_add(total_granules, std::memory_order_relaxed);
-                indices_and_condition->granules_dropped.fetch_add(granules_dropped, std::memory_order_relaxed);
-
-                if (ranges.ranges.empty())
-                    indices_and_condition->parts_dropped.fetch_add(1, std::memory_order_relaxed);
-            }
-
-            if (!ranges.ranges.empty())
-            {
-                if (limits.max_rows || leaf_limits.max_rows)
-=======
                 for (auto & index_and_condition : useful_indices)
->>>>>>> 1a8ce039
                 {
                     if (ranges.ranges.empty())
                         break;
@@ -1036,6 +977,29 @@
                         index_and_condition.parts_dropped.fetch_add(1, std::memory_order_relaxed);
                 }
 
+                for (auto & [granularity, indices_and_condition] : merged_indices)
+                {
+                    if (ranges.ranges.empty())
+                        break;
+
+                    indices_and_condition->total_parts.fetch_add(1, std::memory_order_relaxed);
+
+                    size_t total_granules = 0;
+                    size_t granules_dropped = 0;
+                    ranges.ranges = filterMarksUsingMergedIndex(
+                        indices_and_condition->indices, indices_and_condition->condition,
+                        part, ranges.ranges,
+                        settings, reader_settings,
+                        total_granules, granules_dropped,
+                        log);
+
+                    indices_and_condition->total_granules.fetch_add(total_granules, std::memory_order_relaxed);
+                    indices_and_condition->granules_dropped.fetch_add(granules_dropped, std::memory_order_relaxed);
+
+                    if (ranges.ranges.empty())
+                        indices_and_condition->parts_dropped.fetch_add(1, std::memory_order_relaxed);
+                }
+
                 if (!ranges.ranges.empty())
                 {
                     if (limits.max_rows || leaf_limits.max_rows)
@@ -1141,6 +1105,29 @@
             total_marks_pk.load(std::memory_order_relaxed),
             sum_marks,
             sum_ranges);
+
+        for (const auto & [granularity, index_and_condition] : merged_indices)
+        {
+            const auto & index_name = "Merged";
+            LOG_DEBUG(log, "Index {} has dropped {}/{} granules.",
+                      backQuote(index_name),
+                      index_and_condition->granules_dropped, index_and_condition->total_granules);
+
+            std::string description = "MERGED GRANULARITY " + std::to_string(granularity);
+
+            index_stats->emplace_back(ReadFromMergeTree::IndexStat{
+                .type = ReadFromMergeTree::IndexType::Skip,
+                .name = index_name,
+                .description = std::move(description),
+                .num_parts_after = index_and_condition->total_parts - index_and_condition->parts_dropped,
+                .num_granules_after = index_and_condition->total_granules - index_and_condition->granules_dropped});
+        }
+
+        LOG_DEBUG(log, "Selected {}/{} parts by partition key, {} parts by primary key, {}/{} marks by primary key, {} marks to read from {} ranges",
+                  parts.size(), total_parts, parts_with_ranges.size(),
+                  sum_marks_pk.load(std::memory_order_relaxed),
+                  total_marks_pk.load(std::memory_order_relaxed),
+                  sum_marks, sum_ranges);
     }
 
     if (cache)
@@ -1164,32 +1151,6 @@
         }
     }
 
-<<<<<<< HEAD
-    for (const auto & [granularity, index_and_condition] : merged_indices)
-    {
-        const auto & index_name = "Merged";
-        LOG_DEBUG(log, "Index {} has dropped {}/{} granules.",
-                  backQuote(index_name),
-                  index_and_condition->granules_dropped, index_and_condition->total_granules);
-
-        std::string description = "MERGED GRANULARITY " + std::to_string(granularity);
-
-        index_stats->emplace_back(ReadFromMergeTree::IndexStat{
-            .type = ReadFromMergeTree::IndexType::Skip,
-            .name = index_name,
-            .description = std::move(description),
-            .num_parts_after = index_and_condition->total_parts - index_and_condition->parts_dropped,
-            .num_granules_after = index_and_condition->total_granules - index_and_condition->granules_dropped});
-    }
-
-    LOG_DEBUG(log, "Selected {}/{} parts by partition key, {} parts by primary key, {}/{} marks by primary key, {} marks to read from {} ranges",
-        parts.size(), total_parts, parts_with_ranges.size(),
-        sum_marks_pk.load(std::memory_order_relaxed),
-        total_marks_pk.load(std::memory_order_relaxed),
-        sum_marks, sum_ranges);
-
-=======
->>>>>>> 1a8ce039
     if (parts_with_ranges.empty())
         return std::make_unique<QueryPlan>();
 
