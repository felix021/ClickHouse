--- conflicted
+++ resolved
@@ -1270,13 +1270,7 @@
         parts_to_merge_ranges.push_back(parts.end());
     }
 
-<<<<<<< HEAD
-    /// Drop temporary columns, added by 'sorting_key_expr'
-    if (!out_projection)
-        out_projection = createProjection(pipe);
-=======
     Pipes partition_pipes;
->>>>>>> 11fc6fd8
 
     for (size_t range_index = 0; range_index < parts_to_merge_ranges.size() - 1; ++range_index)
     {
@@ -1311,7 +1305,7 @@
 
         /// Drop temporary columns, added by 'sorting_key_expr'
         if (!out_projection)
-            out_projection = createProjection(pipe, data);
+            out_projection = createProjection(pipe);
 
         /// If do_not_merge_across_partitions_select_final is true and there is only one part in partition
         /// with level > 0 then we won't postprocess this part
