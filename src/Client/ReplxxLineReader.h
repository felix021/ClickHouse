--- conflicted
+++ resolved
@@ -23,13 +23,9 @@
         std::ostream & output_stream_ = std::cout,
         int in_fd_ = STDIN_FILENO,
         int out_fd_ = STDOUT_FILENO,
-<<<<<<< HEAD
-        int err_fd_ = STDERR_FILENO);
-=======
         int err_fd_ = STDERR_FILENO
     );
 
->>>>>>> 5a6666d3
     ~ReplxxLineReader() override;
 
     void enableBracketedPaste() override;
