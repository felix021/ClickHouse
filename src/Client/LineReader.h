--- conflicted
+++ resolved
@@ -48,10 +48,7 @@
         std::ostream & output_stream_ = std::cout,
         int in_fd_ = STDIN_FILENO
     );
-<<<<<<< HEAD
-=======
 
->>>>>>> 5a6666d3
     virtual ~LineReader() = default;
 
     /// Reads the whole line until delimiter (in multiline mode) or until the last line without extender.
