--- conflicted
+++ resolved
@@ -18,10 +18,7 @@
 class Context;
 struct FormatSettings;
 struct Settings;
-<<<<<<< HEAD
-=======
 struct FormatFactorySettings;
->>>>>>> 67099f28
 
 class ReadBuffer;
 class WriteBuffer;
@@ -39,13 +36,10 @@
 using OutputFormatPtr = std::shared_ptr<IOutputFormat>;
 
 FormatSettings getFormatSettings(const Context & context);
-<<<<<<< HEAD
-=======
 
 template <typename T>
 FormatSettings getFormatSettings(const Context & context,
     const T & settings);
->>>>>>> 67099f28
 
 /** Allows to create an IBlockInputStream or IBlockOutputStream by the name of the format.
   * Note: format and compression are independent things.
@@ -118,19 +112,11 @@
         const Block & sample,
         const Context & context,
         UInt64 max_block_size,
-<<<<<<< HEAD
-        std::optional<FormatSettings> format_settings = std::nullopt) const;
-
-    BlockOutputStreamPtr getOutput(const String & name, WriteBuffer & buf,
-        const Block & sample, const Context & context, WriteCallback callback = {},
-        std::optional<FormatSettings> format_settings = std::nullopt) const;
-=======
         const std::optional<FormatSettings> & format_settings = std::nullopt) const;
 
     BlockOutputStreamPtr getOutput(const String & name, WriteBuffer & buf,
         const Block & sample, const Context & context, WriteCallback callback = {},
         const std::optional<FormatSettings> & format_settings = std::nullopt) const;
->>>>>>> 67099f28
 
     InputFormatPtr getInputFormat(
         const String & name,
@@ -138,20 +124,12 @@
         const Block & sample,
         const Context & context,
         UInt64 max_block_size,
-<<<<<<< HEAD
-        std::optional<FormatSettings> format_settings = std::nullopt) const;
-=======
         const std::optional<FormatSettings> & format_settings = std::nullopt) const;
->>>>>>> 67099f28
 
     OutputFormatPtr getOutputFormat(
         const String & name, WriteBuffer & buf, const Block & sample,
         const Context & context, WriteCallback callback = {},
-<<<<<<< HEAD
-        std::optional<FormatSettings> format_settings = std::nullopt) const;
-=======
         const std::optional<FormatSettings> & format_settings = std::nullopt) const;
->>>>>>> 67099f28
 
     /// Register format by its name.
     void registerInputFormat(const String & name, InputCreator input_creator);
