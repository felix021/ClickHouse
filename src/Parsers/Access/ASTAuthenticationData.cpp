--- conflicted
+++ resolved
@@ -119,9 +119,6 @@
                 password = true;
                 break;
             }
-<<<<<<< HEAD
-            case AuthenticationType::SSH_KEY: [[fallthrough]];
-=======
             case AuthenticationType::SSH_KEY:
             {
                 prefix = "BY";
@@ -136,7 +133,6 @@
                     scheme = true;
                 break;
             }
->>>>>>> 1acc0ebe
             case AuthenticationType::NO_PASSWORD: [[fallthrough]];
             case AuthenticationType::MAX:
                 throw Exception(ErrorCodes::LOGICAL_ERROR, "AST: Unexpected authentication type {}", toString(*type));
