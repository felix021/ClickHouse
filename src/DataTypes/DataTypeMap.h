#pragma once

#include <DataTypes/IDataType.h>


namespace DB
{

/** Map data type.
  * Map is implemented as two arrays of keys and values.
  * Serialization of type 'Map(K, V)' is similar to serialization.
  * of 'Array(Tuple(keys K, values V))' or in other words of 'Nested(keys K, valuev V)'.
  */
class DataTypeMap final : public IDataType
{
private:
    DataTypePtr key_type;
    DataTypePtr value_type;

    /// 'nested' is an Array(Tuple(key_type, value_type))
    DataTypePtr nested;

public:
    static constexpr bool is_parametric = true;

    DataTypeMap(const DataTypes & elems);
    DataTypeMap(const DataTypePtr & key_type_, const DataTypePtr & value_type_);

    TypeIndex getTypeId() const override { return TypeIndex::Map; }
    std::string doGetName() const override;
    const char * getFamilyName() const override { return "Map"; }

    bool canBeInsideNullable() const override { return false; }

    DataTypePtr tryGetSubcolumnType(const String & subcolumn_name) const override;
    ColumnPtr getSubcolumn(const String & subcolumn_name, const IColumn & column) const override;
    SerializationPtr getSubcolumnSerialization(
        const String & subcolumn_name, const BaseSerializationGetter & base_serialization_getter) const override;

    MutableColumnPtr createColumn() const override;

    Field getDefault() const override;

    bool equals(const IDataType & rhs) const override;
    bool isComparable() const override { return key_type->isComparable() && value_type->isComparable(); }
    bool isParametric() const override { return true; }
    bool haveSubtypes() const override { return true; }

    const DataTypePtr & getKeyType() const { return key_type; }
    const DataTypePtr & getValueType() const { return value_type; }
    DataTypes getKeyValueTypes() const { return {key_type, value_type}; }
    const DataTypePtr & getNestedType() const { return nested; }

<<<<<<< HEAD
    SerializationPtr doGetDefaultSerialization() const override;
=======
private:
    template <typename Writer>
    void serializeTextImpl(const IColumn & column, size_t row_num, WriteBuffer & ostr, Writer && writer) const;

    template <typename Reader>
    void deserializeTextImpl(IColumn & column, ReadBuffer & istr, bool need_safe_get_int_key, Reader && reader) const;

    void assertKeyType() const;
>>>>>>> a10c4c9d
};

}
<|MERGE_RESOLUTION|>--- conflicted
+++ resolved
@@ -51,18 +51,10 @@
     DataTypes getKeyValueTypes() const { return {key_type, value_type}; }
     const DataTypePtr & getNestedType() const { return nested; }
 
-<<<<<<< HEAD
     SerializationPtr doGetDefaultSerialization() const override;
-=======
+
 private:
-    template <typename Writer>
-    void serializeTextImpl(const IColumn & column, size_t row_num, WriteBuffer & ostr, Writer && writer) const;
-
-    template <typename Reader>
-    void deserializeTextImpl(IColumn & column, ReadBuffer & istr, bool need_safe_get_int_key, Reader && reader) const;
-
     void assertKeyType() const;
->>>>>>> a10c4c9d
 };
 
 }
