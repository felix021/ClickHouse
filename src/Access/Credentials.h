#pragma once

#include <base/types.h>
#include "config.h"
#if USE_SSL
    #include <Access/SSH/SSHPublicKey.h>
#endif
#include <memory>

#include "config.h"

namespace DB
{

class Credentials
{
public:
    explicit Credentials() = default;
    explicit Credentials(const String & user_name_);

    virtual ~Credentials() = default;

    const String & getUserName() const;
    bool isReady() const;

protected:
    [[noreturn]] static void throwNotReady();

    bool is_ready = false;
    String user_name;
};

/// Does not check the password/credentials and that the specified host is allowed.
/// (Used only internally in cluster, if the secret matches)
class AlwaysAllowCredentials
    : public Credentials
{
public:
    explicit AlwaysAllowCredentials();
    explicit AlwaysAllowCredentials(const String & user_name_);

    void setUserName(const String & user_name_);
};

class SSLCertificateCredentials
    : public Credentials
{
public:
    explicit SSLCertificateCredentials(const String & user_name_, const String & common_name_);
    const String & getCommonName() const;

private:
    String common_name;
};

class BasicCredentials
    : public Credentials
{
public:
    explicit BasicCredentials();
    explicit BasicCredentials(const String & user_name_);
    explicit BasicCredentials(const String & user_name_, const String & password_);

    void setUserName(const String & user_name_);
    void setPassword(const String & password_);
    const String & getPassword() const;

private:
    String password;
};

class CredentialsWithScramble : public Credentials
{
public:
    explicit CredentialsWithScramble(const String & user_name_, const String & scramble_, const String & scrambled_password_)
        : Credentials(user_name_), scramble(scramble_), scrambled_password(scrambled_password_)
    {
        is_ready = true;
    }

    const String & getScramble() const { return scramble; }
    const String & getScrambledPassword() const { return scrambled_password; }

private:
    String scramble;
    String scrambled_password;
};

class MySQLNative41Credentials : public CredentialsWithScramble
{
    using CredentialsWithScramble::CredentialsWithScramble;
};

<<<<<<< HEAD
#if USE_SSL
// Credentials, which contain just user and its public key.
// The validness of the key must be checked before.
=======
#if USE_SSH
>>>>>>> 932e4bf9
class SshCredentials : public Credentials
{
public:
    SshCredentials(const String & user_name_, const String & signature_, const String & original_)
        : Credentials(user_name_), signature(signature_), original(original_)
    {
        is_ready = true;
    }

    const String & getSignature() const
    {
        if (!isReady())
        {
            throwNotReady();
        }
        return signature;
    }

    const String & getOriginal() const
    {
        if (!isReady())
        {
            throwNotReady();
        }
        return original;
    }

private:
    String signature;
    String original;
};
#endif

#endif

}<|MERGE_RESOLUTION|>--- conflicted
+++ resolved
@@ -91,13 +91,7 @@
     using CredentialsWithScramble::CredentialsWithScramble;
 };
 
-<<<<<<< HEAD
-#if USE_SSL
-// Credentials, which contain just user and its public key.
-// The validness of the key must be checked before.
-=======
 #if USE_SSH
->>>>>>> 932e4bf9
 class SshCredentials : public Credentials
 {
 public:
