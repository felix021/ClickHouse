--- conflicted
+++ resolved
@@ -31,11 +31,7 @@
     const std::string & common_metadata_path;
 
     /// Relative paths of blobs.
-<<<<<<< HEAD
-    std::vector<PathWithSize> storage_objects;
-=======
     std::vector<RelativePathWithSize> storage_objects;
->>>>>>> 50eb364a
 
     const String & object_storage_root_path;
 
@@ -74,11 +70,7 @@
         return object_storage_root_path;
     }
 
-<<<<<<< HEAD
-    std::vector<PathWithSize> getBlobs() const
-=======
     std::vector<RelativePathWithSize> getBlobsRelativePaths() const
->>>>>>> 50eb364a
     {
         return storage_objects;
     }
