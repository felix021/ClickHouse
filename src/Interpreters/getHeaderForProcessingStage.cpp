#include <Interpreters/getHeaderForProcessingStage.h>
#include <Interpreters/InterpreterSelectQuery.h>
#include <Interpreters/TreeRewriter.h>
#include <Interpreters/IdentifierSemantic.h>
#include <Storages/IStorage.h>
#include <Parsers/ASTTablesInSelectQuery.h>
#include <Processors/Sources/SourceFromSingleChunk.h>

namespace DB
{

namespace ErrorCodes
{
    extern const int LOGICAL_ERROR;
}

bool hasJoin(const ASTSelectQuery & select)
{
    const auto & tables = select.tables();
    if (!tables || tables->children.size() < 2)
        return false;

    const auto & joined_table = tables->children[1]->as<ASTTablesInSelectQueryElement &>();
    return joined_table.table_join != nullptr;
}

/// Rewrite original query removing joined tables from it
bool removeJoin(ASTSelectQuery & select, TreeRewriterResult & rewriter_result, ContextPtr context)
{
    if (!hasJoin(select))
        return false;

    select.tables()->children.resize(1);

    /// Also remove GROUP BY cause ExpressionAnalyzer would check if it has all aggregate columns but joined columns would be missed.
    select.setExpression(ASTSelectQuery::Expression::GROUP_BY, {});
    rewriter_result.aggregates.clear();

    /// Replace select list to remove joined columns
    auto select_list = std::make_shared<ASTExpressionList>();
    for (const auto & column : rewriter_result.required_source_columns)
        select_list->children.emplace_back(std::make_shared<ASTIdentifier>(column.name));

    select.setExpression(ASTSelectQuery::Expression::SELECT, select_list);

    const DB::IdentifierMembershipCollector membership_collector{select, context};

    /// Remove unknown identifiers from where, leave only ones from left table
    auto replace_where = [&membership_collector](ASTSelectQuery & query, ASTSelectQuery::Expression expr)
    {
        auto where = query.getExpression(expr, false);
        if (!where)
            return;

        const size_t left_table_pos = 0;
        /// Test each argument of `and` function and select ones related to only left table
        std::shared_ptr<ASTFunction> new_conj = makeASTFunction("and");
        for (const auto & node : collectConjunctions(where))
        {
            if (membership_collector.getIdentsMembership(node) == left_table_pos)
                new_conj->arguments->children.push_back(std::move(node));
        }

        if (new_conj->arguments->children.empty())
            /// No identifiers from left table
            query.setExpression(expr, {});
        else if (new_conj->arguments->children.size() == 1)
            /// Only one expression, lift from `and`
            query.setExpression(expr, std::move(new_conj->arguments->children[0]));
        else
            /// Set new expression
            query.setExpression(expr, std::move(new_conj));
    };
    replace_where(select, ASTSelectQuery::Expression::WHERE);
    replace_where(select, ASTSelectQuery::Expression::PREWHERE);
    select.setExpression(ASTSelectQuery::Expression::HAVING, {});
    select.setExpression(ASTSelectQuery::Expression::ORDER_BY, {});

    return true;
}

Block getHeaderForProcessingStage(
        const Names & column_names,
        const StorageSnapshotPtr & storage_snapshot,
        const SelectQueryInfo & query_info,
        ContextPtr context,
        QueryProcessingStage::Enum processed_stage)
{
    switch (processed_stage)
    {
        case QueryProcessingStage::FetchColumns:
        {
            Block header = storage_snapshot->getSampleBlockForColumns(column_names);

            if (query_info.prewhere_info)
            {
                auto & prewhere_info = *query_info.prewhere_info;

                if (prewhere_info.row_level_filter)
                {
                    header = prewhere_info.row_level_filter->updateHeader(std::move(header));
                    header.erase(prewhere_info.row_level_column_name);
                }

                if (prewhere_info.prewhere_actions)
                    header = prewhere_info.prewhere_actions->updateHeader(std::move(header));

                if (prewhere_info.remove_prewhere_column)
                    header.erase(prewhere_info.prewhere_column_name);
            }
            return header;
        }
        case QueryProcessingStage::WithMergeableState:
        case QueryProcessingStage::Complete:
        case QueryProcessingStage::WithMergeableStateAfterAggregation:
        case QueryProcessingStage::WithMergeableStateAfterAggregationAndLimit:
        case QueryProcessingStage::MAX:
        {
            auto query = query_info.query->clone();
            TreeRewriterResult new_rewriter_result = *query_info.syntax_analyzer_result;
            removeJoin(*query->as<ASTSelectQuery>(), new_rewriter_result, context);

<<<<<<< HEAD
            auto stream = std::make_shared<OneBlockInputStream>(
                    storage_snapshot->getSampleBlockForColumns(column_names));
            return InterpreterSelectQuery(query, context, stream, SelectQueryOptions(processed_stage).analyze()).getSampleBlock();
=======
            auto pipe = Pipe(std::make_shared<SourceFromSingleChunk>(
                    metadata_snapshot->getSampleBlockForColumns(column_names, storage.getVirtuals(), storage.getStorageID())));
            return InterpreterSelectQuery(query, context, std::move(pipe), SelectQueryOptions(processed_stage).analyze()).getSampleBlock();
>>>>>>> 13b35a68
        }
    }
    throw Exception("Logical Error: unknown processed stage.", ErrorCodes::LOGICAL_ERROR);
}

}
<|MERGE_RESOLUTION|>--- conflicted
+++ resolved
@@ -120,15 +120,9 @@
             TreeRewriterResult new_rewriter_result = *query_info.syntax_analyzer_result;
             removeJoin(*query->as<ASTSelectQuery>(), new_rewriter_result, context);
 
-<<<<<<< HEAD
-            auto stream = std::make_shared<OneBlockInputStream>(
-                    storage_snapshot->getSampleBlockForColumns(column_names));
-            return InterpreterSelectQuery(query, context, stream, SelectQueryOptions(processed_stage).analyze()).getSampleBlock();
-=======
             auto pipe = Pipe(std::make_shared<SourceFromSingleChunk>(
-                    metadata_snapshot->getSampleBlockForColumns(column_names, storage.getVirtuals(), storage.getStorageID())));
+                    storage_snapshot->getSampleBlockForColumns(column_names)));
             return InterpreterSelectQuery(query, context, std::move(pipe), SelectQueryOptions(processed_stage).analyze()).getSampleBlock();
->>>>>>> 13b35a68
         }
     }
     throw Exception("Logical Error: unknown processed stage.", ErrorCodes::LOGICAL_ERROR);
