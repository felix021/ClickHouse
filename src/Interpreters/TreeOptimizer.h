--- conflicted
+++ resolved
@@ -19,13 +19,7 @@
         ASTPtr & query,
         TreeRewriterResult & result,
         const std::vector<TableWithColumnNamesAndTypes> & tables_with_columns,
-<<<<<<< HEAD
-        ContextPtr context);
-=======
-        ContextConstPtr context,
-        const StorageMetadataPtr & metadata_snapshot,
-        bool & rewrite_subqueries);
->>>>>>> e2460164
+        ContextConstPtr context);
 
     static void optimizeIf(ASTPtr & query, Aliases & aliases, bool if_chain_to_multiif);
 };
