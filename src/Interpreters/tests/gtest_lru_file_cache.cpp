#include <iomanip>
#include <iostream>
#include <gtest/gtest.h>
#include <Interpreters/Cache/FileCache.h>
#include <Interpreters/Cache/FileSegment.h>
#include <Common/CurrentThread.h>
#include <Common/filesystemHelpers.h>
#include <Interpreters/Cache/FileCacheSettings.h>
#include <Interpreters/TemporaryDataOnDisk.h>
#include <Common/tests/gtest_global_context.h>
#include <Common/SipHash.h>
#include <Common/hex.h>
#include <Interpreters/Context.h>
#include <IO/ReadHelpers.h>
#include <IO/WriteHelpers.h>
#include <filesystem>
#include <thread>
#include <DataTypes/DataTypesNumber.h>

#include <Poco/ConsoleChannel.h>
#include <Disks/IO/CachedOnDiskWriteBufferFromFile.h>
#include <Interpreters/Cache/WriteBufferToFileSegment.h>

namespace fs = std::filesystem;
using namespace DB;

static constexpr auto TEST_LOG_LEVEL = "debug";

void assertRange(
    [[maybe_unused]] size_t assert_n, DB::FileSegmentPtr file_segment,
    const DB::FileSegment::Range & expected_range, DB::FileSegment::State expected_state)
{
    auto range = file_segment->range();

    std::cerr << fmt::format("\nAssert #{} : {} == {} (state: {} == {})\n", assert_n,
                             range.toString(), expected_range.toString(),
                             toString(file_segment->state()), toString(expected_state));

    ASSERT_EQ(range.left, expected_range.left);
    ASSERT_EQ(range.right, expected_range.right);
    ASSERT_EQ(file_segment->state(), expected_state);
}
void assertRange(
    [[maybe_unused]] size_t assert_n, DB::FileSegment & file_segment,
    const DB::FileSegment::Range & expected_range, DB::FileSegment::State expected_state)
{
    auto range = file_segment.range();

    std::cerr << fmt::format("\nAssert #{} : {} == {} (state: {} == {})\n", assert_n,
                             range.toString(), expected_range.toString(),
                             toString(file_segment.state()), toString(expected_state));

    ASSERT_EQ(range.left, expected_range.left);
    ASSERT_EQ(range.right, expected_range.right);
    ASSERT_EQ(file_segment.state(), expected_state);
}

void printRanges(const auto & segments)
{
    std::cerr << "\nHaving file segments: ";
    for (const auto & segment : segments)
        std::cerr << '\n' << segment->range().toString() << " (state: " + DB::FileSegment::stateToString(segment->state()) + ")" << "\n";
}

std::vector<DB::FileSegmentPtr> fromHolder(const DB::FileSegmentsHolderPtr & holder)
{
    return std::vector<DB::FileSegmentPtr>(holder->begin(), holder->end());
}

String getFileSegmentPath(const String & base_path, const DB::FileCache::Key & key, size_t offset)
{
    auto key_str = key.toString();
    return fs::path(base_path) / key_str.substr(0, 3) / key_str / DB::toString(offset);
}

void download(const std::string & cache_base_path, DB::FileSegmentPtr file_segment)
{
    const auto & key = file_segment->key();
    size_t size = file_segment->range().size();

    auto key_str = key.toString();
    auto subdir = fs::path(cache_base_path) / key_str.substr(0, 3) / key_str;
    if (!fs::exists(subdir))
        fs::create_directories(subdir);

    std::string data(size, '0');
    file_segment->write(data.data(), size, file_segment->getCurrentWriteOffset());
}

void prepareAndDownload(const std::string & cache_base_path, DB::FileSegmentPtr file_segment)
{
    ASSERT_TRUE(file_segment->reserve(file_segment->range().size()));
    download(cache_base_path, file_segment);
}

<<<<<<< HEAD
void complete(DB::FileSegmentsHolderPtr holder)
=======
void complete(const std::string & cache_base_path, const DB::FileSegmentsHolder & holder)
>>>>>>> 8ee589c5
{
    for (auto it = holder->begin(); it != holder->end(); ++it)
    {
<<<<<<< HEAD
        ASSERT_TRUE((*it)->getOrSetDownloader() == DB::FileSegment::getCallerId());
        prepareAndDownload(*it);
        (*it)->complete();
=======
        ASSERT_TRUE(file_segment->getOrSetDownloader() == DB::FileSegment::getCallerId());
        prepareAndDownload(cache_base_path, file_segment);
        file_segment->completeWithoutState();
>>>>>>> 8ee589c5
    }
}

class FileCacheTest : public ::testing::Test
{
public:

    static void setupLogs(const std::string & level)
    {
        Poco::AutoPtr<Poco::ConsoleChannel> channel(new Poco::ConsoleChannel(std::cerr));
        Poco::Logger::root().setChannel(channel);
        Poco::Logger::root().setLevel(level);
    }

    void SetUp() override
    {
        if(const char * test_log_level = std::getenv("TEST_LOG_LEVEL")) // NOLINT(concurrency-mt-unsafe)
            setupLogs(test_log_level);
        else
            setupLogs(TEST_LOG_LEVEL);

        if (fs::exists(cache_base_path))
            fs::remove_all(cache_base_path);
        fs::create_directories(cache_base_path);
    }

    void TearDown() override
    {
        if (fs::exists(cache_base_path))
            fs::remove_all(cache_base_path);
    }

    fs::path caches_dir = fs::current_path() / "lru_cache_test";
    std::string cache_base_path = caches_dir / "cache1" / "";
};

TEST_F(FileCacheTest, get)
{
    DB::ThreadStatus thread_status;

    /// To work with cache need query_id and query context.
    std::string query_id = "query_id";
    auto query_context = DB::Context::createCopy(getContext().context);
    query_context->makeQueryContext();
    query_context->setCurrentQueryId(query_id);
    DB::CurrentThread::QueryScope query_scope_holder(query_context);

    DB::FileCacheSettings settings;
    settings.max_size = 30;
    settings.max_elements = 5;

    {
        auto cache = DB::FileCache(cache_base_path, settings);
        cache.initialize();
        auto key = cache.createKeyForPath("key1");

        {
            auto holder = cache.getOrSet(key, 0, 10, {});  /// Add range [0, 9]
            auto segments = fromHolder(holder);
            /// Range was not present in cache. It should be added in cache as one while file segment.
            ASSERT_EQ(segments.size(), 1);

            assertRange(1, segments[0], DB::FileSegment::Range(0, 9), DB::FileSegment::State::EMPTY);

            /// Exception because space not reserved.
            /// EXPECT_THROW(download(segments[0]), DB::Exception);
            /// Exception because space can be reserved only by downloader
            /// EXPECT_THROW(segments[0]->reserve(segments[0]->range().size()), DB::Exception);

            ASSERT_TRUE(segments[0]->getOrSetDownloader() == DB::FileSegment::getCallerId());
            ASSERT_TRUE(segments[0]->reserve(segments[0]->range().size()));
            assertRange(2, segments[0], DB::FileSegment::Range(0, 9), DB::FileSegment::State::DOWNLOADING);

<<<<<<< HEAD
            download(segments[0]);
            segments[0]->complete();
=======
            download(cache_base_path, segments[0]);
            segments[0]->completeWithoutState();
>>>>>>> 8ee589c5
            assertRange(3, segments[0], DB::FileSegment::Range(0, 9), DB::FileSegment::State::DOWNLOADED);
        }

        /// Current cache:    [__________]
        ///                   ^          ^
        ///                   0          9
        ASSERT_EQ(cache.getFileSegmentsNum(), 1);
        ASSERT_EQ(cache.getUsedCacheSize(), 10);

        {
            /// Want range [5, 14], but [0, 9] already in cache, so only [10, 14] will be put in cache.
            auto holder = cache.getOrSet(key, 5, 10, {});
            auto segments = fromHolder(holder);
            ASSERT_EQ(segments.size(), 2);

            assertRange(4, segments[0], DB::FileSegment::Range(0, 9), DB::FileSegment::State::DOWNLOADED);
            assertRange(5, segments[1], DB::FileSegment::Range(10, 14), DB::FileSegment::State::EMPTY);

            ASSERT_TRUE(segments[1]->getOrSetDownloader() == DB::FileSegment::getCallerId());
<<<<<<< HEAD
            prepareAndDownload(segments[1]);
            segments[1]->complete();
=======
            prepareAndDownload(cache_base_path, segments[1]);
            segments[1]->completeWithoutState();
>>>>>>> 8ee589c5
            assertRange(6, segments[1], DB::FileSegment::Range(10, 14), DB::FileSegment::State::DOWNLOADED);
        }

        /// Current cache:    [__________][_____]
        ///                   ^          ^^     ^
        ///                   0          910    14
        ASSERT_EQ(cache.getFileSegmentsNum(), 2);
        ASSERT_EQ(cache.getUsedCacheSize(), 15);

        {
            auto holder = cache.getOrSet(key, 9, 1, {});  /// Get [9, 9]
            auto segments = fromHolder(holder);
            ASSERT_EQ(segments.size(), 1);
            assertRange(7, segments[0], DB::FileSegment::Range(0, 9), DB::FileSegment::State::DOWNLOADED);
        }

        {
            auto holder = cache.getOrSet(key, 9, 2, {});  /// Get [9, 10]
            auto segments = fromHolder(holder);
            ASSERT_EQ(segments.size(), 2);
            assertRange(8, segments[0], DB::FileSegment::Range(0, 9), DB::FileSegment::State::DOWNLOADED);
            assertRange(9, segments[1], DB::FileSegment::Range(10, 14), DB::FileSegment::State::DOWNLOADED);
        }

        {
            auto holder = cache.getOrSet(key, 10, 1, {});  /// Get [10, 10]
            auto segments = fromHolder(holder);
            ASSERT_EQ(segments.size(), 1);
            assertRange(10, segments[0], DB::FileSegment::Range(10, 14), DB::FileSegment::State::DOWNLOADED);
        }

        complete(cache_base_path, cache.getOrSet(key, 17, 4, {})); /// Get [17, 20]
        complete(cache_base_path, cache.getOrSet(key, 24, 3, {})); /// Get [24, 26]
        /// completeWithState(cache.getOrSet(key, 27, 1, false)); /// Get [27, 27]

        /// Current cache:    [__________][_____]   [____]    [___][]
        ///                   ^          ^^     ^   ^    ^    ^   ^^^
        ///                   0          910    14  17   20   24  2627
        ///
        ASSERT_EQ(cache.getFileSegmentsNum(), 4);
        ASSERT_EQ(cache.getUsedCacheSize(), 22);

        {
            auto holder = cache.getOrSet(key, 0, 26, {}); /// Get [0, 25]
            auto segments = fromHolder(holder);
            ASSERT_EQ(segments.size(), 6);

            assertRange(11, segments[0], DB::FileSegment::Range(0, 9), DB::FileSegment::State::DOWNLOADED);
            assertRange(12, segments[1], DB::FileSegment::Range(10, 14), DB::FileSegment::State::DOWNLOADED);

            /// Missing [15, 16] should be added in cache.
            assertRange(13, segments[2], DB::FileSegment::Range(15, 16), DB::FileSegment::State::EMPTY);

            ASSERT_TRUE(segments[2]->getOrSetDownloader() == DB::FileSegment::getCallerId());
            prepareAndDownload(cache_base_path, segments[2]);

            segments[2]->complete();

            assertRange(14, segments[3], DB::FileSegment::Range(17, 20), DB::FileSegment::State::DOWNLOADED);

            /// New [21, 23], but will not be added in cache because of elements limit (5)
            assertRange(15, segments[4], DB::FileSegment::Range(21, 23), DB::FileSegment::State::EMPTY);
            ASSERT_TRUE(segments[4]->getOrSetDownloader() == DB::FileSegment::getCallerId());
            ASSERT_FALSE(segments[4]->reserve(1));

            assertRange(16, segments[5], DB::FileSegment::Range(24, 26), DB::FileSegment::State::DOWNLOADED);

            /// Current cache:    [__________][_____][   ][____]    [___]
            ///                   ^                            ^    ^
            ///                   0                            20   24
            ///

            /// Range [27, 27] must be evicted in previous getOrSet [0, 25].
            /// Let's not invalidate pointers to returned segments from range [0, 25] and
            /// as max elements size is reached, next attempt to put something in cache should fail.
            /// This will also check that [27, 27] was indeed evicted.

            auto holder1 = cache.getOrSet(key, 27, 1, {});
            auto segments_1 = fromHolder(holder1); /// Get [27, 27]
            ASSERT_EQ(segments_1.size(), 1);
            assertRange(17, segments_1[0], DB::FileSegment::Range(27, 27), DB::FileSegment::State::EMPTY);
        }

        {
            auto holder = cache.getOrSet(key, 12, 10, {}); /// Get [12, 21]
            auto segments = fromHolder(holder);
            ASSERT_EQ(segments.size(), 4);

            assertRange(18, segments[0], DB::FileSegment::Range(10, 14), DB::FileSegment::State::DOWNLOADED);
            assertRange(19, segments[1], DB::FileSegment::Range(15, 16), DB::FileSegment::State::DOWNLOADED);
            assertRange(20, segments[2], DB::FileSegment::Range(17, 20), DB::FileSegment::State::DOWNLOADED);

            assertRange(21, segments[3], DB::FileSegment::Range(21, 21), DB::FileSegment::State::EMPTY);

            ASSERT_TRUE(segments[3]->getOrSetDownloader() == DB::FileSegment::getCallerId());
            prepareAndDownload(cache_base_path, segments[3]);

            segments[3]->complete();
            ASSERT_TRUE(segments[3]->state() == DB::FileSegment::State::DOWNLOADED);
        }

        /// Current cache:    [_____][__][____][_]   [___]
        ///                   ^          ^       ^   ^   ^
        ///                   10         17      21  24  26

        ASSERT_EQ(cache.getFileSegmentsNum(), 5);

        {
            auto holder = cache.getOrSet(key, 23, 5, {}); /// Get [23, 28]
            auto segments = fromHolder(holder);
            ASSERT_EQ(segments.size(), 3);

            assertRange(22, segments[0], DB::FileSegment::Range(23, 23), DB::FileSegment::State::EMPTY);
            assertRange(23, segments[1], DB::FileSegment::Range(24, 26), DB::FileSegment::State::DOWNLOADED);
            assertRange(24, segments[2], DB::FileSegment::Range(27, 27), DB::FileSegment::State::EMPTY);

            ASSERT_TRUE(segments[0]->getOrSetDownloader() == DB::FileSegment::getCallerId());
            ASSERT_TRUE(segments[2]->getOrSetDownloader() == DB::FileSegment::getCallerId());
<<<<<<< HEAD
            prepareAndDownload(segments[0]);
            prepareAndDownload(segments[2]);
            segments[0]->complete();
            segments[2]->complete();
=======
            prepareAndDownload(cache_base_path, segments[0]);
            prepareAndDownload(cache_base_path, segments[2]);
            segments[0]->completeWithoutState();
            segments[2]->completeWithoutState();
>>>>>>> 8ee589c5
        }

        /// Current cache:    [____][_]  [][___][__]
        ///                   ^       ^  ^^^   ^^  ^
        ///                   17      21 2324  26  27
        ASSERT_EQ(cache.getFileSegmentsNum(), 5);
        assertRange(25, cache.get(key, 17, 4)->front(), DB::FileSegment::Range(17, 20), DB::FileSegment::State::DOWNLOADED);
        assertRange(26, cache.get(key, 21, 1)->front(), DB::FileSegment::Range(21, 21), DB::FileSegment::State::DOWNLOADED);
        assertRange(27, cache.get(key, 23, 1)->front(), DB::FileSegment::Range(23, 23), DB::FileSegment::State::DOWNLOADED);
        assertRange(28, cache.get(key, 24, 3)->front(), DB::FileSegment::Range(24, 26), DB::FileSegment::State::DOWNLOADED);
        assertRange(29, cache.get(key, 27, 1)->front(), DB::FileSegment::Range(27, 27), DB::FileSegment::State::DOWNLOADED);

        {
            auto holder5 = cache.getOrSet(key, 2, 3, {}); /// Get [2, 4]
            auto s5 = fromHolder(holder5);
            ASSERT_EQ(s5.size(), 1);
            assertRange(25, s5[0], DB::FileSegment::Range(2, 4), DB::FileSegment::State::EMPTY);

            auto holder1 = cache.getOrSet(key, 30, 2, {}); /// Get [30, 31]
            auto s1 = fromHolder(holder1);
            ASSERT_EQ(s1.size(), 1);
            assertRange(26, s1[0], DB::FileSegment::Range(30, 31), DB::FileSegment::State::EMPTY);

            ASSERT_TRUE(s5[0]->getOrSetDownloader() == DB::FileSegment::getCallerId());
            ASSERT_TRUE(s1[0]->getOrSetDownloader() == DB::FileSegment::getCallerId());
<<<<<<< HEAD
            prepareAndDownload(s5[0]);
            prepareAndDownload(s1[0]);
            s5[0]->complete();
            s1[0]->complete();
=======
            prepareAndDownload(cache_base_path, s5[0]);
            prepareAndDownload(cache_base_path, s1[0]);
            s5[0]->completeWithoutState();
            s1[0]->completeWithoutState();
>>>>>>> 8ee589c5

            /// Current cache:    [___]       [_][___][_]   [__]
            ///                   ^   ^       ^  ^   ^  ^   ^  ^
            ///                   2   4       23 24  26 27  30 31

            auto holder2 = cache.getOrSet(key, 23, 1, {}); /// Get [23, 23]
            auto s2 = fromHolder(holder2);
            ASSERT_EQ(s2.size(), 1);

            auto holder3 = cache.getOrSet(key, 24, 3, {}); /// Get [24, 26]
            auto s3 = fromHolder(holder3);
            ASSERT_EQ(s3.size(), 1);

            auto holder4 = cache.getOrSet(key, 27, 1, {}); /// Get [27, 27]
            auto s4 = fromHolder(holder4);
            ASSERT_EQ(s4.size(), 1);

            /// All cache is now unreleasable because pointers are still hold
            auto holder6 = cache.getOrSet(key, 0, 40, {});
            std::cerr << "kssenii: " << holder6->toString() << "\n\n";
            std::cerr << "kssenii: " << cache.dumpStructure(key) << "\n\n";
            auto f = fromHolder(holder6);
            ASSERT_EQ(f.size(), 9);

            assertRange(27, f[0], DB::FileSegment::Range(0, 1), DB::FileSegment::State::EMPTY);
            assertRange(28, f[2], DB::FileSegment::Range(5, 22), DB::FileSegment::State::EMPTY);
            assertRange(29, f[6], DB::FileSegment::Range(28, 29), DB::FileSegment::State::EMPTY);
            assertRange(30, f[8], DB::FileSegment::Range(32, 39), DB::FileSegment::State::EMPTY);

            ASSERT_TRUE(f[0]->getOrSetDownloader() == DB::FileSegment::getCallerId());
            ASSERT_TRUE(f[2]->getOrSetDownloader() == DB::FileSegment::getCallerId());
            ASSERT_TRUE(f[6]->getOrSetDownloader() == DB::FileSegment::getCallerId());
            ASSERT_TRUE(f[8]->getOrSetDownloader() == DB::FileSegment::getCallerId());

            ASSERT_FALSE(f[0]->reserve(1));
            ASSERT_FALSE(f[2]->reserve(1));
            ASSERT_FALSE(f[6]->reserve(1));
            ASSERT_FALSE(f[8]->reserve(1));
        }

        {
            auto holder = cache.getOrSet(key, 2, 3, {}); /// Get [2, 4]
            auto segments = fromHolder(holder);
            ASSERT_EQ(segments.size(), 1);
            assertRange(31, segments[0], DB::FileSegment::Range(2, 4), DB::FileSegment::State::DOWNLOADED);
        }

        /// Current cache:    [___]       [_][___][_]   [__]
        ///                   ^   ^       ^  ^   ^  ^   ^  ^
        ///                   2   4       23 24  26 27  30 31

        {
            auto holder = cache.getOrSet(key, 25, 5, {}); /// Get [25, 29]
            auto segments = fromHolder(holder);
            ASSERT_EQ(segments.size(), 3);

            assertRange(32, segments[0], DB::FileSegment::Range(24, 26), DB::FileSegment::State::DOWNLOADED);
            assertRange(33, segments[1], DB::FileSegment::Range(27, 27), DB::FileSegment::State::DOWNLOADED);

            assertRange(34, segments[2], DB::FileSegment::Range(28, 29), DB::FileSegment::State::EMPTY);
            ASSERT_TRUE(segments[2]->getOrSetDownloader() == DB::FileSegment::getCallerId());
            ASSERT_TRUE(segments[2]->state() == DB::FileSegment::State::DOWNLOADING);

            bool lets_start_download = false;
            std::mutex mutex;
            std::condition_variable cv;

            std::thread other_1([&]
            {
                DB::ThreadStatus thread_status_1;
                auto query_context_1 = DB::Context::createCopy(getContext().context);
                query_context_1->makeQueryContext();
                query_context_1->setCurrentQueryId("query_id_1");
                DB::CurrentThread::QueryScope query_scope_holder_1(query_context_1);
                thread_status_1.attachQueryContext(query_context_1);

                auto holder_2 = cache.getOrSet(key, 25, 5, {}); /// Get [25, 29] once again.
                auto segments_2 = fromHolder(holder_2);
                ASSERT_EQ(segments.size(), 3);

                assertRange(35, segments_2[0], DB::FileSegment::Range(24, 26), DB::FileSegment::State::DOWNLOADED);
                assertRange(36, segments_2[1], DB::FileSegment::Range(27, 27), DB::FileSegment::State::DOWNLOADED);
                assertRange(37, segments_2[2], DB::FileSegment::Range(28, 29), DB::FileSegment::State::DOWNLOADING);

                ASSERT_TRUE(segments[2]->getOrSetDownloader() != DB::FileSegment::getCallerId());
                ASSERT_TRUE(segments[2]->state() == DB::FileSegment::State::DOWNLOADING);

                {
                    std::lock_guard lock(mutex);
                    lets_start_download = true;
                }
                cv.notify_one();

                segments_2[2]->wait();
                ASSERT_TRUE(segments_2[2]->state() == DB::FileSegment::State::DOWNLOADED);
            });

            {
                std::unique_lock lock(mutex);
                cv.wait(lock, [&]{ return lets_start_download; });
            }

<<<<<<< HEAD
            prepareAndDownload(segments[2]);
            segments[2]->complete();
=======
            prepareAndDownload(cache_base_path, segments[2]);
            segments[2]->completeWithoutState();
>>>>>>> 8ee589c5
            ASSERT_TRUE(segments[2]->state() == DB::FileSegment::State::DOWNLOADED);

            other_1.join();
        }

        /// Current cache:    [___]       [___][_][__][__]
        ///                   ^   ^       ^   ^  ^^  ^^  ^
        ///                   2   4       24  26 27  2930 31

        {
            /// Now let's check the similar case but getting ERROR state after segment->wait(), when
            /// state is changed not manually via segment->completeWithState(state) but from destructor of holder
            /// and notify_all() is also called from destructor of holder.

            DB::FileSegmentsHolderPtr holder;
            holder = cache.getOrSet(key, 3, 23, {}); /// Get [3, 25]

            auto segments = fromHolder(holder);
            ASSERT_EQ(segments.size(), 3);

            assertRange(38, segments[0], DB::FileSegment::Range(2, 4), DB::FileSegment::State::DOWNLOADED);

            assertRange(39, segments[1], DB::FileSegment::Range(5, 23), DB::FileSegment::State::EMPTY);
            ASSERT_TRUE(segments[1]->getOrSetDownloader() == DB::FileSegment::getCallerId());
            ASSERT_TRUE(segments[1]->state() == DB::FileSegment::State::DOWNLOADING);

            assertRange(40, segments[2], DB::FileSegment::Range(24, 26), DB::FileSegment::State::DOWNLOADED);

            bool lets_start_download = false;
            std::mutex mutex;
            std::condition_variable cv;

            std::thread other_1([&]
            {
                DB::ThreadStatus thread_status_1;
                auto query_context_1 = DB::Context::createCopy(getContext().context);
                query_context_1->makeQueryContext();
                query_context_1->setCurrentQueryId("query_id_1");
                DB::CurrentThread::QueryScope query_scope_holder_1(query_context_1);
                thread_status_1.attachQueryContext(query_context_1);

                auto holder_2 = cache.getOrSet(key, 3, 23, {}); /// Get [3, 25] once again
                auto segments_2 = fromHolder(holder);
                ASSERT_EQ(segments_2.size(), 3);

                assertRange(41, segments_2[0], DB::FileSegment::Range(2, 4), DB::FileSegment::State::DOWNLOADED);
                assertRange(42, segments_2[1], DB::FileSegment::Range(5, 23), DB::FileSegment::State::DOWNLOADING);
                assertRange(43, segments_2[2], DB::FileSegment::Range(24, 26), DB::FileSegment::State::DOWNLOADED);

                ASSERT_TRUE(segments_2[1]->getDownloader() != DB::FileSegment::getCallerId());
                ASSERT_TRUE(segments_2[1]->state() == DB::FileSegment::State::DOWNLOADING);

                {
                    std::lock_guard lock(mutex);
                    lets_start_download = true;
                }
                cv.notify_one();

                segments_2[1]->wait();
                printRanges(segments_2);
                ASSERT_TRUE(segments_2[1]->state() == DB::FileSegment::State::PARTIALLY_DOWNLOADED);

                ASSERT_TRUE(segments_2[1]->getOrSetDownloader() == DB::FileSegment::getCallerId());
<<<<<<< HEAD
                prepareAndDownload(segments_2[1]);
                segments_2[1]->complete();
=======
                prepareAndDownload(cache_base_path, segments_2[1]);
                segments_2[1]->completeWithoutState();
>>>>>>> 8ee589c5
            });

            {
                std::unique_lock lock(mutex);
                cv.wait(lock, [&]{ return lets_start_download; });
            }

            holder.reset();
            other_1.join();
            printRanges(segments);
            ASSERT_TRUE(segments[1]->state() == DB::FileSegment::State::DOWNLOADED);
        }
    }

    /// Current cache:    [___][        ][___][_][__]
    ///                   ^   ^^         ^   ^^  ^  ^
    ///                   2   45       24  2627 28 29

    {
        /// Test LRUCache::restore().

        auto cache2 = DB::FileCache(cache_base_path, settings);
        cache2.initialize();
        auto key = cache2.createKeyForPath("key1");

        auto holder1 = cache2.getOrSet(key, 2, 28, {}); /// Get [2, 29]

        auto segments1 = fromHolder(holder1);
        ASSERT_EQ(segments1.size(), 5);

        assertRange(44, segments1[0], DB::FileSegment::Range(2, 4), DB::FileSegment::State::DOWNLOADED);
        assertRange(45, segments1[1], DB::FileSegment::Range(5, 23), DB::FileSegment::State::DOWNLOADED);
        assertRange(45, segments1[2], DB::FileSegment::Range(24, 26), DB::FileSegment::State::DOWNLOADED);
        assertRange(46, segments1[3], DB::FileSegment::Range(27, 27), DB::FileSegment::State::DOWNLOADED);
        assertRange(47, segments1[4], DB::FileSegment::Range(28, 29), DB::FileSegment::State::DOWNLOADED);
    }

    {
        /// Test max file segment size

        auto settings2 = settings;
        settings2.max_file_segment_size = 10;
        auto cache2 = DB::FileCache(caches_dir / "cache2", settings2);
        cache2.initialize();
        auto key = cache2.createKeyForPath("key1");

        auto holder1 = cache2.getOrSet(key, 0, 25, {}); /// Get [0, 24]
        auto segments1 = fromHolder(holder1);

        ASSERT_EQ(segments1.size(), 3);
        assertRange(48, segments1[0], DB::FileSegment::Range(0, 9), DB::FileSegment::State::EMPTY);
        assertRange(49, segments1[1], DB::FileSegment::Range(10, 19), DB::FileSegment::State::EMPTY);
        assertRange(50, segments1[2], DB::FileSegment::Range(20, 24), DB::FileSegment::State::EMPTY);
    }

}

TEST_F(FileCacheTest, writeBuffer)
{
    DB::FileCacheSettings settings;
    settings.max_size = 100;
    settings.max_elements = 5;
    settings.max_file_segment_size = 5;

    DB::FileCache cache(cache_base_path, settings);
    cache.initialize();

    auto write_to_cache = [&cache](const String & key, const Strings & data)
    {
        CreateFileSegmentSettings segment_settings;
        segment_settings.kind = FileSegmentKind::Temporary;
        segment_settings.unbounded = true;

        auto holder = cache.set(cache.hash(key), 0, 3, segment_settings);
        EXPECT_EQ(holder.file_segments.size(), 1);
        auto & segment = holder.file_segments.front();
        WriteBufferToFileSegment out(segment.get());
        for (const auto & s : data)
            out.write(s.data(), s.size());
        return holder;
    };

    std::vector<fs::path> file_segment_paths;
    {
        auto holder = write_to_cache("key1", {"abc", "defg"});
        file_segment_paths.emplace_back(holder.file_segments.front()->getPathInLocalCache());

        ASSERT_EQ(fs::file_size(file_segment_paths.back()), 7);
        ASSERT_TRUE(holder.file_segments.front()->range() == FileSegment::Range(0, 7));
        ASSERT_EQ(cache.getUsedCacheSize(), 7);

        {
            auto holder2 = write_to_cache("key2", {"1", "22", "333", "4444", "55555"});
            file_segment_paths.emplace_back(holder2.file_segments.front()->getPathInLocalCache());

            ASSERT_EQ(fs::file_size(file_segment_paths.back()), 15);
            ASSERT_TRUE(holder2.file_segments.front()->range() == FileSegment::Range(0, 15));
            ASSERT_EQ(cache.getUsedCacheSize(), 22);
        }
        ASSERT_FALSE(fs::exists(file_segment_paths.back()));
        ASSERT_EQ(cache.getUsedCacheSize(), 7);
    }

    for (const auto & file_segment_path : file_segment_paths)
    {
        ASSERT_FALSE(fs::exists(file_segment_path));
    }
    ASSERT_EQ(cache.getUsedCacheSize(), 0);
}


static Block generateBlock(size_t size = 0)
{
    Block block;
    ColumnWithTypeAndName column;
    column.name = "x";
    column.type = std::make_shared<DataTypeUInt64>();

    {
        MutableColumnPtr mut_col = column.type->createColumn();
        for (size_t i = 0; i < size; ++i)
            mut_col->insert(i);
        column.column = std::move(mut_col);
    }

    block.insert(column);
    return block;
}

static size_t readAllTemporaryData(TemporaryFileStream & stream)
{
    Block block;
    size_t read_rows = 0;
    do
    {
        block = stream.read();
        read_rows += block.rows();
    } while (block);
    return read_rows;
}

TEST_F(FileCacheTest, temporaryData)
{
    DB::FileCacheSettings settings;
    settings.max_size = 10_KiB;
    settings.max_file_segment_size = 1_KiB;

    DB::FileCache file_cache(cache_base_path, settings);
    file_cache.initialize();

    auto tmp_data_scope = std::make_shared<TemporaryDataOnDiskScope>(nullptr, &file_cache, 0);

    auto some_data_holder = file_cache.getOrSet(file_cache.hash("some_data"), 0, 5_KiB, CreateFileSegmentSettings{});

    {
        auto segments = fromHolder(some_data_holder);
        ASSERT_EQ(segments.size(), 5);
        for (auto & segment : segments)
        {
            ASSERT_TRUE(segment->getOrSetDownloader() == DB::FileSegment::getCallerId());
            ASSERT_TRUE(segment->reserve(segment->range().size()));
            download(cache_base_path, segment);
            segment->completeWithoutState();
        }
    }

    size_t size_used_before_temporary_data = file_cache.getUsedCacheSize();
    size_t segments_used_before_temporary_data = file_cache.getFileSegmentsNum();
    ASSERT_GT(size_used_before_temporary_data, 0);
    ASSERT_GT(segments_used_before_temporary_data, 0);

    size_t size_used_with_temporary_data;
    size_t segments_used_with_temporary_data;
    {
        auto tmp_data = std::make_unique<TemporaryDataOnDisk>(tmp_data_scope);

        auto & stream = tmp_data->createStream(generateBlock());

        ASSERT_GT(stream.write(generateBlock(100)), 0);

        ASSERT_GT(file_cache.getUsedCacheSize(), 0);
        ASSERT_GT(file_cache.getFileSegmentsNum(), 0);

        size_t used_size_before_attempt = file_cache.getUsedCacheSize();
        /// data can't be evicted because it is still held by `some_data_holder`
        ASSERT_THROW({
            stream.write(generateBlock(2000));
            stream.flush();
        }, DB::Exception);

        ASSERT_EQ(file_cache.getUsedCacheSize(), used_size_before_attempt);
    }
    {
        auto tmp_data = std::make_unique<TemporaryDataOnDisk>(tmp_data_scope);
        auto & stream = tmp_data->createStream(generateBlock());

        ASSERT_GT(stream.write(generateBlock(100)), 0);

        some_data_holder.reset();

        stream.write(generateBlock(2000));

        auto stat = stream.finishWriting();

        ASSERT_TRUE(fs::exists(stream.getPath()));
        ASSERT_GT(fs::file_size(stream.getPath()), 100);

        ASSERT_EQ(stat.num_rows, 2100);
        ASSERT_EQ(readAllTemporaryData(stream), 2100);

        size_used_with_temporary_data = file_cache.getUsedCacheSize();
        segments_used_with_temporary_data = file_cache.getFileSegmentsNum();
        ASSERT_GT(size_used_with_temporary_data, 0);
        ASSERT_GT(segments_used_with_temporary_data, 0);
    }

    /// All temp data should be evicted after removing temporary files
    ASSERT_LE(file_cache.getUsedCacheSize(), size_used_with_temporary_data);
    ASSERT_LE(file_cache.getFileSegmentsNum(), segments_used_with_temporary_data);

    /// Some segments reserved by `some_data_holder` was eviced by temporary data
    ASSERT_LE(file_cache.getUsedCacheSize(), size_used_before_temporary_data);
    ASSERT_LE(file_cache.getFileSegmentsNum(), segments_used_before_temporary_data);
}<|MERGE_RESOLUTION|>--- conflicted
+++ resolved
@@ -93,23 +93,14 @@
     download(cache_base_path, file_segment);
 }
 
-<<<<<<< HEAD
-void complete(DB::FileSegmentsHolderPtr holder)
-=======
-void complete(const std::string & cache_base_path, const DB::FileSegmentsHolder & holder)
->>>>>>> 8ee589c5
+void complete(const std::string & cache_base_path, const DB::FileSegmentsHolderPtr & holder)
 {
     for (auto it = holder->begin(); it != holder->end(); ++it)
     {
-<<<<<<< HEAD
         ASSERT_TRUE((*it)->getOrSetDownloader() == DB::FileSegment::getCallerId());
         prepareAndDownload(*it);
+        prepareAndDownload(cache_base_path, file_segment);
         (*it)->complete();
-=======
-        ASSERT_TRUE(file_segment->getOrSetDownloader() == DB::FileSegment::getCallerId());
-        prepareAndDownload(cache_base_path, file_segment);
-        file_segment->completeWithoutState();
->>>>>>> 8ee589c5
     }
 }
 
@@ -183,13 +174,8 @@
             ASSERT_TRUE(segments[0]->reserve(segments[0]->range().size()));
             assertRange(2, segments[0], DB::FileSegment::Range(0, 9), DB::FileSegment::State::DOWNLOADING);
 
-<<<<<<< HEAD
-            download(segments[0]);
+            download(cache_base_path, segments[0]);
             segments[0]->complete();
-=======
-            download(cache_base_path, segments[0]);
-            segments[0]->completeWithoutState();
->>>>>>> 8ee589c5
             assertRange(3, segments[0], DB::FileSegment::Range(0, 9), DB::FileSegment::State::DOWNLOADED);
         }
 
@@ -209,13 +195,8 @@
             assertRange(5, segments[1], DB::FileSegment::Range(10, 14), DB::FileSegment::State::EMPTY);
 
             ASSERT_TRUE(segments[1]->getOrSetDownloader() == DB::FileSegment::getCallerId());
-<<<<<<< HEAD
-            prepareAndDownload(segments[1]);
+            prepareAndDownload(cache_base_path, segments[1]);
             segments[1]->complete();
-=======
-            prepareAndDownload(cache_base_path, segments[1]);
-            segments[1]->completeWithoutState();
->>>>>>> 8ee589c5
             assertRange(6, segments[1], DB::FileSegment::Range(10, 14), DB::FileSegment::State::DOWNLOADED);
         }
 
@@ -334,17 +315,10 @@
 
             ASSERT_TRUE(segments[0]->getOrSetDownloader() == DB::FileSegment::getCallerId());
             ASSERT_TRUE(segments[2]->getOrSetDownloader() == DB::FileSegment::getCallerId());
-<<<<<<< HEAD
-            prepareAndDownload(segments[0]);
-            prepareAndDownload(segments[2]);
+            prepareAndDownload(cache_base_path, segments[0]);
+            prepareAndDownload(cache_base_path, segments[2]);
             segments[0]->complete();
             segments[2]->complete();
-=======
-            prepareAndDownload(cache_base_path, segments[0]);
-            prepareAndDownload(cache_base_path, segments[2]);
-            segments[0]->completeWithoutState();
-            segments[2]->completeWithoutState();
->>>>>>> 8ee589c5
         }
 
         /// Current cache:    [____][_]  [][___][__]
@@ -370,17 +344,10 @@
 
             ASSERT_TRUE(s5[0]->getOrSetDownloader() == DB::FileSegment::getCallerId());
             ASSERT_TRUE(s1[0]->getOrSetDownloader() == DB::FileSegment::getCallerId());
-<<<<<<< HEAD
-            prepareAndDownload(s5[0]);
-            prepareAndDownload(s1[0]);
+            prepareAndDownload(cache_base_path, s5[0]);
+            prepareAndDownload(cache_base_path, s1[0]);
             s5[0]->complete();
             s1[0]->complete();
-=======
-            prepareAndDownload(cache_base_path, s5[0]);
-            prepareAndDownload(cache_base_path, s1[0]);
-            s5[0]->completeWithoutState();
-            s1[0]->completeWithoutState();
->>>>>>> 8ee589c5
 
             /// Current cache:    [___]       [_][___][_]   [__]
             ///                   ^   ^       ^  ^   ^  ^   ^  ^
@@ -483,13 +450,8 @@
                 cv.wait(lock, [&]{ return lets_start_download; });
             }
 
-<<<<<<< HEAD
-            prepareAndDownload(segments[2]);
+            prepareAndDownload(cache_base_path, segments[2]);
             segments[2]->complete();
-=======
-            prepareAndDownload(cache_base_path, segments[2]);
-            segments[2]->completeWithoutState();
->>>>>>> 8ee589c5
             ASSERT_TRUE(segments[2]->state() == DB::FileSegment::State::DOWNLOADED);
 
             other_1.join();
@@ -553,13 +515,8 @@
                 ASSERT_TRUE(segments_2[1]->state() == DB::FileSegment::State::PARTIALLY_DOWNLOADED);
 
                 ASSERT_TRUE(segments_2[1]->getOrSetDownloader() == DB::FileSegment::getCallerId());
-<<<<<<< HEAD
-                prepareAndDownload(segments_2[1]);
+                prepareAndDownload(cache_base_path, segments_2[1]);
                 segments_2[1]->complete();
-=======
-                prepareAndDownload(cache_base_path, segments_2[1]);
-                segments_2[1]->completeWithoutState();
->>>>>>> 8ee589c5
             });
 
             {
