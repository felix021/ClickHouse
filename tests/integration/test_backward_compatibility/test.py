--- conflicted
+++ resolved
@@ -3,14 +3,8 @@
 from helpers.cluster import ClickHouseCluster
 
 cluster = ClickHouseCluster(__file__)
-<<<<<<< HEAD
 node1 = cluster.add_instance('node1', with_zookeeper=True, image='yandex/clickhouse-server', tag='19.17.8.54', stay_alive=True, with_installed_binary=True)
 node2 = cluster.add_instance('node2', main_configs=['configs/wide_parts_only.xml'], with_zookeeper=True)
-=======
-node1 = cluster.add_instance('node1', with_zookeeper=True, image='yandex/clickhouse-server', tag='19.17.8.54',
-                             stay_alive=True, with_installed_binary=True)
-node2 = cluster.add_instance('node2', with_zookeeper=True)
->>>>>>> 9f559985
 
 
 @pytest.fixture(scope="module")
