--- conflicted
+++ resolved
@@ -7,11 +7,6 @@
 
 # Suppress some failures in contrib so that we can enable MSan in CI.
 # Ideally, we should report these upstream.
-<<<<<<< HEAD
-src:*/contrib/simdjson/*
-=======
-src:*/contrib/zlib-ng/*
->>>>>>> ff0d3860
 
 # Hyperscan
 fun:roseRunProgram