import random
import re
from argparse import ArgumentDefaultsHelpFormatter, ArgumentParser
from typing import Dict, Optional, List

from ci_utils import normalize_string
from ci_definitions import *


<<<<<<< HEAD

class Runners(metaclass=WithIter):
    BUILDER = "builder"
    STYLE_CHECKER = "style-checker"
    STYLE_CHECKER_ARM = "style-checker-aarch64"
    FUNC_TESTER = "func-tester"
    FUNC_TESTER_ARM = "func-tester-aarch64"
    STRESS_TESTER = "stress-tester"
    FUZZER_UNIT_TESTER = "fuzzer-unit-tester"


class Labels(metaclass=WithIter):
    """
    Label names or commit tokens in normalized form
    """

    DO_NOT_TEST_LABEL = "do_not_test"
    NO_MERGE_COMMIT = "no_merge_commit"
    NO_CI_CACHE = "no_ci_cache"
    CI_SET_REDUCED = "ci_set_reduced"
    CI_SET_FAST = "ci_set_fast"
    CI_SET_ARM = "ci_set_arm"
    CI_SET_INTEGRATION = "ci_set_integration"
    CI_SET_INTEGRATION_ASAN = "ci_set_integration_asan"
    CI_SET_ANALYZER = "ci_set_analyzer"
    CI_SET_STATLESS = "ci_set_stateless"
    CI_SET_STATEFUL = "ci_set_stateful"
    CI_SET_STATLESS_ASAN = "ci_set_stateless_asan"
    CI_SET_STATEFUL_ASAN = "ci_set_stateful_asan"

    libFuzzer = "libFuzzer"


class Build(metaclass=WithIter):
    PACKAGE_RELEASE = "package_release"
    PACKAGE_AARCH64 = "package_aarch64"
    PACKAGE_ASAN = "package_asan"
    PACKAGE_UBSAN = "package_ubsan"
    PACKAGE_TSAN = "package_tsan"
    PACKAGE_MSAN = "package_msan"
    PACKAGE_DEBUG = "package_debug"
    PACKAGE_RELEASE_COVERAGE = "package_release_coverage"
    BINARY_RELEASE = "binary_release"
    BINARY_TIDY = "binary_tidy"
    BINARY_DARWIN = "binary_darwin"
    BINARY_AARCH64 = "binary_aarch64"
    BINARY_AARCH64_V80COMPAT = "binary_aarch64_v80compat"
    BINARY_FREEBSD = "binary_freebsd"
    BINARY_DARWIN_AARCH64 = "binary_darwin_aarch64"
    BINARY_PPC64LE = "binary_ppc64le"
    BINARY_AMD64_COMPAT = "binary_amd64_compat"
    BINARY_AMD64_MUSL = "binary_amd64_musl"
    BINARY_RISCV64 = "binary_riscv64"
    BINARY_S390X = "binary_s390x"
    FUZZERS = "fuzzers"


class JobNames(metaclass=WithIter):
    STYLE_CHECK = "Style check"
    FAST_TEST = "Fast test"
    DOCKER_SERVER = "Docker server image"
    DOCKER_KEEPER = "Docker keeper image"
    INSTALL_TEST_AMD = "Install packages (amd64)"
    INSTALL_TEST_ARM = "Install packages (arm64)"

    STATELESS_TEST_DEBUG = "Stateless tests (debug)"
    STATELESS_TEST_RELEASE = "Stateless tests (release)"
    STATELESS_TEST_RELEASE_COVERAGE = "Stateless tests (coverage)"
    STATELESS_TEST_AARCH64 = "Stateless tests (aarch64)"
    STATELESS_TEST_ASAN = "Stateless tests (asan)"
    STATELESS_TEST_TSAN = "Stateless tests (tsan)"
    STATELESS_TEST_MSAN = "Stateless tests (msan)"
    STATELESS_TEST_UBSAN = "Stateless tests (ubsan)"
    STATELESS_TEST_ANALYZER_S3_REPLICATED_RELEASE = (
        "Stateless tests (release, analyzer, s3, DatabaseReplicated)"
    )
    # merged into STATELESS_TEST_ANALYZER_S3_REPLICATED_RELEASE:
    # STATELESS_TEST_ANALYZER_RELEASE = "Stateless tests (release, analyzer)"
    # STATELESS_TEST_DB_REPL_RELEASE = "Stateless tests (release, DatabaseReplicated)"
    # STATELESS_TEST_S3_RELEASE = "Stateless tests (release, s3 storage)"
    STATELESS_TEST_S3_DEBUG = "Stateless tests (debug, s3 storage)"
    STATELESS_TEST_S3_TSAN = "Stateless tests (tsan, s3 storage)"
    STATELESS_TEST_FLAKY_ASAN = "Stateless tests flaky check (asan)"

    STATEFUL_TEST_DEBUG = "Stateful tests (debug)"
    STATEFUL_TEST_RELEASE = "Stateful tests (release)"
    STATEFUL_TEST_RELEASE_COVERAGE = "Stateful tests (coverage)"
    STATEFUL_TEST_AARCH64 = "Stateful tests (aarch64)"
    STATEFUL_TEST_ASAN = "Stateful tests (asan)"
    STATEFUL_TEST_TSAN = "Stateful tests (tsan)"
    STATEFUL_TEST_MSAN = "Stateful tests (msan)"
    STATEFUL_TEST_UBSAN = "Stateful tests (ubsan)"
    STATEFUL_TEST_PARALLEL_REPL_RELEASE = "Stateful tests (release, ParallelReplicas)"
    STATEFUL_TEST_PARALLEL_REPL_DEBUG = "Stateful tests (debug, ParallelReplicas)"
    STATEFUL_TEST_PARALLEL_REPL_ASAN = "Stateful tests (asan, ParallelReplicas)"
    STATEFUL_TEST_PARALLEL_REPL_MSAN = "Stateful tests (msan, ParallelReplicas)"
    STATEFUL_TEST_PARALLEL_REPL_UBSAN = "Stateful tests (ubsan, ParallelReplicas)"
    STATEFUL_TEST_PARALLEL_REPL_TSAN = "Stateful tests (tsan, ParallelReplicas)"

    STRESS_TEST_ASAN = "Stress test (asan)"
    STRESS_TEST_TSAN = "Stress test (tsan)"
    STRESS_TEST_UBSAN = "Stress test (ubsan)"
    STRESS_TEST_MSAN = "Stress test (msan)"
    STRESS_TEST_DEBUG = "Stress test (debug)"

    INTEGRATION_TEST = "Integration tests (release)"
    INTEGRATION_TEST_ASAN = "Integration tests (asan)"
    INTEGRATION_TEST_ASAN_ANALYZER = "Integration tests (asan, analyzer)"
    INTEGRATION_TEST_TSAN = "Integration tests (tsan)"
    INTEGRATION_TEST_ARM = "Integration tests (aarch64)"
    INTEGRATION_TEST_FLAKY = "Integration tests flaky check (asan)"

    UPGRADE_TEST_DEBUG = "Upgrade check (debug)"
    UPGRADE_TEST_ASAN = "Upgrade check (asan)"
    UPGRADE_TEST_TSAN = "Upgrade check (tsan)"
    UPGRADE_TEST_MSAN = "Upgrade check (msan)"

    UNIT_TEST = "Unit tests (release)"
    UNIT_TEST_ASAN = "Unit tests (asan)"
    UNIT_TEST_MSAN = "Unit tests (msan)"
    UNIT_TEST_TSAN = "Unit tests (tsan)"
    UNIT_TEST_UBSAN = "Unit tests (ubsan)"

    AST_FUZZER_TEST_DEBUG = "AST fuzzer (debug)"
    AST_FUZZER_TEST_ASAN = "AST fuzzer (asan)"
    AST_FUZZER_TEST_MSAN = "AST fuzzer (msan)"
    AST_FUZZER_TEST_TSAN = "AST fuzzer (tsan)"
    AST_FUZZER_TEST_UBSAN = "AST fuzzer (ubsan)"

    JEPSEN_KEEPER = "ClickHouse Keeper Jepsen"
    JEPSEN_SERVER = "ClickHouse Server Jepsen"

    PERFORMANCE_TEST_AMD64 = "Performance Comparison"
    PERFORMANCE_TEST_ARM64 = "Performance Comparison Aarch64"

    SQL_LOGIC_TEST = "Sqllogic test (release)"

    SQLANCER = "SQLancer (release)"
    SQLANCER_DEBUG = "SQLancer (debug)"
    SQLTEST = "SQLTest"

    COMPATIBILITY_TEST = "Compatibility check (amd64)"
    COMPATIBILITY_TEST_ARM = "Compatibility check (aarch64)"

    CLCIKBENCH_TEST = "ClickBench (amd64)"
    CLCIKBENCH_TEST_ARM = "ClickBench (aarch64)"

    LIBFUZZER_TEST = "libFuzzer tests"

    BUILD_CHECK = "ClickHouse build check"
    BUILD_CHECK_SPECIAL = "ClickHouse special build check"

    DOCS_CHECK = "Docs check"
    BUGFIX_VALIDATE = "Bugfix validation"


# dynamically update JobName with Build jobs
for attr_name in dir(Build):
    if not attr_name.startswith("__") and not callable(getattr(Build, attr_name)):
        setattr(JobNames, attr_name, getattr(Build, attr_name))


@dataclass
class DigestConfig:
    # all files, dirs to include into digest, glob supported
    include_paths: List[Union[str, Path]] = field(default_factory=list)
    # file suffixes to exclude from digest
    exclude_files: List[str] = field(default_factory=list)
    # directories to exlude from digest
    exclude_dirs: List[Union[str, Path]] = field(default_factory=list)
    # docker names to include into digest
    docker: List[str] = field(default_factory=list)
    # git submodules digest
    git_submodules: bool = False


@dataclass
class LabelConfig:
    """
    configures different CI scenarious per GH label
    """

    run_jobs: Iterable[str] = frozenset()


@dataclass
class JobConfig:
    """
    contains config parameters for job execution in CI workflow
    """

    # configures digest calculation for the job
    digest: DigestConfig = field(default_factory=DigestConfig)
    # will be triggered for the job if omited in CI workflow yml
    run_command: str = ""
    # job timeout
    timeout: Optional[int] = None
    # sets number of batches for multi-batch job
    num_batches: int = 1
    # label that enables job in CI, if set digest won't be used
    run_by_label: str = ""
    # to run always regardless of the job digest or/and label
    run_always: bool = False
    # if the job needs to be run on the release branch, including master (e.g. building packages, docker server).
    # NOTE: Subsequent runs on the same branch with the similar digest are still considered skippable.
    required_on_release_branch: bool = False
    # job is for pr workflow only
    pr_only: bool = False
    # job is for release/master branches only
    release_only: bool = False
    # to randomly pick and run one job among jobs in the same @random_bucket. Applied in PR branches only.
    random_bucket: str = ""


builds_job_config = JobConfig(
    required_on_release_branch=True,
    digest=DigestConfig(
        include_paths=[
            "./src",
            "./contrib/*-cmake",
            "./contrib/consistent-hashing",
            "./contrib/murmurhash",
            "./contrib/libfarmhash",
            "./contrib/pdqsort",
            "./contrib/cityhash102",
            "./contrib/sparse-checkout",
            "./contrib/libmetrohash",
            "./contrib/update-submodules.sh",
            "./contrib/CMakeLists.txt",
            "./CMakeLists.txt",
            "./PreLoad.cmake",
            "./cmake",
            "./base",
            "./programs",
            "./packages",
            "./docker/packager/packager",
            "./rust",
            # FIXME: This is a WA to rebuild the CH and recreate the Performance.tar.zst artifact
            # when there are changes in performance test scripts.
            # Due to the current design of the perf test we need to rebuild CH when the performance test changes,
            # otherwise the changes will not be visible in the PerformanceTest job in CI
            "./tests/performance",
        ],
        exclude_files=[".md"],
        docker=["clickhouse/binary-builder"],
        git_submodules=True,
    ),
    run_command="build_check.py $BUILD_NAME",
)
fuzzer_build_job_config = deepcopy(builds_job_config)
fuzzer_build_job_config.run_by_label = Labels.libFuzzer


@dataclass
class BuildConfig:
    name: str
    compiler: str
    package_type: Literal["deb", "binary", "fuzzers"]
    additional_pkgs: bool = False
    debug_build: bool = False
    coverage: bool = False
    sanitizer: str = ""
    tidy: bool = False
    # sparse_checkout is needed only to test the option itself.
    # No particular sense to use it in every build, since it slows down the job.
    sparse_checkout: bool = False
    comment: str = ""
    static_binary_name: str = ""
    job_config: JobConfig = field(default_factory=lambda: deepcopy(builds_job_config))

    def export_env(self, export: bool = False) -> str:
        def process(field_name: str, field: Union[bool, str]) -> str:
            if isinstance(field, bool):
                field = str(field).lower()
            elif not isinstance(field, str):
                field = ""
            if export:
                return f"export BUILD_{field_name.upper()}={repr(field)}"
            return f"BUILD_{field_name.upper()}={field}"

        return "\n".join(process(k, v) for k, v in self.__dict__.items())


@dataclass
class BuildReportConfig:
    builds: List[str]
    job_config: JobConfig = field(
        default_factory=lambda: JobConfig(
            run_command='build_report_check.py "$CHECK_NAME"',
            digest=DigestConfig(
                include_paths=[
                    "./tests/ci/build_report_check.py",
                    "./tests/ci/upload_result_helper.py",
                ],
            ),
        )
    )


@dataclass
class TestConfig:
    required_build: str
    job_config: JobConfig = field(default_factory=JobConfig)


BuildConfigs = Dict[str, BuildConfig]
BuildsReportConfig = Dict[str, BuildReportConfig]
TestConfigs = Dict[str, TestConfig]
LabelConfigs = Dict[str, LabelConfig]

# common digests configs
compatibility_check_digest = DigestConfig(
    include_paths=["./tests/ci/compatibility_check.py"],
    docker=["clickhouse/test-old-ubuntu", "clickhouse/test-old-centos"],
)
install_check_digest = DigestConfig(
    include_paths=["./tests/ci/install_check.py"],
    docker=["clickhouse/install-deb-test", "clickhouse/install-rpm-test"],
)
stateless_check_digest = DigestConfig(
    include_paths=[
        "./tests/ci/functional_test_check.py",
        "./tests/queries/0_stateless/",
        "./tests/clickhouse-test",
        "./tests/config",
        "./tests/*.txt",
    ],
    exclude_files=[".md"],
    docker=["clickhouse/stateless-test"],
)
stateful_check_digest = DigestConfig(
    include_paths=[
        "./tests/ci/functional_test_check.py",
        "./tests/queries/1_stateful/",
        "./tests/clickhouse-test",
        "./tests/config",
        "./tests/*.txt",
    ],
    exclude_files=[".md"],
    docker=["clickhouse/stateful-test"],
)

stress_check_digest = DigestConfig(
    include_paths=[
        "./tests/queries/0_stateless/",
        "./tests/queries/1_stateful/",
        "./tests/clickhouse-test",
        "./tests/config",
        "./tests/*.txt",
    ],
    exclude_files=[".md"],
    docker=["clickhouse/stress-test"],
)
# FIXME: which tests are upgrade? just python?
upgrade_check_digest = DigestConfig(
    include_paths=["./tests/ci/upgrade_check.py"],
    exclude_files=[".md"],
    docker=["clickhouse/upgrade-check"],
)
integration_check_digest = DigestConfig(
    include_paths=["./tests/ci/integration_test_check.py", "./tests/integration/"],
    exclude_files=[".md"],
    docker=IMAGES.copy(),
)

ast_fuzzer_check_digest = DigestConfig(
    # include_paths=["./tests/ci/ast_fuzzer_check.py"],
    # exclude_files=[".md"],
    # docker=["clickhouse/fuzzer"],
)
unit_check_digest = DigestConfig(
    include_paths=["./tests/ci/unit_tests_check.py"],
    exclude_files=[".md"],
    docker=["clickhouse/unit-test"],
)
perf_check_digest = DigestConfig(
    include_paths=[
        "./tests/ci/performance_comparison_check.py",
        "./tests/performance/",
    ],
    exclude_files=[".md"],
    docker=["clickhouse/performance-comparison"],
)
sqllancer_check_digest = DigestConfig(
    # include_paths=["./tests/ci/sqlancer_check.py"],
    # exclude_files=[".md"],
    # docker=["clickhouse/sqlancer-test"],
)
sqllogic_check_digest = DigestConfig(
    include_paths=["./tests/ci/sqllogic_test.py"],
    exclude_files=[".md"],
    docker=["clickhouse/sqllogic-test"],
)
sqltest_check_digest = DigestConfig(
    include_paths=["./tests/ci/sqltest.py"],
    exclude_files=[".md"],
    docker=["clickhouse/sqltest"],
)
bugfix_validate_check = DigestConfig(
    include_paths=[
        "./tests/queries/0_stateless/",
        "./tests/ci/integration_test_check.py",
        "./tests/ci/functional_test_check.py",
        "./tests/ci/bugfix_validate_check.py",
    ],
    exclude_files=[".md"],
    docker=IMAGES.copy()
    + [
        "clickhouse/stateless-test",
    ],
)
# common test params
docker_server_job_config = JobConfig(
    required_on_release_branch=True,
    run_command='docker_server.py --check-name "$CHECK_NAME" --release-type head --allow-build-reuse',
    digest=DigestConfig(
        include_paths=[
            "tests/ci/docker_server.py",
            "./docker/server",
        ]
    ),
)
compatibility_test_common_params = {
    "digest": compatibility_check_digest,
    "run_command": "compatibility_check.py",
}
statless_test_common_params = {
    "digest": stateless_check_digest,
    "run_command": 'functional_test_check.py "$CHECK_NAME" $KILL_TIMEOUT',
    "timeout": 10800,
}
stateful_test_common_params = {
    "digest": stateful_check_digest,
    "run_command": 'functional_test_check.py "$CHECK_NAME" $KILL_TIMEOUT',
    "timeout": 3600,
}
stress_test_common_params = {
    "digest": stress_check_digest,
    "run_command": "stress_check.py",
}
upgrade_test_common_params = {
    "digest": upgrade_check_digest,
    "run_command": "upgrade_check.py",
}
astfuzzer_test_common_params = {
    "digest": ast_fuzzer_check_digest,
    "run_command": "ast_fuzzer_check.py",
    "run_always": True,
}
integration_test_common_params = {
    "digest": integration_check_digest,
    "run_command": 'integration_test_check.py "$CHECK_NAME"',
}
unit_test_common_params = {
    "digest": unit_check_digest,
    "run_command": "unit_tests_check.py",
}
perf_test_common_params = {
    "digest": perf_check_digest,
    "run_command": "performance_comparison_check.py",
}
sqllancer_test_common_params = JobConfig(
    digest=sqllancer_check_digest,
    run_command="sqlancer_check.py",
    release_only=True,
    run_always=True,
)
sqllogic_test_params = JobConfig(
    digest=sqllogic_check_digest,
    run_command="sqllogic_test.py",
    timeout=10800,
    release_only=True,
)
sql_test_params = JobConfig(
    digest=sqltest_check_digest,
    run_command="sqltest.py",
    timeout=10800,
    release_only=True,
)
clickbench_test_params = {
    "digest": DigestConfig(
        include_paths=[
            "tests/ci/clickbench.py",
        ],
        docker=["clickhouse/clickbench"],
    ),
    "run_command": 'clickbench.py "$CHECK_NAME"',
}
install_test_params = {
    "digest": install_check_digest,
    "run_command": 'install_check.py "$CHECK_NAME"',
}


@dataclass
class CIConfig:
=======
class CI:
>>>>>>> 932e4bf9
    """
    Contains configs for all jobs in the CI pipeline
    each config item in the below dicts should be an instance of JobConfig class or inherited from it
    """

    # reimport types to CI class so that they visible as CI.* and mypy is happy
    # pylint:disable=useless-import-alias,reimported,import-outside-toplevel
    from ci_definitions import BuildConfig as BuildConfig
    from ci_definitions import DigestConfig as DigestConfig
    from ci_definitions import JobConfig as JobConfig
    from ci_definitions import CheckDescription as CheckDescription
    from ci_definitions import Tags as Tags
    from ci_definitions import JobNames as JobNames
    from ci_definitions import BuildNames as BuildNames
    from ci_definitions import StatusNames as StatusNames
    from ci_definitions import CHECK_DESCRIPTIONS as CHECK_DESCRIPTIONS
    from ci_definitions import REQUIRED_CHECKS as REQUIRED_CHECKS
    from ci_definitions import SyncState as SyncState
    from ci_definitions import MQ_JOBS as MQ_JOBS
    from ci_definitions import WorkflowStages as WorkflowStages
    from ci_definitions import Runners as Runners

    # Jobs that run for doc related updates
    _DOCS_CHECK_JOBS = [JobNames.DOCS_CHECK, JobNames.STYLE_CHECK]

    TAG_CONFIGS = {
        Tags.DO_NOT_TEST_LABEL: LabelConfig(run_jobs=[JobNames.STYLE_CHECK]),
        Tags.CI_SET_ARM: LabelConfig(
            run_jobs=[
                JobNames.STYLE_CHECK,
                BuildNames.PACKAGE_AARCH64,
                JobNames.INTEGRATION_TEST_ARM,
            ]
        ),
        Tags.CI_SET_REQUIRED: LabelConfig(run_jobs=REQUIRED_CHECKS),
        Tags.CI_SET_BUILDS: LabelConfig(
            run_jobs=[JobNames.STYLE_CHECK, JobNames.BUILD_CHECK]
            + [build for build in BuildNames if build != BuildNames.FUZZERS]
        ),
<<<<<<< HEAD
        Labels.CI_SET_INTEGRATION_ASAN: LabelConfig(
            run_jobs=[
                JobNames.STYLE_CHECK,
                Build.PACKAGE_ASAN,
                JobNames.INTEGRATION_TEST_ASAN,
            ]
        ),
        Labels.CI_SET_ANALYZER: LabelConfig(
            run_jobs=[
                JobNames.STYLE_CHECK,
                Build.PACKAGE_RELEASE,
                Build.PACKAGE_ASAN,
                JobNames.STATELESS_TEST_ANALYZER_S3_REPLICATED_RELEASE,
                JobNames.INTEGRATION_TEST_ASAN_ANALYZER,
            ]
=======
        Tags.CI_SET_NON_REQUIRED: LabelConfig(
            run_jobs=[job for job in JobNames if job not in REQUIRED_CHECKS]
>>>>>>> 932e4bf9
        ),
        Tags.CI_SET_OLD_ANALYZER: LabelConfig(
            run_jobs=[
                JobNames.STYLE_CHECK,
<<<<<<< HEAD
                Build.PACKAGE_RELEASE,
                JobNames.STATELESS_TEST_RELEASE,
=======
                JobNames.FAST_TEST,
                BuildNames.PACKAGE_RELEASE,
                BuildNames.PACKAGE_ASAN,
                JobNames.STATELESS_TEST_OLD_ANALYZER_S3_REPLICATED_RELEASE,
                JobNames.INTEGRATION_TEST_ASAN_OLD_ANALYZER,
>>>>>>> 932e4bf9
            ]
        ),
        Tags.CI_SET_SYNC: LabelConfig(
            run_jobs=[
                BuildNames.PACKAGE_ASAN,
                JobNames.STYLE_CHECK,
<<<<<<< HEAD
                Build.PACKAGE_ASAN,
                JobNames.STATELESS_TEST_ASAN,
            ]
        ),
        Labels.CI_SET_STATEFUL: LabelConfig(
            run_jobs=[
                JobNames.STYLE_CHECK,
                Build.PACKAGE_RELEASE,
                JobNames.STATEFUL_TEST_RELEASE,
            ]
        ),
        Labels.CI_SET_STATEFUL_ASAN: LabelConfig(
            run_jobs=[
                JobNames.STYLE_CHECK,
                Build.PACKAGE_ASAN,
                JobNames.STATEFUL_TEST_ASAN,
            ]
=======
                JobNames.BUILD_CHECK,
                JobNames.UNIT_TEST_ASAN,
                JobNames.STATEFUL_TEST_ASAN,
            ]
        ),
    }

    JOB_CONFIGS: Dict[str, JobConfig] = {
        BuildNames.PACKAGE_RELEASE: CommonJobConfigs.BUILD.with_properties(
            build_config=BuildConfig(
                name=BuildNames.PACKAGE_RELEASE,
                compiler="clang-18",
                package_type="deb",
                static_binary_name="amd64",
                additional_pkgs=True,
            )
        ),
        BuildNames.PACKAGE_AARCH64: CommonJobConfigs.BUILD.with_properties(
            build_config=BuildConfig(
                name=BuildNames.PACKAGE_AARCH64,
                compiler="clang-18-aarch64",
                package_type="deb",
                static_binary_name="aarch64",
                additional_pkgs=True,
            )
        ),
        BuildNames.PACKAGE_ASAN: CommonJobConfigs.BUILD.with_properties(
            build_config=BuildConfig(
                name=BuildNames.PACKAGE_ASAN,
                compiler="clang-18",
                sanitizer="address",
                package_type="deb",
            ),
        ),
        BuildNames.PACKAGE_UBSAN: CommonJobConfigs.BUILD.with_properties(
            build_config=BuildConfig(
                name=BuildNames.PACKAGE_UBSAN,
                compiler="clang-18",
                sanitizer="undefined",
                package_type="deb",
            ),
>>>>>>> 932e4bf9
        ),
        BuildNames.PACKAGE_TSAN: CommonJobConfigs.BUILD.with_properties(
            build_config=BuildConfig(
                name=BuildNames.PACKAGE_TSAN,
                compiler="clang-18",
                sanitizer="thread",
                package_type="deb",
            ),
        ),
        BuildNames.PACKAGE_MSAN: CommonJobConfigs.BUILD.with_properties(
            build_config=BuildConfig(
                name=BuildNames.PACKAGE_MSAN,
                compiler="clang-18",
                sanitizer="memory",
                package_type="deb",
            ),
        ),
        BuildNames.PACKAGE_DEBUG: CommonJobConfigs.BUILD.with_properties(
            build_config=BuildConfig(
                name=BuildNames.PACKAGE_DEBUG,
                compiler="clang-18",
                debug_build=True,
                package_type="deb",
                sparse_checkout=True,  # Check that it works with at least one build, see also update-submodules.sh
            ),
        ),
        BuildNames.PACKAGE_RELEASE_COVERAGE: CommonJobConfigs.BUILD.with_properties(
            build_config=BuildConfig(
                name=BuildNames.PACKAGE_RELEASE_COVERAGE,
                compiler="clang-18",
                coverage=True,
                package_type="deb",
            ),
        ),
        BuildNames.BINARY_RELEASE: CommonJobConfigs.BUILD.with_properties(
            build_config=BuildConfig(
                name=BuildNames.BINARY_RELEASE,
                compiler="clang-18",
                package_type="binary",
            ),
        ),
        BuildNames.BINARY_TIDY: CommonJobConfigs.BUILD.with_properties(
            build_config=BuildConfig(
                name=BuildNames.BINARY_TIDY,
                compiler="clang-18",
                debug_build=True,
                package_type="binary",
                static_binary_name="debug-amd64",
                tidy=True,
                comment="clang-tidy is used for static analysis",
            ),
        ),
        BuildNames.BINARY_DARWIN: CommonJobConfigs.BUILD.with_properties(
            build_config=BuildConfig(
                name=BuildNames.BINARY_DARWIN,
                compiler="clang-18-darwin",
                package_type="binary",
                static_binary_name="macos",
            ),
        ),
        BuildNames.BINARY_AARCH64: CommonJobConfigs.BUILD.with_properties(
            build_config=BuildConfig(
                name=BuildNames.BINARY_AARCH64,
                compiler="clang-18-aarch64",
                package_type="binary",
            ),
        ),
        BuildNames.BINARY_AARCH64_V80COMPAT: CommonJobConfigs.BUILD.with_properties(
            build_config=BuildConfig(
                name=BuildNames.BINARY_AARCH64_V80COMPAT,
                compiler="clang-18-aarch64-v80compat",
                package_type="binary",
                static_binary_name="aarch64v80compat",
                comment="For ARMv8.1 and older",
            ),
        ),
        BuildNames.BINARY_FREEBSD: CommonJobConfigs.BUILD.with_properties(
            build_config=BuildConfig(
                name=BuildNames.BINARY_FREEBSD,
                compiler="clang-18-freebsd",
                package_type="binary",
                static_binary_name="freebsd",
            ),
        ),
        BuildNames.BINARY_DARWIN_AARCH64: CommonJobConfigs.BUILD.with_properties(
            build_config=BuildConfig(
                name=BuildNames.BINARY_DARWIN_AARCH64,
                compiler="clang-18-darwin-aarch64",
                package_type="binary",
                static_binary_name="macos-aarch64",
            ),
        ),
        BuildNames.BINARY_PPC64LE: CommonJobConfigs.BUILD.with_properties(
            build_config=BuildConfig(
                name=BuildNames.BINARY_PPC64LE,
                compiler="clang-18-ppc64le",
                package_type="binary",
                static_binary_name="powerpc64le",
            ),
        ),
        BuildNames.BINARY_AMD64_COMPAT: CommonJobConfigs.BUILD.with_properties(
            build_config=BuildConfig(
                name=BuildNames.BINARY_AMD64_COMPAT,
                compiler="clang-18-amd64-compat",
                package_type="binary",
                static_binary_name="amd64compat",
                comment="SSE2-only build",
            ),
        ),
        BuildNames.BINARY_AMD64_MUSL: CommonJobConfigs.BUILD.with_properties(
            build_config=BuildConfig(
                name=BuildNames.BINARY_AMD64_MUSL,
                compiler="clang-18-amd64-musl",
                package_type="binary",
                static_binary_name="amd64musl",
                comment="Build with Musl",
            ),
        ),
        BuildNames.BINARY_RISCV64: CommonJobConfigs.BUILD.with_properties(
            build_config=BuildConfig(
                name=BuildNames.BINARY_RISCV64,
                compiler="clang-18-riscv64",
                package_type="binary",
                static_binary_name="riscv64",
            ),
        ),
        BuildNames.BINARY_S390X: CommonJobConfigs.BUILD.with_properties(
            build_config=BuildConfig(
                name=BuildNames.BINARY_S390X,
                compiler="clang-18-s390x",
                package_type="binary",
                static_binary_name="s390x",
            ),
        ),
        BuildNames.BINARY_LOONGARCH64: CommonJobConfigs.BUILD.with_properties(
            build_config=BuildConfig(
                name=BuildNames.BINARY_LOONGARCH64,
                compiler="clang-18-loongarch64",
                package_type="binary",
                static_binary_name="loongarch64",
            ),
        ),
        BuildNames.FUZZERS: CommonJobConfigs.BUILD.with_properties(
            build_config=BuildConfig(
                name=BuildNames.FUZZERS,
                compiler="clang-18",
                package_type="fuzzers",
            ),
            run_by_label=Tags.libFuzzer,
        ),
        JobNames.BUILD_CHECK: CommonJobConfigs.BUILD_REPORT.with_properties(),
        JobNames.INSTALL_TEST_AMD: CommonJobConfigs.INSTALL_TEST.with_properties(
            required_builds=[BuildNames.PACKAGE_RELEASE]
        ),
        JobNames.INSTALL_TEST_ARM: CommonJobConfigs.INSTALL_TEST.with_properties(
            required_builds=[BuildNames.PACKAGE_AARCH64],
            runner_type=Runners.STYLE_CHECKER_ARM,
        ),
        JobNames.STATEFUL_TEST_ASAN: CommonJobConfigs.STATEFUL_TEST.with_properties(
            required_builds=[BuildNames.PACKAGE_ASAN]
        ),
        JobNames.STATEFUL_TEST_TSAN: CommonJobConfigs.STATEFUL_TEST.with_properties(
            required_builds=[BuildNames.PACKAGE_TSAN]
        ),
        JobNames.STATEFUL_TEST_MSAN: CommonJobConfigs.STATEFUL_TEST.with_properties(
            required_builds=[BuildNames.PACKAGE_MSAN]
        ),
        JobNames.STATEFUL_TEST_UBSAN: CommonJobConfigs.STATEFUL_TEST.with_properties(
            required_builds=[BuildNames.PACKAGE_UBSAN]
        ),
        JobNames.STATEFUL_TEST_DEBUG: CommonJobConfigs.STATEFUL_TEST.with_properties(
            required_builds=[BuildNames.PACKAGE_DEBUG]
        ),
        JobNames.STATEFUL_TEST_RELEASE: CommonJobConfigs.STATEFUL_TEST.with_properties(
            required_builds=[BuildNames.PACKAGE_RELEASE]
        ),
        JobNames.STATEFUL_TEST_RELEASE_COVERAGE: CommonJobConfigs.STATEFUL_TEST.with_properties(
            required_builds=[BuildNames.PACKAGE_RELEASE_COVERAGE]
        ),
        JobNames.STATEFUL_TEST_AARCH64: CommonJobConfigs.STATEFUL_TEST.with_properties(
            required_builds=[BuildNames.PACKAGE_AARCH64],
            runner_type=Runners.FUNC_TESTER_ARM,
        ),
        JobNames.STATEFUL_TEST_PARALLEL_REPL_RELEASE: CommonJobConfigs.STATEFUL_TEST.with_properties(
            required_builds=[BuildNames.PACKAGE_RELEASE]
        ),
        JobNames.STATEFUL_TEST_PARALLEL_REPL_DEBUG: CommonJobConfigs.STATEFUL_TEST.with_properties(
            required_builds=[BuildNames.PACKAGE_DEBUG]
        ),
        JobNames.STATEFUL_TEST_PARALLEL_REPL_ASAN: CommonJobConfigs.STATEFUL_TEST.with_properties(
            required_builds=[BuildNames.PACKAGE_ASAN],
            random_bucket="parrepl_with_sanitizer",
        ),
        JobNames.STATEFUL_TEST_PARALLEL_REPL_MSAN: CommonJobConfigs.STATEFUL_TEST.with_properties(
            required_builds=[BuildNames.PACKAGE_MSAN],
            random_bucket="parrepl_with_sanitizer",
        ),
        JobNames.STATEFUL_TEST_PARALLEL_REPL_UBSAN: CommonJobConfigs.STATEFUL_TEST.with_properties(
            required_builds=[BuildNames.PACKAGE_UBSAN],
            random_bucket="parrepl_with_sanitizer",
        ),
        JobNames.STATEFUL_TEST_PARALLEL_REPL_TSAN: CommonJobConfigs.STATEFUL_TEST.with_properties(
            required_builds=[BuildNames.PACKAGE_TSAN],
            random_bucket="parrepl_with_sanitizer",
        ),
        JobNames.STATELESS_TEST_ASAN: CommonJobConfigs.STATELESS_TEST.with_properties(
            required_builds=[BuildNames.PACKAGE_ASAN], num_batches=4
        ),
        JobNames.STATELESS_TEST_TSAN: CommonJobConfigs.STATELESS_TEST.with_properties(
            required_builds=[BuildNames.PACKAGE_TSAN], num_batches=5
        ),
        JobNames.STATELESS_TEST_MSAN: CommonJobConfigs.STATELESS_TEST.with_properties(
            required_builds=[BuildNames.PACKAGE_MSAN], num_batches=6
        ),
        JobNames.STATELESS_TEST_UBSAN: CommonJobConfigs.STATELESS_TEST.with_properties(
            required_builds=[BuildNames.PACKAGE_UBSAN], num_batches=2
        ),
        JobNames.STATELESS_TEST_DEBUG: CommonJobConfigs.STATELESS_TEST.with_properties(
            required_builds=[BuildNames.PACKAGE_DEBUG], num_batches=5
        ),
        JobNames.STATELESS_TEST_RELEASE: CommonJobConfigs.STATELESS_TEST.with_properties(
            required_builds=[BuildNames.PACKAGE_RELEASE],
        ),
        JobNames.STATELESS_TEST_RELEASE_COVERAGE: CommonJobConfigs.STATELESS_TEST.with_properties(
            required_builds=[BuildNames.PACKAGE_RELEASE_COVERAGE], num_batches=6
        ),
        JobNames.STATELESS_TEST_AARCH64: CommonJobConfigs.STATELESS_TEST.with_properties(
            required_builds=[BuildNames.PACKAGE_AARCH64],
            runner_type=Runners.FUNC_TESTER_ARM,
        ),
        JobNames.STATELESS_TEST_OLD_ANALYZER_S3_REPLICATED_RELEASE: CommonJobConfigs.STATELESS_TEST.with_properties(
            required_builds=[BuildNames.PACKAGE_RELEASE], num_batches=4
        ),
        JobNames.STATELESS_TEST_S3_DEBUG: CommonJobConfigs.STATELESS_TEST.with_properties(
            required_builds=[BuildNames.PACKAGE_DEBUG], num_batches=6
        ),
        JobNames.STATELESS_TEST_AZURE_ASAN: CommonJobConfigs.STATELESS_TEST.with_properties(
            required_builds=[BuildNames.PACKAGE_ASAN], num_batches=4, release_only=True
        ),
        JobNames.STATELESS_TEST_S3_TSAN: CommonJobConfigs.STATELESS_TEST.with_properties(
            required_builds=[BuildNames.PACKAGE_TSAN],
            num_batches=5,
        ),
        JobNames.STRESS_TEST_DEBUG: CommonJobConfigs.STRESS_TEST.with_properties(
            required_builds=[BuildNames.PACKAGE_DEBUG],
        ),
        JobNames.STRESS_TEST_TSAN: CommonJobConfigs.STRESS_TEST.with_properties(
            required_builds=[BuildNames.PACKAGE_TSAN],
        ),
        JobNames.STRESS_TEST_ASAN: CommonJobConfigs.STRESS_TEST.with_properties(
            required_builds=[BuildNames.PACKAGE_ASAN],
            random_bucket="stress_with_sanitizer",
        ),
        JobNames.STRESS_TEST_UBSAN: CommonJobConfigs.STRESS_TEST.with_properties(
            required_builds=[BuildNames.PACKAGE_UBSAN],
            random_bucket="stress_with_sanitizer",
        ),
        JobNames.STRESS_TEST_MSAN: CommonJobConfigs.STRESS_TEST.with_properties(
            required_builds=[BuildNames.PACKAGE_MSAN],
            random_bucket="stress_with_sanitizer",
        ),
        JobNames.STRESS_TEST_AZURE_TSAN: CommonJobConfigs.STRESS_TEST.with_properties(
            required_builds=[BuildNames.PACKAGE_TSAN], release_only=True
        ),
        JobNames.STRESS_TEST_AZURE_MSAN: CommonJobConfigs.STRESS_TEST.with_properties(
            required_builds=[BuildNames.PACKAGE_MSAN], release_only=True
        ),
        JobNames.UPGRADE_TEST_ASAN: CommonJobConfigs.UPGRADE_TEST.with_properties(
            required_builds=[BuildNames.PACKAGE_ASAN],
            random_bucket="upgrade_with_sanitizer",
            pr_only=True,
        ),
        JobNames.UPGRADE_TEST_TSAN: CommonJobConfigs.UPGRADE_TEST.with_properties(
            required_builds=[BuildNames.PACKAGE_TSAN],
            random_bucket="upgrade_with_sanitizer",
            pr_only=True,
        ),
        JobNames.UPGRADE_TEST_MSAN: CommonJobConfigs.UPGRADE_TEST.with_properties(
            required_builds=[BuildNames.PACKAGE_MSAN],
            random_bucket="upgrade_with_sanitizer",
            pr_only=True,
        ),
        JobNames.UPGRADE_TEST_DEBUG: CommonJobConfigs.UPGRADE_TEST.with_properties(
            required_builds=[BuildNames.PACKAGE_DEBUG], pr_only=True
        ),
        JobNames.INTEGRATION_TEST_ASAN: CommonJobConfigs.INTEGRATION_TEST.with_properties(
            required_builds=[BuildNames.PACKAGE_ASAN], release_only=True, num_batches=4
        ),
        JobNames.INTEGRATION_TEST_ASAN_OLD_ANALYZER: CommonJobConfigs.INTEGRATION_TEST.with_properties(
            required_builds=[BuildNames.PACKAGE_ASAN], num_batches=6
        ),
        JobNames.INTEGRATION_TEST_TSAN: CommonJobConfigs.INTEGRATION_TEST.with_properties(
            required_builds=[BuildNames.PACKAGE_TSAN], num_batches=6
        ),
        JobNames.INTEGRATION_TEST_ARM: CommonJobConfigs.INTEGRATION_TEST.with_properties(
            required_builds=[BuildNames.PACKAGE_AARCH64],
            num_batches=6,
            runner_type=Runners.FUNC_TESTER_ARM,
        ),
        JobNames.INTEGRATION_TEST: CommonJobConfigs.INTEGRATION_TEST.with_properties(
            required_builds=[BuildNames.PACKAGE_RELEASE],
            num_batches=4,
            release_only=True,
        ),
        JobNames.INTEGRATION_TEST_FLAKY: CommonJobConfigs.INTEGRATION_TEST.with_properties(
            required_builds=[BuildNames.PACKAGE_ASAN], pr_only=True
        ),
        JobNames.COMPATIBILITY_TEST: CommonJobConfigs.COMPATIBILITY_TEST.with_properties(
            required_builds=[BuildNames.PACKAGE_RELEASE],
            required_on_release_branch=True,
        ),
        JobNames.COMPATIBILITY_TEST_ARM: CommonJobConfigs.COMPATIBILITY_TEST.with_properties(
            required_builds=[BuildNames.PACKAGE_AARCH64],
            required_on_release_branch=True,
            runner_type=Runners.STYLE_CHECKER_ARM,
        ),
        JobNames.UNIT_TEST: CommonJobConfigs.UNIT_TEST.with_properties(
            required_builds=[BuildNames.BINARY_RELEASE],
        ),
        JobNames.UNIT_TEST_ASAN: CommonJobConfigs.UNIT_TEST.with_properties(
            required_builds=[BuildNames.PACKAGE_ASAN],
        ),
        JobNames.UNIT_TEST_MSAN: CommonJobConfigs.UNIT_TEST.with_properties(
            required_builds=[BuildNames.PACKAGE_MSAN],
        ),
        JobNames.UNIT_TEST_TSAN: CommonJobConfigs.UNIT_TEST.with_properties(
            required_builds=[BuildNames.PACKAGE_TSAN],
        ),
        JobNames.UNIT_TEST_UBSAN: CommonJobConfigs.UNIT_TEST.with_properties(
            required_builds=[BuildNames.PACKAGE_UBSAN],
        ),
        JobNames.AST_FUZZER_TEST_DEBUG: CommonJobConfigs.ASTFUZZER_TEST.with_properties(
            required_builds=[BuildNames.PACKAGE_DEBUG],
        ),
        JobNames.AST_FUZZER_TEST_ASAN: CommonJobConfigs.ASTFUZZER_TEST.with_properties(
            required_builds=[BuildNames.PACKAGE_ASAN],
        ),
        JobNames.AST_FUZZER_TEST_MSAN: CommonJobConfigs.ASTFUZZER_TEST.with_properties(
            required_builds=[BuildNames.PACKAGE_MSAN],
        ),
        JobNames.AST_FUZZER_TEST_TSAN: CommonJobConfigs.ASTFUZZER_TEST.with_properties(
            required_builds=[BuildNames.PACKAGE_TSAN],
        ),
        JobNames.AST_FUZZER_TEST_UBSAN: CommonJobConfigs.ASTFUZZER_TEST.with_properties(
            required_builds=[BuildNames.PACKAGE_UBSAN],
        ),
        JobNames.STATELESS_TEST_FLAKY_ASAN: CommonJobConfigs.STATELESS_TEST.with_properties(
            required_builds=[BuildNames.PACKAGE_ASAN], pr_only=True, timeout=3600
        ),
        JobNames.JEPSEN_KEEPER: JobConfig(
            required_builds=[BuildNames.BINARY_RELEASE],
            run_by_label="jepsen-test",
            run_command="jepsen_check.py keeper",
            runner_type=Runners.STYLE_CHECKER_ARM,
        ),
        JobNames.JEPSEN_SERVER: JobConfig(
            required_builds=[BuildNames.BINARY_RELEASE],
            run_by_label="jepsen-test",
            run_command="jepsen_check.py server",
            runner_type=Runners.STYLE_CHECKER_ARM,
        ),
        JobNames.PERFORMANCE_TEST_AMD64: CommonJobConfigs.PERF_TESTS.with_properties(
            required_builds=[BuildNames.PACKAGE_RELEASE], num_batches=4
        ),
        JobNames.PERFORMANCE_TEST_ARM64: CommonJobConfigs.PERF_TESTS.with_properties(
            required_builds=[BuildNames.PACKAGE_AARCH64],
            num_batches=4,
            run_by_label="pr-performance",
            runner_type=Runners.FUNC_TESTER_ARM,
        ),
        JobNames.SQLANCER: CommonJobConfigs.SQLLANCER_TEST.with_properties(
            required_builds=[BuildNames.PACKAGE_RELEASE],
        ),
        JobNames.SQLANCER_DEBUG: CommonJobConfigs.SQLLANCER_TEST.with_properties(
            required_builds=[BuildNames.PACKAGE_DEBUG],
        ),
        JobNames.SQL_LOGIC_TEST: CommonJobConfigs.SQLLOGIC_TEST.with_properties(
            required_builds=[BuildNames.PACKAGE_RELEASE],
        ),
        JobNames.SQLTEST: CommonJobConfigs.SQL_TEST.with_properties(
            required_builds=[BuildNames.PACKAGE_RELEASE],
        ),
        JobNames.CLICKBENCH_TEST: CommonJobConfigs.CLICKBENCH_TEST.with_properties(
            required_builds=[BuildNames.PACKAGE_RELEASE],
        ),
        JobNames.CLICKBENCH_TEST_ARM: CommonJobConfigs.CLICKBENCH_TEST.with_properties(
            required_builds=[BuildNames.PACKAGE_AARCH64],
            runner_type=Runners.FUNC_TESTER_ARM,
        ),
        JobNames.LIBFUZZER_TEST: JobConfig(
            required_builds=[BuildNames.FUZZERS],
            run_by_label=Tags.libFuzzer,
            timeout=10800,
            run_command='libfuzzer_test_check.py "$CHECK_NAME"',
            runner_type=Runners.STYLE_CHECKER,
        ),
        JobNames.DOCKER_SERVER: CommonJobConfigs.DOCKER_SERVER.with_properties(
            required_builds=[BuildNames.PACKAGE_RELEASE]
        ),
        JobNames.DOCKER_KEEPER: CommonJobConfigs.DOCKER_SERVER.with_properties(
            required_builds=[BuildNames.PACKAGE_RELEASE]
        ),
        JobNames.DOCS_CHECK: JobConfig(
            digest=DigestConfig(
                include_paths=["**/*.md", "./docs", "tests/ci/docs_check.py"],
                docker=["clickhouse/docs-builder"],
            ),
            run_command="docs_check.py",
            runner_type=Runners.FUNC_TESTER,
        ),
        JobNames.FAST_TEST: JobConfig(
            pr_only=True,
            digest=DigestConfig(
                include_paths=["./tests/queries/0_stateless/"],
                exclude_files=[".md"],
                docker=["clickhouse/fasttest"],
            ),
            timeout=2400,
            runner_type=Runners.BUILDER,
        ),
        JobNames.STYLE_CHECK: JobConfig(
            run_always=True,
            runner_type=Runners.STYLE_CHECKER_ARM,
        ),
        JobNames.BUGFIX_VALIDATE: JobConfig(
            run_by_label="pr-bugfix",
            run_command="bugfix_validate_check.py",
            timeout=900,
            runner_type=Runners.STYLE_CHECKER,
        ),
    }

    @classmethod
    def get_tag_config(cls, label_name: str) -> Optional[LabelConfig]:
        for label, config in cls.TAG_CONFIGS.items():
            if normalize_string(label_name) == normalize_string(label):
                return config
        return None

    @classmethod
    def get_job_ci_stage(cls, job_name: str, non_blocking_ci: bool = False) -> str:
        if job_name in [
            JobNames.STYLE_CHECK,
            JobNames.FAST_TEST,
            JobNames.JEPSEN_SERVER,
            JobNames.JEPSEN_KEEPER,
            JobNames.BUILD_CHECK,
        ]:
            return WorkflowStages.NA

        stage_type = None
        if cls.is_build_job(job_name):
            for _job, config in cls.JOB_CONFIGS.items():
                if config.required_builds and job_name in config.required_builds:
                    stage_type = WorkflowStages.BUILDS_1
                    break
            else:
                stage_type = WorkflowStages.BUILDS_2
        elif cls.is_docs_job(job_name):
            stage_type = WorkflowStages.TESTS_1
        elif cls.is_test_job(job_name):
            if job_name in CI.JOB_CONFIGS:
                if job_name in REQUIRED_CHECKS:
                    stage_type = WorkflowStages.TESTS_1
                else:
                    stage_type = WorkflowStages.TESTS_3
        assert stage_type, f"BUG [{job_name}]"
        if non_blocking_ci and stage_type == WorkflowStages.TESTS_3:
            stage_type = WorkflowStages.TESTS_2
        return stage_type

    @classmethod
    def get_job_config(cls, check_name: str) -> JobConfig:
        return cls.JOB_CONFIGS[check_name]

    @classmethod
    def get_required_build_name(cls, check_name: str) -> str:
        assert check_name in cls.JOB_CONFIGS
        required_builds = cls.JOB_CONFIGS[check_name].required_builds
        assert required_builds and len(required_builds) == 1
        return required_builds[0]

    @classmethod
    def get_job_parents(cls, check_name: str) -> List[str]:
        return cls.JOB_CONFIGS[check_name].required_builds or []

    @classmethod
    def get_workflow_jobs_with_configs(
        cls, is_mq: bool, is_docs_only: bool, is_master: bool, is_pr: bool
    ) -> Dict[str, JobConfig]:
        """
        get a list of all jobs for a workflow with configs
        """
        jobs = []
        if is_mq:
            jobs = MQ_JOBS
        elif is_docs_only:
            jobs = cls._DOCS_CHECK_JOBS
        else:
            # add all jobs
            jobs = list(cls.JOB_CONFIGS)
            if is_master:
                for job in MQ_JOBS:
                    jobs.remove(job)

        randomization_bucket_jobs = {}  # type: Dict[str, Dict[str, JobConfig]]
        res = {}  # type: Dict[str, JobConfig]
        for job in jobs:
            job_config = cls.JOB_CONFIGS[job]

            if job_config.random_bucket and is_pr:
                if job_config.random_bucket not in randomization_bucket_jobs:
                    randomization_bucket_jobs[job_config.random_bucket] = {}
                randomization_bucket_jobs[job_config.random_bucket][job] = job_config
                continue

            res[job] = job_config

        # add to the result a random job from each random bucket, if any
        for bucket, jobs_configs in randomization_bucket_jobs.items():
            job = random.choice(list(jobs_configs))
            print(f"Pick job [{job}] from randomization bucket [{bucket}]")
            res[job] = jobs_configs[job]

        return res

    @classmethod
    def is_build_job(cls, job: str) -> bool:
        return job in cls.BuildNames

    @classmethod
    def is_test_job(cls, job: str) -> bool:
        return not cls.is_build_job(job) and job != cls.JobNames.STYLE_CHECK

    @classmethod
    def is_docs_job(cls, job: str) -> bool:
        return job == JobNames.DOCS_CHECK

    @classmethod
    def is_required(cls, check_name: str) -> bool:
        """Checks if a check_name is in REQUIRED_CHECKS, including batched jobs"""
        _BATCH_REGEXP = re.compile(r"\s+\[[0-9/]+\]$")
        if check_name in REQUIRED_CHECKS:
            return True
        if batch := _BATCH_REGEXP.search(check_name):
            return check_name[: batch.start()] in REQUIRED_CHECKS
        return False

    @classmethod
    def get_build_config(cls, build_name: str) -> BuildConfig:
        assert build_name in cls.JOB_CONFIGS, f"Invalid build name [{build_name}]"
        res = cls.JOB_CONFIGS[build_name].build_config
        assert res, f"not a build [{build_name}] or invalid JobConfig"
        return res


if __name__ == "__main__":
    parser = ArgumentParser(
        formatter_class=ArgumentDefaultsHelpFormatter,
        description="The script provides build config for GITHUB_ENV or shell export",
    )
    parser.add_argument("--build-name", help="the build config to export")
    parser.add_argument(
        "--export",
        action="store_true",
        help="if set, the ENV parameters are provided for shell export",
    )
    args = parser.parse_args()
    assert (
        args.build_name in CI.JOB_CONFIGS
    ), f"Build name [{args.build_name}] is not valid"
    build_config = CI.JOB_CONFIGS[args.build_name].build_config
    assert build_config, "--export must not be used for non-build jobs"
    print(build_config.export_env(args.export))<|MERGE_RESOLUTION|>--- conflicted
+++ resolved
@@ -7,506 +7,7 @@
 from ci_definitions import *
 
 
-<<<<<<< HEAD
-
-class Runners(metaclass=WithIter):
-    BUILDER = "builder"
-    STYLE_CHECKER = "style-checker"
-    STYLE_CHECKER_ARM = "style-checker-aarch64"
-    FUNC_TESTER = "func-tester"
-    FUNC_TESTER_ARM = "func-tester-aarch64"
-    STRESS_TESTER = "stress-tester"
-    FUZZER_UNIT_TESTER = "fuzzer-unit-tester"
-
-
-class Labels(metaclass=WithIter):
-    """
-    Label names or commit tokens in normalized form
-    """
-
-    DO_NOT_TEST_LABEL = "do_not_test"
-    NO_MERGE_COMMIT = "no_merge_commit"
-    NO_CI_CACHE = "no_ci_cache"
-    CI_SET_REDUCED = "ci_set_reduced"
-    CI_SET_FAST = "ci_set_fast"
-    CI_SET_ARM = "ci_set_arm"
-    CI_SET_INTEGRATION = "ci_set_integration"
-    CI_SET_INTEGRATION_ASAN = "ci_set_integration_asan"
-    CI_SET_ANALYZER = "ci_set_analyzer"
-    CI_SET_STATLESS = "ci_set_stateless"
-    CI_SET_STATEFUL = "ci_set_stateful"
-    CI_SET_STATLESS_ASAN = "ci_set_stateless_asan"
-    CI_SET_STATEFUL_ASAN = "ci_set_stateful_asan"
-
-    libFuzzer = "libFuzzer"
-
-
-class Build(metaclass=WithIter):
-    PACKAGE_RELEASE = "package_release"
-    PACKAGE_AARCH64 = "package_aarch64"
-    PACKAGE_ASAN = "package_asan"
-    PACKAGE_UBSAN = "package_ubsan"
-    PACKAGE_TSAN = "package_tsan"
-    PACKAGE_MSAN = "package_msan"
-    PACKAGE_DEBUG = "package_debug"
-    PACKAGE_RELEASE_COVERAGE = "package_release_coverage"
-    BINARY_RELEASE = "binary_release"
-    BINARY_TIDY = "binary_tidy"
-    BINARY_DARWIN = "binary_darwin"
-    BINARY_AARCH64 = "binary_aarch64"
-    BINARY_AARCH64_V80COMPAT = "binary_aarch64_v80compat"
-    BINARY_FREEBSD = "binary_freebsd"
-    BINARY_DARWIN_AARCH64 = "binary_darwin_aarch64"
-    BINARY_PPC64LE = "binary_ppc64le"
-    BINARY_AMD64_COMPAT = "binary_amd64_compat"
-    BINARY_AMD64_MUSL = "binary_amd64_musl"
-    BINARY_RISCV64 = "binary_riscv64"
-    BINARY_S390X = "binary_s390x"
-    FUZZERS = "fuzzers"
-
-
-class JobNames(metaclass=WithIter):
-    STYLE_CHECK = "Style check"
-    FAST_TEST = "Fast test"
-    DOCKER_SERVER = "Docker server image"
-    DOCKER_KEEPER = "Docker keeper image"
-    INSTALL_TEST_AMD = "Install packages (amd64)"
-    INSTALL_TEST_ARM = "Install packages (arm64)"
-
-    STATELESS_TEST_DEBUG = "Stateless tests (debug)"
-    STATELESS_TEST_RELEASE = "Stateless tests (release)"
-    STATELESS_TEST_RELEASE_COVERAGE = "Stateless tests (coverage)"
-    STATELESS_TEST_AARCH64 = "Stateless tests (aarch64)"
-    STATELESS_TEST_ASAN = "Stateless tests (asan)"
-    STATELESS_TEST_TSAN = "Stateless tests (tsan)"
-    STATELESS_TEST_MSAN = "Stateless tests (msan)"
-    STATELESS_TEST_UBSAN = "Stateless tests (ubsan)"
-    STATELESS_TEST_ANALYZER_S3_REPLICATED_RELEASE = (
-        "Stateless tests (release, analyzer, s3, DatabaseReplicated)"
-    )
-    # merged into STATELESS_TEST_ANALYZER_S3_REPLICATED_RELEASE:
-    # STATELESS_TEST_ANALYZER_RELEASE = "Stateless tests (release, analyzer)"
-    # STATELESS_TEST_DB_REPL_RELEASE = "Stateless tests (release, DatabaseReplicated)"
-    # STATELESS_TEST_S3_RELEASE = "Stateless tests (release, s3 storage)"
-    STATELESS_TEST_S3_DEBUG = "Stateless tests (debug, s3 storage)"
-    STATELESS_TEST_S3_TSAN = "Stateless tests (tsan, s3 storage)"
-    STATELESS_TEST_FLAKY_ASAN = "Stateless tests flaky check (asan)"
-
-    STATEFUL_TEST_DEBUG = "Stateful tests (debug)"
-    STATEFUL_TEST_RELEASE = "Stateful tests (release)"
-    STATEFUL_TEST_RELEASE_COVERAGE = "Stateful tests (coverage)"
-    STATEFUL_TEST_AARCH64 = "Stateful tests (aarch64)"
-    STATEFUL_TEST_ASAN = "Stateful tests (asan)"
-    STATEFUL_TEST_TSAN = "Stateful tests (tsan)"
-    STATEFUL_TEST_MSAN = "Stateful tests (msan)"
-    STATEFUL_TEST_UBSAN = "Stateful tests (ubsan)"
-    STATEFUL_TEST_PARALLEL_REPL_RELEASE = "Stateful tests (release, ParallelReplicas)"
-    STATEFUL_TEST_PARALLEL_REPL_DEBUG = "Stateful tests (debug, ParallelReplicas)"
-    STATEFUL_TEST_PARALLEL_REPL_ASAN = "Stateful tests (asan, ParallelReplicas)"
-    STATEFUL_TEST_PARALLEL_REPL_MSAN = "Stateful tests (msan, ParallelReplicas)"
-    STATEFUL_TEST_PARALLEL_REPL_UBSAN = "Stateful tests (ubsan, ParallelReplicas)"
-    STATEFUL_TEST_PARALLEL_REPL_TSAN = "Stateful tests (tsan, ParallelReplicas)"
-
-    STRESS_TEST_ASAN = "Stress test (asan)"
-    STRESS_TEST_TSAN = "Stress test (tsan)"
-    STRESS_TEST_UBSAN = "Stress test (ubsan)"
-    STRESS_TEST_MSAN = "Stress test (msan)"
-    STRESS_TEST_DEBUG = "Stress test (debug)"
-
-    INTEGRATION_TEST = "Integration tests (release)"
-    INTEGRATION_TEST_ASAN = "Integration tests (asan)"
-    INTEGRATION_TEST_ASAN_ANALYZER = "Integration tests (asan, analyzer)"
-    INTEGRATION_TEST_TSAN = "Integration tests (tsan)"
-    INTEGRATION_TEST_ARM = "Integration tests (aarch64)"
-    INTEGRATION_TEST_FLAKY = "Integration tests flaky check (asan)"
-
-    UPGRADE_TEST_DEBUG = "Upgrade check (debug)"
-    UPGRADE_TEST_ASAN = "Upgrade check (asan)"
-    UPGRADE_TEST_TSAN = "Upgrade check (tsan)"
-    UPGRADE_TEST_MSAN = "Upgrade check (msan)"
-
-    UNIT_TEST = "Unit tests (release)"
-    UNIT_TEST_ASAN = "Unit tests (asan)"
-    UNIT_TEST_MSAN = "Unit tests (msan)"
-    UNIT_TEST_TSAN = "Unit tests (tsan)"
-    UNIT_TEST_UBSAN = "Unit tests (ubsan)"
-
-    AST_FUZZER_TEST_DEBUG = "AST fuzzer (debug)"
-    AST_FUZZER_TEST_ASAN = "AST fuzzer (asan)"
-    AST_FUZZER_TEST_MSAN = "AST fuzzer (msan)"
-    AST_FUZZER_TEST_TSAN = "AST fuzzer (tsan)"
-    AST_FUZZER_TEST_UBSAN = "AST fuzzer (ubsan)"
-
-    JEPSEN_KEEPER = "ClickHouse Keeper Jepsen"
-    JEPSEN_SERVER = "ClickHouse Server Jepsen"
-
-    PERFORMANCE_TEST_AMD64 = "Performance Comparison"
-    PERFORMANCE_TEST_ARM64 = "Performance Comparison Aarch64"
-
-    SQL_LOGIC_TEST = "Sqllogic test (release)"
-
-    SQLANCER = "SQLancer (release)"
-    SQLANCER_DEBUG = "SQLancer (debug)"
-    SQLTEST = "SQLTest"
-
-    COMPATIBILITY_TEST = "Compatibility check (amd64)"
-    COMPATIBILITY_TEST_ARM = "Compatibility check (aarch64)"
-
-    CLCIKBENCH_TEST = "ClickBench (amd64)"
-    CLCIKBENCH_TEST_ARM = "ClickBench (aarch64)"
-
-    LIBFUZZER_TEST = "libFuzzer tests"
-
-    BUILD_CHECK = "ClickHouse build check"
-    BUILD_CHECK_SPECIAL = "ClickHouse special build check"
-
-    DOCS_CHECK = "Docs check"
-    BUGFIX_VALIDATE = "Bugfix validation"
-
-
-# dynamically update JobName with Build jobs
-for attr_name in dir(Build):
-    if not attr_name.startswith("__") and not callable(getattr(Build, attr_name)):
-        setattr(JobNames, attr_name, getattr(Build, attr_name))
-
-
-@dataclass
-class DigestConfig:
-    # all files, dirs to include into digest, glob supported
-    include_paths: List[Union[str, Path]] = field(default_factory=list)
-    # file suffixes to exclude from digest
-    exclude_files: List[str] = field(default_factory=list)
-    # directories to exlude from digest
-    exclude_dirs: List[Union[str, Path]] = field(default_factory=list)
-    # docker names to include into digest
-    docker: List[str] = field(default_factory=list)
-    # git submodules digest
-    git_submodules: bool = False
-
-
-@dataclass
-class LabelConfig:
-    """
-    configures different CI scenarious per GH label
-    """
-
-    run_jobs: Iterable[str] = frozenset()
-
-
-@dataclass
-class JobConfig:
-    """
-    contains config parameters for job execution in CI workflow
-    """
-
-    # configures digest calculation for the job
-    digest: DigestConfig = field(default_factory=DigestConfig)
-    # will be triggered for the job if omited in CI workflow yml
-    run_command: str = ""
-    # job timeout
-    timeout: Optional[int] = None
-    # sets number of batches for multi-batch job
-    num_batches: int = 1
-    # label that enables job in CI, if set digest won't be used
-    run_by_label: str = ""
-    # to run always regardless of the job digest or/and label
-    run_always: bool = False
-    # if the job needs to be run on the release branch, including master (e.g. building packages, docker server).
-    # NOTE: Subsequent runs on the same branch with the similar digest are still considered skippable.
-    required_on_release_branch: bool = False
-    # job is for pr workflow only
-    pr_only: bool = False
-    # job is for release/master branches only
-    release_only: bool = False
-    # to randomly pick and run one job among jobs in the same @random_bucket. Applied in PR branches only.
-    random_bucket: str = ""
-
-
-builds_job_config = JobConfig(
-    required_on_release_branch=True,
-    digest=DigestConfig(
-        include_paths=[
-            "./src",
-            "./contrib/*-cmake",
-            "./contrib/consistent-hashing",
-            "./contrib/murmurhash",
-            "./contrib/libfarmhash",
-            "./contrib/pdqsort",
-            "./contrib/cityhash102",
-            "./contrib/sparse-checkout",
-            "./contrib/libmetrohash",
-            "./contrib/update-submodules.sh",
-            "./contrib/CMakeLists.txt",
-            "./CMakeLists.txt",
-            "./PreLoad.cmake",
-            "./cmake",
-            "./base",
-            "./programs",
-            "./packages",
-            "./docker/packager/packager",
-            "./rust",
-            # FIXME: This is a WA to rebuild the CH and recreate the Performance.tar.zst artifact
-            # when there are changes in performance test scripts.
-            # Due to the current design of the perf test we need to rebuild CH when the performance test changes,
-            # otherwise the changes will not be visible in the PerformanceTest job in CI
-            "./tests/performance",
-        ],
-        exclude_files=[".md"],
-        docker=["clickhouse/binary-builder"],
-        git_submodules=True,
-    ),
-    run_command="build_check.py $BUILD_NAME",
-)
-fuzzer_build_job_config = deepcopy(builds_job_config)
-fuzzer_build_job_config.run_by_label = Labels.libFuzzer
-
-
-@dataclass
-class BuildConfig:
-    name: str
-    compiler: str
-    package_type: Literal["deb", "binary", "fuzzers"]
-    additional_pkgs: bool = False
-    debug_build: bool = False
-    coverage: bool = False
-    sanitizer: str = ""
-    tidy: bool = False
-    # sparse_checkout is needed only to test the option itself.
-    # No particular sense to use it in every build, since it slows down the job.
-    sparse_checkout: bool = False
-    comment: str = ""
-    static_binary_name: str = ""
-    job_config: JobConfig = field(default_factory=lambda: deepcopy(builds_job_config))
-
-    def export_env(self, export: bool = False) -> str:
-        def process(field_name: str, field: Union[bool, str]) -> str:
-            if isinstance(field, bool):
-                field = str(field).lower()
-            elif not isinstance(field, str):
-                field = ""
-            if export:
-                return f"export BUILD_{field_name.upper()}={repr(field)}"
-            return f"BUILD_{field_name.upper()}={field}"
-
-        return "\n".join(process(k, v) for k, v in self.__dict__.items())
-
-
-@dataclass
-class BuildReportConfig:
-    builds: List[str]
-    job_config: JobConfig = field(
-        default_factory=lambda: JobConfig(
-            run_command='build_report_check.py "$CHECK_NAME"',
-            digest=DigestConfig(
-                include_paths=[
-                    "./tests/ci/build_report_check.py",
-                    "./tests/ci/upload_result_helper.py",
-                ],
-            ),
-        )
-    )
-
-
-@dataclass
-class TestConfig:
-    required_build: str
-    job_config: JobConfig = field(default_factory=JobConfig)
-
-
-BuildConfigs = Dict[str, BuildConfig]
-BuildsReportConfig = Dict[str, BuildReportConfig]
-TestConfigs = Dict[str, TestConfig]
-LabelConfigs = Dict[str, LabelConfig]
-
-# common digests configs
-compatibility_check_digest = DigestConfig(
-    include_paths=["./tests/ci/compatibility_check.py"],
-    docker=["clickhouse/test-old-ubuntu", "clickhouse/test-old-centos"],
-)
-install_check_digest = DigestConfig(
-    include_paths=["./tests/ci/install_check.py"],
-    docker=["clickhouse/install-deb-test", "clickhouse/install-rpm-test"],
-)
-stateless_check_digest = DigestConfig(
-    include_paths=[
-        "./tests/ci/functional_test_check.py",
-        "./tests/queries/0_stateless/",
-        "./tests/clickhouse-test",
-        "./tests/config",
-        "./tests/*.txt",
-    ],
-    exclude_files=[".md"],
-    docker=["clickhouse/stateless-test"],
-)
-stateful_check_digest = DigestConfig(
-    include_paths=[
-        "./tests/ci/functional_test_check.py",
-        "./tests/queries/1_stateful/",
-        "./tests/clickhouse-test",
-        "./tests/config",
-        "./tests/*.txt",
-    ],
-    exclude_files=[".md"],
-    docker=["clickhouse/stateful-test"],
-)
-
-stress_check_digest = DigestConfig(
-    include_paths=[
-        "./tests/queries/0_stateless/",
-        "./tests/queries/1_stateful/",
-        "./tests/clickhouse-test",
-        "./tests/config",
-        "./tests/*.txt",
-    ],
-    exclude_files=[".md"],
-    docker=["clickhouse/stress-test"],
-)
-# FIXME: which tests are upgrade? just python?
-upgrade_check_digest = DigestConfig(
-    include_paths=["./tests/ci/upgrade_check.py"],
-    exclude_files=[".md"],
-    docker=["clickhouse/upgrade-check"],
-)
-integration_check_digest = DigestConfig(
-    include_paths=["./tests/ci/integration_test_check.py", "./tests/integration/"],
-    exclude_files=[".md"],
-    docker=IMAGES.copy(),
-)
-
-ast_fuzzer_check_digest = DigestConfig(
-    # include_paths=["./tests/ci/ast_fuzzer_check.py"],
-    # exclude_files=[".md"],
-    # docker=["clickhouse/fuzzer"],
-)
-unit_check_digest = DigestConfig(
-    include_paths=["./tests/ci/unit_tests_check.py"],
-    exclude_files=[".md"],
-    docker=["clickhouse/unit-test"],
-)
-perf_check_digest = DigestConfig(
-    include_paths=[
-        "./tests/ci/performance_comparison_check.py",
-        "./tests/performance/",
-    ],
-    exclude_files=[".md"],
-    docker=["clickhouse/performance-comparison"],
-)
-sqllancer_check_digest = DigestConfig(
-    # include_paths=["./tests/ci/sqlancer_check.py"],
-    # exclude_files=[".md"],
-    # docker=["clickhouse/sqlancer-test"],
-)
-sqllogic_check_digest = DigestConfig(
-    include_paths=["./tests/ci/sqllogic_test.py"],
-    exclude_files=[".md"],
-    docker=["clickhouse/sqllogic-test"],
-)
-sqltest_check_digest = DigestConfig(
-    include_paths=["./tests/ci/sqltest.py"],
-    exclude_files=[".md"],
-    docker=["clickhouse/sqltest"],
-)
-bugfix_validate_check = DigestConfig(
-    include_paths=[
-        "./tests/queries/0_stateless/",
-        "./tests/ci/integration_test_check.py",
-        "./tests/ci/functional_test_check.py",
-        "./tests/ci/bugfix_validate_check.py",
-    ],
-    exclude_files=[".md"],
-    docker=IMAGES.copy()
-    + [
-        "clickhouse/stateless-test",
-    ],
-)
-# common test params
-docker_server_job_config = JobConfig(
-    required_on_release_branch=True,
-    run_command='docker_server.py --check-name "$CHECK_NAME" --release-type head --allow-build-reuse',
-    digest=DigestConfig(
-        include_paths=[
-            "tests/ci/docker_server.py",
-            "./docker/server",
-        ]
-    ),
-)
-compatibility_test_common_params = {
-    "digest": compatibility_check_digest,
-    "run_command": "compatibility_check.py",
-}
-statless_test_common_params = {
-    "digest": stateless_check_digest,
-    "run_command": 'functional_test_check.py "$CHECK_NAME" $KILL_TIMEOUT',
-    "timeout": 10800,
-}
-stateful_test_common_params = {
-    "digest": stateful_check_digest,
-    "run_command": 'functional_test_check.py "$CHECK_NAME" $KILL_TIMEOUT',
-    "timeout": 3600,
-}
-stress_test_common_params = {
-    "digest": stress_check_digest,
-    "run_command": "stress_check.py",
-}
-upgrade_test_common_params = {
-    "digest": upgrade_check_digest,
-    "run_command": "upgrade_check.py",
-}
-astfuzzer_test_common_params = {
-    "digest": ast_fuzzer_check_digest,
-    "run_command": "ast_fuzzer_check.py",
-    "run_always": True,
-}
-integration_test_common_params = {
-    "digest": integration_check_digest,
-    "run_command": 'integration_test_check.py "$CHECK_NAME"',
-}
-unit_test_common_params = {
-    "digest": unit_check_digest,
-    "run_command": "unit_tests_check.py",
-}
-perf_test_common_params = {
-    "digest": perf_check_digest,
-    "run_command": "performance_comparison_check.py",
-}
-sqllancer_test_common_params = JobConfig(
-    digest=sqllancer_check_digest,
-    run_command="sqlancer_check.py",
-    release_only=True,
-    run_always=True,
-)
-sqllogic_test_params = JobConfig(
-    digest=sqllogic_check_digest,
-    run_command="sqllogic_test.py",
-    timeout=10800,
-    release_only=True,
-)
-sql_test_params = JobConfig(
-    digest=sqltest_check_digest,
-    run_command="sqltest.py",
-    timeout=10800,
-    release_only=True,
-)
-clickbench_test_params = {
-    "digest": DigestConfig(
-        include_paths=[
-            "tests/ci/clickbench.py",
-        ],
-        docker=["clickhouse/clickbench"],
-    ),
-    "run_command": 'clickbench.py "$CHECK_NAME"',
-}
-install_test_params = {
-    "digest": install_check_digest,
-    "run_command": 'install_check.py "$CHECK_NAME"',
-}
-
-
-@dataclass
-class CIConfig:
-=======
 class CI:
->>>>>>> 932e4bf9
     """
     Contains configs for all jobs in the CI pipeline
     each config item in the below dicts should be an instance of JobConfig class or inherited from it
@@ -546,65 +47,23 @@
             run_jobs=[JobNames.STYLE_CHECK, JobNames.BUILD_CHECK]
             + [build for build in BuildNames if build != BuildNames.FUZZERS]
         ),
-<<<<<<< HEAD
-        Labels.CI_SET_INTEGRATION_ASAN: LabelConfig(
-            run_jobs=[
-                JobNames.STYLE_CHECK,
-                Build.PACKAGE_ASAN,
-                JobNames.INTEGRATION_TEST_ASAN,
-            ]
-        ),
-        Labels.CI_SET_ANALYZER: LabelConfig(
-            run_jobs=[
-                JobNames.STYLE_CHECK,
-                Build.PACKAGE_RELEASE,
-                Build.PACKAGE_ASAN,
-                JobNames.STATELESS_TEST_ANALYZER_S3_REPLICATED_RELEASE,
-                JobNames.INTEGRATION_TEST_ASAN_ANALYZER,
-            ]
-=======
         Tags.CI_SET_NON_REQUIRED: LabelConfig(
             run_jobs=[job for job in JobNames if job not in REQUIRED_CHECKS]
->>>>>>> 932e4bf9
         ),
         Tags.CI_SET_OLD_ANALYZER: LabelConfig(
             run_jobs=[
                 JobNames.STYLE_CHECK,
-<<<<<<< HEAD
-                Build.PACKAGE_RELEASE,
-                JobNames.STATELESS_TEST_RELEASE,
-=======
                 JobNames.FAST_TEST,
                 BuildNames.PACKAGE_RELEASE,
                 BuildNames.PACKAGE_ASAN,
                 JobNames.STATELESS_TEST_OLD_ANALYZER_S3_REPLICATED_RELEASE,
                 JobNames.INTEGRATION_TEST_ASAN_OLD_ANALYZER,
->>>>>>> 932e4bf9
             ]
         ),
         Tags.CI_SET_SYNC: LabelConfig(
             run_jobs=[
                 BuildNames.PACKAGE_ASAN,
                 JobNames.STYLE_CHECK,
-<<<<<<< HEAD
-                Build.PACKAGE_ASAN,
-                JobNames.STATELESS_TEST_ASAN,
-            ]
-        ),
-        Labels.CI_SET_STATEFUL: LabelConfig(
-            run_jobs=[
-                JobNames.STYLE_CHECK,
-                Build.PACKAGE_RELEASE,
-                JobNames.STATEFUL_TEST_RELEASE,
-            ]
-        ),
-        Labels.CI_SET_STATEFUL_ASAN: LabelConfig(
-            run_jobs=[
-                JobNames.STYLE_CHECK,
-                Build.PACKAGE_ASAN,
-                JobNames.STATEFUL_TEST_ASAN,
-            ]
-=======
                 JobNames.BUILD_CHECK,
                 JobNames.UNIT_TEST_ASAN,
                 JobNames.STATEFUL_TEST_ASAN,
@@ -646,7 +105,6 @@
                 sanitizer="undefined",
                 package_type="deb",
             ),
->>>>>>> 932e4bf9
         ),
         BuildNames.PACKAGE_TSAN: CommonJobConfigs.BUILD.with_properties(
             build_config=BuildConfig(
