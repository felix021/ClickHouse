--- conflicted
+++ resolved
@@ -17,17 +17,8 @@
 from github.IssueComment import IssueComment
 from github.Repository import Repository
 
-<<<<<<< HEAD
 from ci_config import CHECK_DESCRIPTIONS, CheckDescription, StatusNames, CIConfig
-from env_helper import (
-    GITHUB_REPOSITORY,
-    GITHUB_UPSTREAM_REPOSITORY,
-    TEMP_PATH,
-)
-=======
-from ci_config import CHECK_DESCRIPTIONS, CheckDescription, StatusNames, is_required
 from env_helper import GITHUB_REPOSITORY, GITHUB_UPSTREAM_REPOSITORY, TEMP_PATH
->>>>>>> 253fa035
 from lambda_shared_package.lambda_shared.pr import Labels
 from pr_info import PRInfo
 from report import (
