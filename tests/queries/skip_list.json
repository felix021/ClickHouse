--- conflicted
+++ resolved
@@ -760,10 +760,7 @@
         "polygon_dicts", // they use an explicitly specified database
         "01658_read_file_to_stringcolumn",
         "01721_engine_file_truncate_on_insert", // It's ok to execute in parallel but not several instances of the same test.
-<<<<<<< HEAD
         "01702_system_query_log", // It's ok to execute in parallel with oter tests but not several instances of the same test.
-        "01748_dictionary_table_dot" // creates database
-=======
         "01748_dictionary_table_dot", // creates database
         "00950_dict_get",
         "01683_flat_dictionary",
@@ -771,6 +768,5 @@
         "01682_cache_dictionary_complex_key",
         "01684_ssd_cache_dictionary_simple_key",
         "01685_ssd_cache_dictionary_complex_key"
->>>>>>> 5a6cc876
     ]
 }