--- conflicted
+++ resolved
@@ -19,7 +19,6 @@
 file_segment_range_end:   1659
 size:                     1660
 state:                    DOWNLOADED
-<<<<<<< HEAD
 7
 7
 7
@@ -27,15 +26,6 @@
 21
 28
 35
-=======
-8
-8
-8
-8
-24
-35
-43
->>>>>>> 9eee7c72
 5010500
 18816
 Using storage policy: local_cache
@@ -59,7 +49,6 @@
 file_segment_range_end:   1659
 size:                     1660
 state:                    DOWNLOADED
-<<<<<<< HEAD
 7
 7
 7
@@ -67,14 +56,5 @@
 21
 28
 35
-=======
-8
-8
-8
-8
-24
-35
-43
->>>>>>> 9eee7c72
 5010500
 18816