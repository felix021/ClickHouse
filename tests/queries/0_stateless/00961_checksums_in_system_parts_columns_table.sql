--- conflicted
+++ resolved
@@ -4,16 +4,13 @@
 
 CREATE TABLE test_00961 (d Date, a String, b UInt8, x String, y Int8, z UInt32)
     ENGINE = MergeTree PARTITION BY d ORDER BY (a, b)
-<<<<<<< HEAD
     SETTINGS index_granularity = 111,
     min_bytes_for_wide_part = 0,
     compress_marks = 0,
     compress_primary_key = 0,
     index_granularity_bytes = '10Mi',
+    ratio_of_defaults_for_sparse_serialization = 1,
     replace_long_file_name_to_hash = 0;
-=======
-    SETTINGS index_granularity = 111, min_bytes_for_wide_part = 0, compress_marks = 0, compress_primary_key = 0, index_granularity_bytes = '10Mi', ratio_of_defaults_for_sparse_serialization = 1;
->>>>>>> 55864b51
 
 INSERT INTO test_00961 VALUES ('2000-01-01', 'Hello, world!', 123, 'xxx yyy', -123, 123456789);
 
