SHOW DATABASES	[]	DATABASE	SHOW
SHOW TABLES	[]	TABLE	SHOW
SHOW COLUMNS	[]	COLUMN	SHOW
SHOW DICTIONARIES	[]	DICTIONARY	SHOW
SHOW	[]	\N	ALL
SHOW FILESYSTEM CACHES	[]	\N	ALL
SELECT	[]	COLUMN	ALL
INSERT	[]	COLUMN	ALL
ALTER UPDATE	['UPDATE']	COLUMN	ALTER TABLE
ALTER DELETE	['DELETE']	COLUMN	ALTER TABLE
ALTER ADD COLUMN	['ADD COLUMN']	COLUMN	ALTER COLUMN
ALTER MODIFY COLUMN	['MODIFY COLUMN']	COLUMN	ALTER COLUMN
ALTER DROP COLUMN	['DROP COLUMN']	COLUMN	ALTER COLUMN
ALTER COMMENT COLUMN	['COMMENT COLUMN']	COLUMN	ALTER COLUMN
ALTER CLEAR COLUMN	['CLEAR COLUMN']	COLUMN	ALTER COLUMN
ALTER RENAME COLUMN	['RENAME COLUMN']	COLUMN	ALTER COLUMN
ALTER MATERIALIZE COLUMN	['MATERIALIZE COLUMN']	COLUMN	ALTER COLUMN
ALTER COLUMN	[]	\N	ALTER TABLE
ALTER MODIFY COMMENT	['MODIFY COMMENT']	TABLE	ALTER TABLE
ALTER ORDER BY	['ALTER MODIFY ORDER BY','MODIFY ORDER BY']	TABLE	ALTER INDEX
ALTER SAMPLE BY	['ALTER MODIFY SAMPLE BY','MODIFY SAMPLE BY']	TABLE	ALTER INDEX
ALTER ADD INDEX	['ADD INDEX']	TABLE	ALTER INDEX
ALTER DROP INDEX	['DROP INDEX']	TABLE	ALTER INDEX
ALTER MATERIALIZE INDEX	['MATERIALIZE INDEX']	TABLE	ALTER INDEX
ALTER CLEAR INDEX	['CLEAR INDEX']	TABLE	ALTER INDEX
ALTER INDEX	['INDEX']	\N	ALTER TABLE
ALTER ADD STATISTIC	['ALTER ADD STATISTIC']	TABLE	ALTER STATISTIC
ALTER DROP STATISTIC	['ALTER DROP STATISTIC']	TABLE	ALTER STATISTIC
ALTER MATERIALIZE STATISTIC	['ALTER MATERIALIZE STATISTIC']	TABLE	ALTER STATISTIC
ALTER STATISTIC	['STATISTIC']	\N	ALTER TABLE
ALTER ADD PROJECTION	['ADD PROJECTION']	TABLE	ALTER PROJECTION
ALTER DROP PROJECTION	['DROP PROJECTION']	TABLE	ALTER PROJECTION
ALTER MATERIALIZE PROJECTION	['MATERIALIZE PROJECTION']	TABLE	ALTER PROJECTION
ALTER CLEAR PROJECTION	['CLEAR PROJECTION']	TABLE	ALTER PROJECTION
ALTER PROJECTION	['PROJECTION']	\N	ALTER TABLE
ALTER ADD CONSTRAINT	['ADD CONSTRAINT']	TABLE	ALTER CONSTRAINT
ALTER DROP CONSTRAINT	['DROP CONSTRAINT']	TABLE	ALTER CONSTRAINT
ALTER CONSTRAINT	['CONSTRAINT']	\N	ALTER TABLE
ALTER TTL	['ALTER MODIFY TTL','MODIFY TTL']	TABLE	ALTER TABLE
ALTER MATERIALIZE TTL	['MATERIALIZE TTL']	TABLE	ALTER TABLE
ALTER SETTINGS	['ALTER SETTING','ALTER MODIFY SETTING','MODIFY SETTING','RESET SETTING']	TABLE	ALTER TABLE
ALTER MOVE PARTITION	['ALTER MOVE PART','MOVE PARTITION','MOVE PART']	TABLE	ALTER TABLE
ALTER FETCH PARTITION	['ALTER FETCH PART','FETCH PARTITION']	TABLE	ALTER TABLE
ALTER FREEZE PARTITION	['FREEZE PARTITION','UNFREEZE']	TABLE	ALTER TABLE
ALTER DATABASE SETTINGS	['ALTER DATABASE SETTING','ALTER MODIFY DATABASE SETTING','MODIFY DATABASE SETTING']	DATABASE	ALTER DATABASE
ALTER NAMED COLLECTION	[]	NAMED_COLLECTION	NAMED COLLECTION ADMIN
ALTER TABLE	[]	\N	ALTER
ALTER DATABASE	[]	\N	ALTER
ALTER VIEW MODIFY QUERY	['ALTER TABLE MODIFY QUERY']	VIEW	ALTER VIEW
ALTER VIEW MODIFY REFRESH	['ALTER TABLE MODIFY QUERY']	VIEW	ALTER VIEW
ALTER VIEW MODIFY SQL SECURITY	['ALTER TABLE MODIFY SQL SECURITY']	VIEW	ALTER VIEW
ALTER VIEW	[]	\N	ALTER
ALTER	[]	\N	ALL
CREATE DATABASE	[]	DATABASE	CREATE
CREATE TABLE	[]	TABLE	CREATE
CREATE VIEW	[]	VIEW	CREATE
CREATE DICTIONARY	[]	DICTIONARY	CREATE
CREATE TEMPORARY TABLE	[]	GLOBAL	CREATE ARBITRARY TEMPORARY TABLE
CREATE ARBITRARY TEMPORARY TABLE	[]	GLOBAL	CREATE
CREATE FUNCTION	[]	GLOBAL	CREATE
CREATE NAMED COLLECTION	[]	NAMED_COLLECTION	NAMED COLLECTION ADMIN
CREATE	[]	\N	ALL
DROP DATABASE	[]	DATABASE	DROP
DROP TABLE	[]	TABLE	DROP
DROP VIEW	[]	VIEW	DROP
DROP DICTIONARY	[]	DICTIONARY	DROP
DROP FUNCTION	[]	GLOBAL	DROP
DROP NAMED COLLECTION	[]	NAMED_COLLECTION	NAMED COLLECTION ADMIN
DROP	[]	\N	ALL
UNDROP TABLE	[]	TABLE	ALL
TRUNCATE	['TRUNCATE TABLE']	TABLE	ALL
OPTIMIZE	['OPTIMIZE TABLE']	TABLE	ALL
BACKUP	[]	TABLE	ALL
KILL QUERY	[]	GLOBAL	ALL
KILL TRANSACTION	[]	GLOBAL	ALL
MOVE PARTITION BETWEEN SHARDS	[]	GLOBAL	ALL
CREATE USER	[]	GLOBAL	ACCESS MANAGEMENT
ALTER USER	[]	GLOBAL	ACCESS MANAGEMENT
DROP USER	[]	GLOBAL	ACCESS MANAGEMENT
CREATE ROLE	[]	GLOBAL	ACCESS MANAGEMENT
ALTER ROLE	[]	GLOBAL	ACCESS MANAGEMENT
DROP ROLE	[]	GLOBAL	ACCESS MANAGEMENT
ROLE ADMIN	[]	GLOBAL	ACCESS MANAGEMENT
CREATE ROW POLICY	['CREATE POLICY']	TABLE	ACCESS MANAGEMENT
ALTER ROW POLICY	['ALTER POLICY']	TABLE	ACCESS MANAGEMENT
DROP ROW POLICY	['DROP POLICY']	TABLE	ACCESS MANAGEMENT
CREATE QUOTA	[]	GLOBAL	ACCESS MANAGEMENT
ALTER QUOTA	[]	GLOBAL	ACCESS MANAGEMENT
DROP QUOTA	[]	GLOBAL	ACCESS MANAGEMENT
CREATE SETTINGS PROFILE	['CREATE PROFILE']	GLOBAL	ACCESS MANAGEMENT
ALTER SETTINGS PROFILE	['ALTER PROFILE']	GLOBAL	ACCESS MANAGEMENT
DROP SETTINGS PROFILE	['DROP PROFILE']	GLOBAL	ACCESS MANAGEMENT
ALLOW SQL SECURITY NONE	['CREATE SQL SECURITY NONE','ALLOW SQL SECURITY NONE','SQL SECURITY NONE','SECURITY NONE']	GLOBAL	ACCESS MANAGEMENT
SHOW USERS	['SHOW CREATE USER']	GLOBAL	SHOW ACCESS
SHOW ROLES	['SHOW CREATE ROLE']	GLOBAL	SHOW ACCESS
SHOW ROW POLICIES	['SHOW POLICIES','SHOW CREATE ROW POLICY','SHOW CREATE POLICY']	TABLE	SHOW ACCESS
SHOW QUOTAS	['SHOW CREATE QUOTA']	GLOBAL	SHOW ACCESS
SHOW SETTINGS PROFILES	['SHOW PROFILES','SHOW CREATE SETTINGS PROFILE','SHOW CREATE PROFILE']	GLOBAL	SHOW ACCESS
SHOW ACCESS	[]	\N	ACCESS MANAGEMENT
ACCESS MANAGEMENT	[]	\N	ALL
SHOW NAMED COLLECTIONS	['SHOW NAMED COLLECTIONS']	NAMED_COLLECTION	NAMED COLLECTION ADMIN
SHOW NAMED COLLECTIONS SECRETS	['SHOW NAMED COLLECTIONS SECRETS']	NAMED_COLLECTION	NAMED COLLECTION ADMIN
NAMED COLLECTION	['NAMED COLLECTION USAGE','USE NAMED COLLECTION']	NAMED_COLLECTION	NAMED COLLECTION ADMIN
NAMED COLLECTION ADMIN	['NAMED COLLECTION CONTROL']	NAMED_COLLECTION	ALL
<<<<<<< HEAD
TABLE ENGINE	['TABLE ENGINE']	TABLE_ENGINE	ALL
=======
SET DEFINER	[]	USER_NAME	ALL
>>>>>>> 8dd08e98
SYSTEM SHUTDOWN	['SYSTEM KILL','SHUTDOWN']	GLOBAL	SYSTEM
SYSTEM DROP DNS CACHE	['SYSTEM DROP DNS','DROP DNS CACHE','DROP DNS']	GLOBAL	SYSTEM DROP CACHE
SYSTEM DROP MARK CACHE	['SYSTEM DROP MARK','DROP MARK CACHE','DROP MARKS']	GLOBAL	SYSTEM DROP CACHE
SYSTEM DROP UNCOMPRESSED CACHE	['SYSTEM DROP UNCOMPRESSED','DROP UNCOMPRESSED CACHE','DROP UNCOMPRESSED']	GLOBAL	SYSTEM DROP CACHE
SYSTEM DROP MMAP CACHE	['SYSTEM DROP MMAP','DROP MMAP CACHE','DROP MMAP']	GLOBAL	SYSTEM DROP CACHE
SYSTEM DROP QUERY CACHE	['SYSTEM DROP QUERY','DROP QUERY CACHE','DROP QUERY']	GLOBAL	SYSTEM DROP CACHE
SYSTEM DROP COMPILED EXPRESSION CACHE	['SYSTEM DROP COMPILED EXPRESSION','DROP COMPILED EXPRESSION CACHE','DROP COMPILED EXPRESSIONS']	GLOBAL	SYSTEM DROP CACHE
SYSTEM DROP FILESYSTEM CACHE	['SYSTEM DROP FILESYSTEM CACHE','DROP FILESYSTEM CACHE']	GLOBAL	SYSTEM DROP CACHE
SYSTEM SYNC FILESYSTEM CACHE	['SYSTEM REPAIR FILESYSTEM CACHE','REPAIR FILESYSTEM CACHE','SYNC FILESYSTEM CACHE']	GLOBAL	SYSTEM
SYSTEM DROP SCHEMA CACHE	['SYSTEM DROP SCHEMA CACHE','DROP SCHEMA CACHE']	GLOBAL	SYSTEM DROP CACHE
SYSTEM DROP FORMAT SCHEMA CACHE	['SYSTEM DROP FORMAT SCHEMA CACHE','DROP FORMAT SCHEMA CACHE']	GLOBAL	SYSTEM DROP CACHE
SYSTEM DROP S3 CLIENT CACHE	['SYSTEM DROP S3 CLIENT','DROP S3 CLIENT CACHE']	GLOBAL	SYSTEM DROP CACHE
SYSTEM DROP CACHE	['DROP CACHE']	\N	SYSTEM
SYSTEM RELOAD CONFIG	['RELOAD CONFIG']	GLOBAL	SYSTEM RELOAD
SYSTEM RELOAD USERS	['RELOAD USERS']	GLOBAL	SYSTEM RELOAD
SYSTEM RELOAD DICTIONARY	['SYSTEM RELOAD DICTIONARIES','RELOAD DICTIONARY','RELOAD DICTIONARIES']	GLOBAL	SYSTEM RELOAD
SYSTEM RELOAD MODEL	['SYSTEM RELOAD MODELS','RELOAD MODEL','RELOAD MODELS']	GLOBAL	SYSTEM RELOAD
SYSTEM RELOAD FUNCTION	['SYSTEM RELOAD FUNCTIONS','RELOAD FUNCTION','RELOAD FUNCTIONS']	GLOBAL	SYSTEM RELOAD
SYSTEM RELOAD EMBEDDED DICTIONARIES	['RELOAD EMBEDDED DICTIONARIES']	GLOBAL	SYSTEM RELOAD
SYSTEM RELOAD ASYNCHRONOUS METRICS	['RELOAD ASYNCHRONOUS METRICS']	GLOBAL	SYSTEM RELOAD
SYSTEM RELOAD	[]	\N	SYSTEM
SYSTEM RESTART DISK	['SYSTEM RESTART DISK']	GLOBAL	SYSTEM
SYSTEM MERGES	['SYSTEM STOP MERGES','SYSTEM START MERGES','STOP MERGES','START MERGES']	TABLE	SYSTEM
SYSTEM TTL MERGES	['SYSTEM STOP TTL MERGES','SYSTEM START TTL MERGES','STOP TTL MERGES','START TTL MERGES']	TABLE	SYSTEM
SYSTEM FETCHES	['SYSTEM STOP FETCHES','SYSTEM START FETCHES','STOP FETCHES','START FETCHES']	TABLE	SYSTEM
SYSTEM MOVES	['SYSTEM STOP MOVES','SYSTEM START MOVES','STOP MOVES','START MOVES']	TABLE	SYSTEM
SYSTEM PULLING REPLICATION LOG	['SYSTEM STOP PULLING REPLICATION LOG','SYSTEM START PULLING REPLICATION LOG']	TABLE	SYSTEM
SYSTEM CLEANUP	['SYSTEM STOP CLEANUP','SYSTEM START CLEANUP']	TABLE	SYSTEM
SYSTEM VIEWS	['SYSTEM REFRESH VIEW','SYSTEM START VIEWS','SYSTEM STOP VIEWS','SYSTEM START VIEW','SYSTEM STOP VIEW','SYSTEM CANCEL VIEW','REFRESH VIEW','START VIEWS','STOP VIEWS','START VIEW','STOP VIEW','CANCEL VIEW']	VIEW	SYSTEM
SYSTEM DISTRIBUTED SENDS	['SYSTEM STOP DISTRIBUTED SENDS','SYSTEM START DISTRIBUTED SENDS','STOP DISTRIBUTED SENDS','START DISTRIBUTED SENDS']	TABLE	SYSTEM SENDS
SYSTEM REPLICATED SENDS	['SYSTEM STOP REPLICATED SENDS','SYSTEM START REPLICATED SENDS','STOP REPLICATED SENDS','START REPLICATED SENDS']	TABLE	SYSTEM SENDS
SYSTEM SENDS	['SYSTEM STOP SENDS','SYSTEM START SENDS','STOP SENDS','START SENDS']	\N	SYSTEM
SYSTEM REPLICATION QUEUES	['SYSTEM STOP REPLICATION QUEUES','SYSTEM START REPLICATION QUEUES','STOP REPLICATION QUEUES','START REPLICATION QUEUES']	TABLE	SYSTEM
SYSTEM DROP REPLICA	['DROP REPLICA']	TABLE	SYSTEM
SYSTEM SYNC REPLICA	['SYNC REPLICA']	TABLE	SYSTEM
SYSTEM REPLICA READINESS	['SYSTEM REPLICA READY','SYSTEM REPLICA UNREADY']	GLOBAL	SYSTEM
SYSTEM RESTART REPLICA	['RESTART REPLICA']	TABLE	SYSTEM
SYSTEM RESTORE REPLICA	['RESTORE REPLICA']	TABLE	SYSTEM
SYSTEM WAIT LOADING PARTS	['WAIT LOADING PARTS']	TABLE	SYSTEM
SYSTEM SYNC DATABASE REPLICA	['SYNC DATABASE REPLICA']	DATABASE	SYSTEM
SYSTEM SYNC TRANSACTION LOG	['SYNC TRANSACTION LOG']	GLOBAL	SYSTEM
SYSTEM SYNC FILE CACHE	['SYNC FILE CACHE']	GLOBAL	SYSTEM
SYSTEM FLUSH DISTRIBUTED	['FLUSH DISTRIBUTED']	TABLE	SYSTEM FLUSH
SYSTEM FLUSH LOGS	['FLUSH LOGS']	GLOBAL	SYSTEM FLUSH
SYSTEM FLUSH ASYNC INSERT QUEUE	['FLUSH ASYNC INSERT QUEUE']	GLOBAL	SYSTEM FLUSH
SYSTEM FLUSH	[]	\N	SYSTEM
SYSTEM THREAD FUZZER	['SYSTEM START THREAD FUZZER','SYSTEM STOP THREAD FUZZER','START THREAD FUZZER','STOP THREAD FUZZER']	GLOBAL	SYSTEM
SYSTEM UNFREEZE	['SYSTEM UNFREEZE']	GLOBAL	SYSTEM
SYSTEM FAILPOINT	['SYSTEM ENABLE FAILPOINT','SYSTEM DISABLE FAILPOINT']	GLOBAL	SYSTEM
SYSTEM LISTEN	['SYSTEM START LISTEN','SYSTEM STOP LISTEN']	GLOBAL	SYSTEM
SYSTEM JEMALLOC	['SYSTEM JEMALLOC PURGE','SYSTEM JEMALLOC ENABLE PROFILE','SYSTEM JEMALLOC DISABLE PROFILE','SYSTEM JEMALLOC FLUSH PROFILE']	GLOBAL	SYSTEM
SYSTEM	[]	\N	ALL
dictGet	['dictHas','dictGetHierarchy','dictIsIn']	DICTIONARY	ALL
displaySecretsInShowAndSelect	[]	GLOBAL	ALL
addressToLine	[]	GLOBAL	INTROSPECTION
addressToLineWithInlines	[]	GLOBAL	INTROSPECTION
addressToSymbol	[]	GLOBAL	INTROSPECTION
demangle	[]	GLOBAL	INTROSPECTION
INTROSPECTION	['INTROSPECTION FUNCTIONS']	\N	ALL
FILE	[]	GLOBAL	SOURCES
URL	[]	GLOBAL	SOURCES
REMOTE	[]	GLOBAL	SOURCES
MONGO	[]	GLOBAL	SOURCES
REDIS	[]	GLOBAL	SOURCES
MYSQL	[]	GLOBAL	SOURCES
POSTGRES	[]	GLOBAL	SOURCES
SQLITE	[]	GLOBAL	SOURCES
ODBC	[]	GLOBAL	SOURCES
JDBC	[]	GLOBAL	SOURCES
HDFS	[]	GLOBAL	SOURCES
S3	[]	GLOBAL	SOURCES
HIVE	[]	GLOBAL	SOURCES
AZURE	[]	GLOBAL	SOURCES
SOURCES	[]	\N	ALL
CLUSTER	[]	GLOBAL	ALL
ALL	['ALL PRIVILEGES']	\N	\N
NONE	['USAGE','NO PRIVILEGES']	\N	\N<|MERGE_RESOLUTION|>--- conflicted
+++ resolved
@@ -102,11 +102,8 @@
 SHOW NAMED COLLECTIONS SECRETS	['SHOW NAMED COLLECTIONS SECRETS']	NAMED_COLLECTION	NAMED COLLECTION ADMIN
 NAMED COLLECTION	['NAMED COLLECTION USAGE','USE NAMED COLLECTION']	NAMED_COLLECTION	NAMED COLLECTION ADMIN
 NAMED COLLECTION ADMIN	['NAMED COLLECTION CONTROL']	NAMED_COLLECTION	ALL
-<<<<<<< HEAD
+SET DEFINER	[]	USER_NAME	ALL
 TABLE ENGINE	['TABLE ENGINE']	TABLE_ENGINE	ALL
-=======
-SET DEFINER	[]	USER_NAME	ALL
->>>>>>> 8dd08e98
 SYSTEM SHUTDOWN	['SYSTEM KILL','SHUTDOWN']	GLOBAL	SYSTEM
 SYSTEM DROP DNS CACHE	['SYSTEM DROP DNS','DROP DNS CACHE','DROP DNS']	GLOBAL	SYSTEM DROP CACHE
 SYSTEM DROP MARK CACHE	['SYSTEM DROP MARK','DROP MARK CACHE','DROP MARKS']	GLOBAL	SYSTEM DROP CACHE
