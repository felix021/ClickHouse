#include "Server.h"

#include <memory>
#include <sys/resource.h>
#include <sys/stat.h>
#include <sys/types.h>
#include <pwd.h>
#include <unistd.h>
#include <Poco/Net/HTTPServer.h>
#include <Poco/Net/NetException.h>
#include <Poco/Util/HelpFormatter.h>
#include <Poco/Environment.h>
#include <Common/scope_guard_safe.h>
#include <Common/logger_useful.h>
#include <base/phdr_cache.h>
#include <Common/ErrorHandlers.h>
#include <base/getMemoryAmount.h>
#include <base/getAvailableMemoryAmount.h>
#include <base/errnoToString.h>
#include <base/coverage.h>
#include <base/getFQDNOrHostName.h>
#include <base/safeExit.h>
#include <Common/AsyncLoaderPoolId.h>
#include <Common/MemoryTracker.h>
#include <Common/ClickHouseRevision.h>
#include <Common/DNSResolver.h>
#include <Common/CurrentMetrics.h>
#include <Common/ConcurrencyControl.h>
#include <Common/Macros.h>
#include <Common/ShellCommand.h>
#include <Common/ZooKeeper/ZooKeeper.h>
#include <Common/ZooKeeper/ZooKeeperNodeCache.h>
#include <Common/formatReadable.h>
#include <Common/getMultipleKeysFromConfig.h>
#include <Common/getNumberOfPhysicalCPUCores.h>
#include <Common/getExecutablePath.h>
#include <Common/ProfileEvents.h>
#include <Common/ThreadProfileEvents.h>
#include <Common/ThreadStatus.h>
#include <Common/getMappedArea.h>
#include <Common/remapExecutable.h>
#include <Common/TLDListsHolder.h>
#include <Common/Config/AbstractConfigurationComparison.h>
#include <Common/assertProcessUserMatchesDataOwner.h>
#include <Common/makeSocketAddress.h>
#include <Server/waitServersToFinish.h>
#include <Core/ServerUUID.h>
#include <IO/ReadHelpers.h>
#include <IO/ReadBufferFromFile.h>
#include <IO/SharedThreadPools.h>
#include <IO/UseSSL.h>
#include <Interpreters/ServerAsynchronousMetrics.h>
#include <Interpreters/DDLWorker.h>
#include <Interpreters/DNSCacheUpdater.h>
#include <Interpreters/DatabaseCatalog.h>
#include <Interpreters/ExternalDictionariesLoader.h>
#include <Interpreters/ProcessList.h>
#include <Interpreters/loadMetadata.h>
#include <Interpreters/JIT/CompiledExpressionCache.h>
#include <Access/AccessControl.h>
#include <Storages/StorageReplicatedMergeTree.h>
#include <Storages/System/attachSystemTables.h>
#include <Storages/System/attachInformationSchemaTables.h>
#include <Storages/Cache/ExternalDataSourceCache.h>
#include <Storages/Cache/registerRemoteFileMetadatas.h>
#include <Common/NamedCollections/NamedCollectionUtils.h>
#include <AggregateFunctions/registerAggregateFunctions.h>
#include <Functions/UserDefined/IUserDefinedSQLObjectsLoader.h>
#include <Functions/registerFunctions.h>
#include <TableFunctions/registerTableFunctions.h>
#include <Formats/registerFormats.h>
#include <Storages/registerStorages.h>
#include <Dictionaries/registerDictionaries.h>
#include <Disks/registerDisks.h>
#include <IO/Resource/registerSchedulerNodes.h>
#include <IO/Resource/registerResourceManagers.h>
#include <Common/Config/ConfigReloader.h>
#include <Server/HTTPHandlerFactory.h>
#include "MetricsTransmitter.h"
#include <Common/StatusFile.h>
#include <Server/TCPHandlerFactory.h>
#include <Server/TCPServer.h>
#include <Common/SensitiveDataMasker.h>
#include <Common/ThreadFuzzer.h>
#include <Common/getHashOfLoadedBinary.h>
#include <Common/filesystemHelpers.h>
#include <Compression/CompressionCodecEncrypted.h>
#include <Server/HTTP/HTTPServerConnectionFactory.h>
#include <Server/MySQLHandlerFactory.h>
#include <Server/PostgreSQLHandlerFactory.h>
#include <Server/ProxyV1HandlerFactory.h>
#include <Server/TLSHandlerFactory.h>
#include <Server/ProtocolServerAdapter.h>
#include <Server/HTTP/HTTPServer.h>
#include <Interpreters/AsynchronousInsertQueue.h>
#include <Core/ServerSettings.h>
#include <filesystem>
#include <unordered_set>

#include "config.h"
#include "config_version.h"

#if defined(OS_LINUX)
#    include <cstdlib>
#    include <sys/un.h>
#    include <sys/mman.h>
#    include <sys/ptrace.h>
#    include <Common/hasLinuxCapability.h>
#endif

#if USE_SSL
#    include <Poco/Net/SecureServerSocket.h>
#    include <Server/CertificateReloader.h>
#endif

#if USE_GRPC
#   include <Server/GRPCServer.h>
#endif

#if USE_NURAFT
#    include <Coordination/FourLetterCommand.h>
#    include <Server/KeeperTCPHandlerFactory.h>
#endif

#if USE_JEMALLOC
#    include <jemalloc/jemalloc.h>
#endif

#if USE_AZURE_BLOB_STORAGE
#   include <azure/storage/common/internal/xml_wrapper.hpp>
#endif

#include <incbin.h>
/// A minimal file used when the server is run without installation
INCBIN(resource_embedded_xml, SOURCE_DIR "/programs/server/embedded.xml");

namespace CurrentMetrics
{
    extern const Metric Revision;
    extern const Metric VersionInteger;
    extern const Metric MemoryTracking;
    extern const Metric MergesMutationsMemoryTracking;
    extern const Metric MaxDDLEntryID;
    extern const Metric MaxPushedDDLEntryID;
}

namespace ProfileEvents
{
    extern const Event MainConfigLoads;
    extern const Event ServerStartupMilliseconds;
}

namespace fs = std::filesystem;

#if USE_JEMALLOC
static bool jemallocOptionEnabled(const char *name)
{
    bool value;
    size_t size = sizeof(value);

    if (mallctl(name, reinterpret_cast<void *>(&value), &size, /* newp= */ nullptr, /* newlen= */ 0))
        throw Poco::SystemException("mallctl() failed");

    return value;
}
#else
static bool jemallocOptionEnabled(const char *) { return 0; }
#endif

int mainEntryClickHouseServer(int argc, char ** argv)
{
    DB::Server app;

    if (jemallocOptionEnabled("opt.background_thread"))
    {
        LOG_ERROR(&app.logger(),
            "jemalloc.background_thread was requested, "
            "however ClickHouse uses percpu_arena and background_thread most likely will not give any benefits, "
            "and also background_thread is not compatible with ClickHouse watchdog "
            "(that can be disabled with CLICKHOUSE_WATCHDOG_ENABLE=0)");
    }

    /// Do not fork separate process from watchdog if we attached to terminal.
    /// Otherwise it breaks gdb usage.
    /// Can be overridden by environment variable (cannot use server config at this moment).
    if (argc > 0)
    {
        const char * env_watchdog = getenv("CLICKHOUSE_WATCHDOG_ENABLE"); // NOLINT(concurrency-mt-unsafe)
        if (env_watchdog)
        {
            if (0 == strcmp(env_watchdog, "1"))
                app.shouldSetupWatchdog(argv[0]);

            /// Other values disable watchdog explicitly.
        }
        else if (!isatty(STDIN_FILENO) && !isatty(STDOUT_FILENO) && !isatty(STDERR_FILENO))
            app.shouldSetupWatchdog(argv[0]);
    }

    try
    {
        return app.run(argc, argv);
    }
    catch (...)
    {
        std::cerr << DB::getCurrentExceptionMessage(true) << "\n";
        auto code = DB::getCurrentExceptionCode();
        return code ? code : 1;
    }
}

namespace DB
{

namespace ErrorCodes
{
    extern const int NO_ELEMENTS_IN_CONFIG;
    extern const int SUPPORT_IS_DISABLED;
    extern const int ARGUMENT_OUT_OF_BOUND;
    extern const int EXCESSIVE_ELEMENT_IN_CONFIG;
    extern const int INVALID_CONFIG_PARAMETER;
    extern const int NETWORK_ERROR;
    extern const int CORRUPTED_DATA;
}


static std::string getCanonicalPath(std::string && path)
{
    Poco::trimInPlace(path);
    if (path.empty())
        throw Exception(ErrorCodes::INVALID_CONFIG_PARAMETER, "path configuration parameter is empty");
    if (path.back() != '/')
        path += '/';
    return std::move(path);
}

Poco::Net::SocketAddress Server::socketBindListen(
    const Poco::Util::AbstractConfiguration & config,
    Poco::Net::ServerSocket & socket,
    const std::string & host,
    UInt16 port,
    [[maybe_unused]] bool secure) const
{
    auto address = makeSocketAddress(host, port, &logger());
    socket.bind(address, /* reuseAddress = */ true, /* reusePort = */ config.getBool("listen_reuse_port", false));
    /// If caller requests any available port from the OS, discover it after binding.
    if (port == 0)
    {
        address = socket.address();
        LOG_DEBUG(&logger(), "Requested any available port (port == 0), actual port is {:d}", address.port());
    }

    socket.listen(/* backlog = */ config.getUInt("listen_backlog", 4096));

    return address;
}

Strings getListenHosts(const Poco::Util::AbstractConfiguration & config)
{
    auto listen_hosts = DB::getMultipleValuesFromConfig(config, "", "listen_host");
    if (listen_hosts.empty())
    {
        listen_hosts.emplace_back("::1");
        listen_hosts.emplace_back("127.0.0.1");
    }
    return listen_hosts;
}

Strings getInterserverListenHosts(const Poco::Util::AbstractConfiguration & config)
{
    auto interserver_listen_hosts = DB::getMultipleValuesFromConfig(config, "", "interserver_listen_host");
    if (!interserver_listen_hosts.empty())
      return interserver_listen_hosts;

    /// Use more general restriction in case of emptiness
    return getListenHosts(config);
}

bool getListenTry(const Poco::Util::AbstractConfiguration & config)
{
    bool listen_try = config.getBool("listen_try", false);
    if (!listen_try)
    {
        Poco::Util::AbstractConfiguration::Keys protocols;
        config.keys("protocols", protocols);
        listen_try =
            DB::getMultipleValuesFromConfig(config, "", "listen_host").empty() &&
            std::none_of(protocols.begin(), protocols.end(), [&](const auto & protocol)
            {
                return config.has("protocols." + protocol + ".host") && config.has("protocols." + protocol + ".port");
            });
    }
    return listen_try;
}


void Server::createServer(
    Poco::Util::AbstractConfiguration & config,
    const std::string & listen_host,
    const char * port_name,
    bool listen_try,
    bool start_server,
    std::vector<ProtocolServerAdapter> & servers,
    CreateServerFunc && func) const
{
    /// For testing purposes, user may omit tcp_port or http_port or https_port in configuration file.
    if (config.getString(port_name, "").empty())
        return;

    /// If we already have an active server for this listen_host/port_name, don't create it again
    for (const auto & server : servers)
    {
        if (!server.isStopping() && server.getListenHost() == listen_host && server.getPortName() == port_name)
            return;
    }

    auto port = config.getInt(port_name);
    try
    {
        servers.push_back(func(port));
        if (start_server)
        {
            servers.back().start();
            LOG_INFO(&logger(), "Listening for {}", servers.back().getDescription());
        }
        global_context->registerServerPort(port_name, port);
    }
    catch (const Poco::Exception &)
    {
        if (listen_try)
        {
            LOG_WARNING(&logger(), "Listen [{}]:{} failed: {}. If it is an IPv6 or IPv4 address and your host has disabled IPv6 or IPv4, "
                "then consider to "
                "specify not disabled IPv4 or IPv6 address to listen in <listen_host> element of configuration "
                "file. Example for disabled IPv6: <listen_host>0.0.0.0</listen_host> ."
                " Example for disabled IPv4: <listen_host>::</listen_host>",
                listen_host, port, getCurrentExceptionMessage(false));
        }
        else
        {
            throw Exception(ErrorCodes::NETWORK_ERROR, "Listen [{}]:{} failed: {}", listen_host, port, getCurrentExceptionMessage(false));
        }
    }
}


#if defined(OS_LINUX)
namespace
{

void setOOMScore(int value, Poco::Logger * log)
{
    try
    {
        std::string value_string = std::to_string(value);
        DB::WriteBufferFromFile buf("/proc/self/oom_score_adj");
        buf.write(value_string.c_str(), value_string.size());
        buf.next();
        buf.close();
    }
    catch (const Poco::Exception & e)
    {
        LOG_WARNING(log, "Failed to adjust OOM score: '{}'.", e.displayText());
        return;
    }
    LOG_INFO(log, "Set OOM score adjustment to {}", value);
}

}
#endif


void Server::uninitialize()
{
    logger().information("shutting down");
    BaseDaemon::uninitialize();
}

int Server::run()
{
    if (config().hasOption("help"))
    {
        Poco::Util::HelpFormatter help_formatter(Server::options());
        auto header_str = fmt::format("{} [OPTION] [-- [ARG]...]\n"
                                      "positional arguments can be used to rewrite config.xml properties, for example, --http_port=8010",
                                      commandName());
        help_formatter.setHeader(header_str);
        help_formatter.format(std::cout);
        return 0;
    }
    if (config().hasOption("version"))
    {
        std::cout << VERSION_NAME << " server version " << VERSION_STRING << VERSION_OFFICIAL << "." << std::endl;
        return 0;
    }
    return Application::run(); // NOLINT
}

void Server::initialize(Poco::Util::Application & self)
{
    ConfigProcessor::registerEmbeddedConfig("config.xml", std::string_view(reinterpret_cast<const char *>(gresource_embedded_xmlData), gresource_embedded_xmlSize));
    BaseDaemon::initialize(self);
    logger().information("starting up");

    LOG_INFO(&logger(), "OS name: {}, version: {}, architecture: {}",
        Poco::Environment::osName(),
        Poco::Environment::osVersion(),
        Poco::Environment::osArchitecture());
}

std::string Server::getDefaultCorePath() const
{
    return getCanonicalPath(config().getString("path", DBMS_DEFAULT_PATH)) + "cores";
}

void Server::defineOptions(Poco::Util::OptionSet & options)
{
    options.addOption(
        Poco::Util::Option("help", "h", "show help and exit")
            .required(false)
            .repeatable(false)
            .binding("help"));
    options.addOption(
        Poco::Util::Option("version", "V", "show version and exit")
            .required(false)
            .repeatable(false)
            .binding("version"));
    BaseDaemon::defineOptions(options);
}


void checkForUsersNotInMainConfig(
    const Poco::Util::AbstractConfiguration & config,
    const std::string & config_path,
    const std::string & users_config_path,
    Poco::Logger * log)
{
    if (config.getBool("skip_check_for_incorrect_settings", false))
        return;

    if (config.has("users") || config.has("profiles") || config.has("quotas"))
    {
        /// We cannot throw exception here, because we have support for obsolete 'conf.d' directory
        /// (that does not correspond to config.d or users.d) but substitute configuration to both of them.

        LOG_ERROR(log, "The <users>, <profiles> and <quotas> elements should be located in users config file: {} not in main config {}."
            " Also note that you should place configuration changes to the appropriate *.d directory like 'users.d'.",
            users_config_path, config_path);
    }
}

/// Unused in other builds
#if defined(OS_LINUX)
static String readString(const String & path)
{
    ReadBufferFromFile in(path);
    String contents;
    readStringUntilEOF(contents, in);
    return contents;
}

static int readNumber(const String & path)
{
    ReadBufferFromFile in(path);
    int result;
    readText(result, in);
    return result;
}

#endif

static void sanityChecks(Server & server)
{
    std::string data_path = getCanonicalPath(server.config().getString("path", DBMS_DEFAULT_PATH));
    std::string logs_path = server.config().getString("logger.log", "");

    if (server.logger().is(Poco::Message::PRIO_TEST))
        server.context()->addWarningMessage("Server logging level is set to 'test' and performance is degraded. This cannot be used in production.");

#if defined(OS_LINUX)
    try
    {
        const char * filename = "/sys/devices/system/clocksource/clocksource0/current_clocksource";
        String clocksource = readString(filename);
        if (clocksource.find("tsc") == std::string::npos && clocksource.find("kvm-clock") == std::string::npos)
            server.context()->addWarningMessage("Linux is not using a fast clock source. Performance can be degraded. Check " + String(filename));
    }
    catch (...)
    {
    }

    try
    {
        const char * filename = "/proc/sys/vm/overcommit_memory";
        if (readNumber(filename) == 2)
            server.context()->addWarningMessage("Linux memory overcommit is disabled. Check " + String(filename));
    }
    catch (...)
    {
    }

    try
    {
        const char * filename = "/sys/kernel/mm/transparent_hugepage/enabled";
        if (readString(filename).find("[always]") != std::string::npos)
            server.context()->addWarningMessage("Linux transparent hugepages are set to \"always\". Check " + String(filename));
    }
    catch (...)
    {
    }

    try
    {
        const char * filename = "/proc/sys/kernel/pid_max";
        if (readNumber(filename) < 30000)
            server.context()->addWarningMessage("Linux max PID is too low. Check " + String(filename));
    }
    catch (...)
    {
    }

    try
    {
        const char * filename = "/proc/sys/kernel/threads-max";
        if (readNumber(filename) < 30000)
            server.context()->addWarningMessage("Linux threads max count is too low. Check " + String(filename));
    }
    catch (...)
    {
    }

    std::string dev_id = getBlockDeviceId(data_path);
    if (getBlockDeviceType(dev_id) == BlockDeviceType::ROT && getBlockDeviceReadAheadBytes(dev_id) == 0)
        server.context()->addWarningMessage("Rotational disk with disabled readahead is in use. Performance can be degraded. Used for data: " + String(data_path));
#endif

    try
    {
        if (getAvailableMemoryAmount() < (2l << 30))
            server.context()->addWarningMessage("Available memory at server startup is too low (2GiB).");
    }
    catch (...)
    {
    }

    try
    {
        if (!enoughSpaceInDirectory(data_path, 1ull << 30))
            server.context()->addWarningMessage("Available disk space for data at server startup is too low (1GiB): " + String(data_path));
    }
    catch (...)
    {
    }

    try
    {
        if (!logs_path.empty())
        {
            auto logs_parent = fs::path(logs_path).parent_path();
            if (!enoughSpaceInDirectory(logs_parent, 1ull << 30))
                server.context()->addWarningMessage("Available disk space for logs at server startup is too low (1GiB): " + String(logs_parent));
        }
    }
    catch (...)
    {
    }

    if (server.context()->getMergeTreeSettings().allow_remote_fs_zero_copy_replication)
    {
        server.context()->addWarningMessage("The setting 'allow_remote_fs_zero_copy_replication' is enabled for MergeTree tables."
            " But the feature of 'zero-copy replication' is under development and is not ready for production."
            " The usage of this feature can lead to data corruption and loss. The setting should be disabled in production.");
    }
}

int Server::main(const std::vector<std::string> & /*args*/)
try
{
    Stopwatch startup_watch;

    Poco::Logger * log = &logger();

    UseSSL use_ssl;

    MainThreadStatus::getInstance();

    ServerSettings server_settings;
    server_settings.loadSettingsFromConfig(config());

    StackTrace::setShowAddresses(server_settings.show_addresses_in_stack_traces);

#if USE_HDFS
    /// This will point libhdfs3 to the right location for its config.
    /// Note: this has to be done once at server initialization, because 'setenv' is not thread-safe.

    String libhdfs3_conf = config().getString("hdfs.libhdfs3_conf", "");
    if (!libhdfs3_conf.empty())
    {
        if (std::filesystem::path{libhdfs3_conf}.is_relative() && !std::filesystem::exists(libhdfs3_conf))
        {
            const String config_path = config().getString("config-file", "config.xml");
            const auto config_dir = std::filesystem::path{config_path}.remove_filename();
            if (std::filesystem::exists(config_dir / libhdfs3_conf))
                libhdfs3_conf = std::filesystem::absolute(config_dir / libhdfs3_conf);
        }
        setenv("LIBHDFS3_CONF", libhdfs3_conf.c_str(), true /* overwrite */); // NOLINT
    }
#endif

#if USE_OPENSSL_INTREE
    /// When building openssl into clickhouse, clickhouse owns the configuration
    /// Therefore, the clickhouse openssl configuration should be kept separate from
    /// the OS. Default to the one in the standard config directory, unless overridden
    /// by a key in the config.
    if (config().has("opensslconf"))
    {
        std::string opensslconf_path = config().getString("opensslconf");
        setenv("OPENSSL_CONF", opensslconf_path.c_str(), true);
    }
    else
    {
        const String config_path = config().getString("config-file", "config.xml");
        const auto config_dir = std::filesystem::path{config_path}.replace_filename("openssl.conf");
        setenv("OPENSSL_CONF", config_dir.c_str(), true);
    }
#endif

    registerFunctions();
    registerAggregateFunctions();
    registerTableFunctions();
    registerStorages();
    registerDictionaries();
    registerDisks(/* global_skip_access_check= */ false);
    registerFormats();
    registerRemoteFileMetadatas();
    registerSchedulerNodes();
    registerResourceManagers();

    CurrentMetrics::set(CurrentMetrics::Revision, ClickHouseRevision::getVersionRevision());
    CurrentMetrics::set(CurrentMetrics::VersionInteger, ClickHouseRevision::getVersionInteger());

    /** Context contains all that query execution is dependent:
      *  settings, available functions, data types, aggregate functions, databases, ...
      */
    auto shared_context = Context::createShared();
    global_context = Context::createGlobal(shared_context.get());

    global_context->makeGlobalContext();
    global_context->setApplicationType(Context::ApplicationType::SERVER);

#if !defined(NDEBUG) || !defined(__OPTIMIZE__)
    global_context->addWarningMessage("Server was built in debug mode. It will work slowly.");
#endif

    if (ThreadFuzzer::instance().isEffective())
        global_context->addWarningMessage("ThreadFuzzer is enabled. Application will run slowly and unstable.");

#if defined(SANITIZER)
    global_context->addWarningMessage("Server was built with sanitizer. It will work slowly.");
#endif

    const size_t physical_server_memory = getMemoryAmount();

    LOG_INFO(log, "Available RAM: {}; physical cores: {}; logical cores: {}.",
        formatReadableSizeWithBinarySuffix(physical_server_memory),
        getNumberOfPhysicalCPUCores(),  // on ARM processors it can show only enabled at current moment cores
        std::thread::hardware_concurrency());

    sanityChecks(*this);

    // Initialize global thread pool. Do it before we fetch configs from zookeeper
    // nodes (`from_zk`), because ZooKeeper interface uses the pool. We will
    // ignore `max_thread_pool_size` in configs we fetch from ZK, but oh well.
    GlobalThreadPool::initialize(
        server_settings.max_thread_pool_size,
        server_settings.max_thread_pool_free_size,
        server_settings.thread_pool_queue_size);

#if USE_AZURE_BLOB_STORAGE
    /// It makes sense to deinitialize libxml after joining of all threads
    /// in global pool because libxml uses thread-local memory allocations via
    /// 'pthread_key_create' and 'pthread_setspecific' which should be deallocated
    /// at 'pthread_exit'. Deinitialization of libxml leads to call of 'pthread_key_delete'
    /// and if it is done before joining of threads, allocated memory will not be freed
    /// and there may be memory leaks in threads that used libxml.
    GlobalThreadPool::instance().addOnDestroyCallback([]
    {
        Azure::Storage::_internal::XmlGlobalDeinitialize();
    });
#endif

    getIOThreadPool().initialize(
        server_settings.max_io_thread_pool_size,
        server_settings.max_io_thread_pool_free_size,
        server_settings.io_thread_pool_queue_size);

    getBackupsIOThreadPool().initialize(
        server_settings.max_backups_io_thread_pool_size,
        server_settings.max_backups_io_thread_pool_free_size,
        server_settings.backups_io_thread_pool_queue_size);

    getActivePartsLoadingThreadPool().initialize(
        server_settings.max_active_parts_loading_thread_pool_size,
        0, // We don't need any threads once all the parts will be loaded
        server_settings.max_active_parts_loading_thread_pool_size);

    getOutdatedPartsLoadingThreadPool().initialize(
        server_settings.max_outdated_parts_loading_thread_pool_size,
        0, // We don't need any threads once all the parts will be loaded
        server_settings.max_outdated_parts_loading_thread_pool_size);

    /// It could grow if we need to synchronously wait until all the data parts will be loaded.
    getOutdatedPartsLoadingThreadPool().setMaxTurboThreads(
        server_settings.max_active_parts_loading_thread_pool_size
    );

    getPartsCleaningThreadPool().initialize(
        server_settings.max_parts_cleaning_thread_pool_size,
        0, // We don't need any threads one all the parts will be deleted
        server_settings.max_parts_cleaning_thread_pool_size);

    /// Initialize global local cache for remote filesystem.
    if (config().has("local_cache_for_remote_fs"))
    {
        bool enable = config().getBool("local_cache_for_remote_fs.enable", false);
        if (enable)
        {
            String root_dir = config().getString("local_cache_for_remote_fs.root_dir");
            UInt64 limit_size = config().getUInt64("local_cache_for_remote_fs.limit_size");
            UInt64 bytes_read_before_flush
                = config().getUInt64("local_cache_for_remote_fs.bytes_read_before_flush", DBMS_DEFAULT_BUFFER_SIZE);
            ExternalDataSourceCache::instance().initOnce(global_context, root_dir, limit_size, bytes_read_before_flush);
        }
    }

    Poco::ThreadPool server_pool(3, server_settings.max_connections);
    std::mutex servers_lock;
    std::vector<ProtocolServerAdapter> servers;
    std::vector<ProtocolServerAdapter> servers_to_start_before_tables;
    /// This object will periodically calculate some metrics.
    ServerAsynchronousMetrics async_metrics(
        global_context,
        server_settings.asynchronous_metrics_update_period_s,
        server_settings.asynchronous_heavy_metrics_update_period_s,
        [&]() -> std::vector<ProtocolServerMetrics>
        {
            std::vector<ProtocolServerMetrics> metrics;

            std::lock_guard lock(servers_lock);
            metrics.reserve(servers_to_start_before_tables.size() + servers.size());

            for (const auto & server : servers_to_start_before_tables)
                metrics.emplace_back(ProtocolServerMetrics{server.getPortName(), server.currentThreads()});

            for (const auto & server : servers)
                metrics.emplace_back(ProtocolServerMetrics{server.getPortName(), server.currentThreads()});
            return metrics;
        }
    );

    zkutil::validateZooKeeperConfig(config());
    bool has_zookeeper = zkutil::hasZooKeeperConfig(config());

    zkutil::ZooKeeperNodeCache main_config_zk_node_cache([&] { return global_context->getZooKeeper(); });
    zkutil::EventPtr main_config_zk_changed_event = std::make_shared<Poco::Event>();
    if (loaded_config.has_zk_includes)
    {
        auto old_configuration = loaded_config.configuration;
        ConfigProcessor config_processor(config_path);
        loaded_config = config_processor.loadConfigWithZooKeeperIncludes(
            main_config_zk_node_cache, main_config_zk_changed_event, /* fallback_to_preprocessed = */ true);
        config_processor.savePreprocessedConfig(loaded_config, config().getString("path", DBMS_DEFAULT_PATH));
        config().removeConfiguration(old_configuration.get());
        config().add(loaded_config.configuration.duplicate(), PRIO_DEFAULT, false);
    }

    Settings::checkNoSettingNamesAtTopLevel(config(), config_path);

    /// We need to reload server settings because config could be updated via zookeeper.
    server_settings.loadSettingsFromConfig(config());

#if defined(OS_LINUX)
    std::string executable_path = getExecutablePath();

    if (!executable_path.empty())
    {
        /// Integrity check based on checksum of the executable code.
        /// Note: it is not intended to protect from malicious party,
        /// because the reference checksum can be easily modified as well.
        /// And we don't involve asymmetric encryption with PKI yet.
        /// It's only intended to protect from faulty hardware.
        /// Note: it is only based on machine code.
        /// But there are other sections of the binary (e.g. exception handling tables)
        /// that are interpreted (not executed) but can alter the behaviour of the program as well.

        /// Please keep the below log messages in-sync with the ones in daemon/BaseDaemon.cpp
        if (stored_binary_hash.empty())
        {
            LOG_WARNING(log, "Integrity check of the executable skipped because the reference checksum could not be read.");
        }
        else
        {
            String calculated_binary_hash = getHashOfLoadedBinaryHex();
            if (calculated_binary_hash == stored_binary_hash)
            {
                LOG_INFO(log, "Integrity check of the executable successfully passed (checksum: {})", calculated_binary_hash);
            }
            else
            {
                /// If program is run under debugger, ptrace will fail.
                if (ptrace(PTRACE_TRACEME, 0, nullptr, nullptr) == -1)
                {
                    /// Program is run under debugger. Modification of it's binary image is ok for breakpoints.
                    global_context->addWarningMessage(fmt::format(
                        "Server is run under debugger and its binary image is modified (most likely with breakpoints).",
                        calculated_binary_hash));
                }
                else
                {
                    throw Exception(
                        ErrorCodes::CORRUPTED_DATA,
                        "Calculated checksum of the executable ({0}) does not correspond"
                        " to the reference checksum stored in the executable ({1})."
                        " This may indicate one of the following:"
                        " - the executable {2} was changed just after startup;"
                        " - the executable {2} was corrupted on disk due to faulty hardware;"
                        " - the loaded executable was corrupted in memory due to faulty hardware;"
                        " - the file {2} was intentionally modified;"
                        " - a logical error in the code.",
                        calculated_binary_hash,
                        stored_binary_hash,
                        executable_path);
                }
            }
        }
    }
    else
        executable_path = "/usr/bin/clickhouse";    /// It is used for information messages.

    /// After full config loaded
    {
        if (config().getBool("remap_executable", false))
        {
            LOG_DEBUG(log, "Will remap executable in memory.");
            size_t size = remapExecutable();
            LOG_DEBUG(log, "The code ({}) in memory has been successfully remapped.", ReadableSize(size));
        }

        if (config().getBool("mlock_executable", false))
        {
            if (hasLinuxCapability(CAP_IPC_LOCK))
            {
                try
                {
                    /// Get the memory area with (current) code segment.
                    /// It's better to lock only the code segment instead of calling "mlockall",
                    /// because otherwise debug info will be also locked in memory, and it can be huge.
                    auto [addr, len] = getMappedArea(reinterpret_cast<void *>(mainEntryClickHouseServer));

                    LOG_TRACE(log, "Will do mlock to prevent executable memory from being paged out. It may take a few seconds.");
                    if (0 != mlock(addr, len))
                        LOG_WARNING(log, "Failed mlock: {}", errnoToString());
                    else
                        LOG_TRACE(log, "The memory map of clickhouse executable has been mlock'ed, total {}", ReadableSize(len));
                }
                catch (...)
                {
                    LOG_WARNING(log, "Cannot mlock: {}", getCurrentExceptionMessage(false));
                }
            }
            else
            {
                LOG_INFO(log, "It looks like the process has no CAP_IPC_LOCK capability, binary mlock will be disabled."
                    " It could happen due to incorrect ClickHouse package installation."
                    " You could resolve the problem manually with 'sudo setcap cap_ipc_lock=+ep {}'."
                    " Note that it will not work on 'nosuid' mounted filesystems.", executable_path);
            }
        }
    }

    int default_oom_score = 0;

#if !defined(NDEBUG)
    /// In debug version on Linux, increase oom score so that clickhouse is killed
    /// first, instead of some service. Use a carefully chosen random score of 555:
    /// the maximum is 1000, and chromium uses 300 for its tab processes. Ignore
    /// whatever errors that occur, because it's just a debugging aid and we don't
    /// care if it breaks.
    default_oom_score = 555;
#endif

    int oom_score = config().getInt("oom_score", default_oom_score);
    if (oom_score)
        setOOMScore(oom_score, log);
#endif

    global_context->setRemoteHostFilter(config());
    global_context->setHTTPHeaderFilter(config());

    std::string path_str = getCanonicalPath(config().getString("path", DBMS_DEFAULT_PATH));
    fs::path path = path_str;
    std::string default_database = server_settings.default_database.toString();

    /// Check that the process user id matches the owner of the data.
    assertProcessUserMatchesDataOwner(path_str, [&](const std::string & message){ global_context->addWarningMessage(message); });

    global_context->setPath(path_str);

    StatusFile status{path / "status", StatusFile::write_full_info};

    ServerUUID::load(path / "uuid", log);

    /// Try to increase limit on number of open files.
    {
        rlimit rlim;
        if (getrlimit(RLIMIT_NOFILE, &rlim))
            throw Poco::Exception("Cannot getrlimit");

        if (rlim.rlim_cur == rlim.rlim_max)
        {
            LOG_DEBUG(log, "rlimit on number of file descriptors is {}", rlim.rlim_cur);
        }
        else
        {
            rlim_t old = rlim.rlim_cur;
            rlim.rlim_cur = config().getUInt("max_open_files", static_cast<unsigned>(rlim.rlim_max));
            int rc = setrlimit(RLIMIT_NOFILE, &rlim);
            if (rc != 0)
                LOG_WARNING(log, "Cannot set max number of file descriptors to {}. Try to specify max_open_files according to your system limits. error: {}", rlim.rlim_cur, errnoToString());
            else
                LOG_DEBUG(log, "Set max number of file descriptors to {} (was {}).", rlim.rlim_cur, old);
        }
    }

    /// Try to increase limit on number of threads.
    {
        rlimit rlim;
        if (getrlimit(RLIMIT_NPROC, &rlim))
            throw Poco::Exception("Cannot getrlimit");

        if (rlim.rlim_cur == rlim.rlim_max)
        {
            LOG_DEBUG(log, "rlimit on number of threads is {}", rlim.rlim_cur);
        }
        else
        {
            rlim_t old = rlim.rlim_cur;
            rlim.rlim_cur = rlim.rlim_max;
            int rc = setrlimit(RLIMIT_NPROC, &rlim);
            if (rc != 0)
            {
                LOG_WARNING(log, "Cannot set max number of threads to {}. error: {}", rlim.rlim_cur, errnoToString());
                rlim.rlim_cur = old;
            }
            else
            {
                LOG_DEBUG(log, "Set max number of threads to {} (was {}).", rlim.rlim_cur, old);
            }
        }

        if (rlim.rlim_cur < 30000)
        {
            global_context->addWarningMessage("Maximum number of threads is lower than 30000. There could be problems with handling a lot of simultaneous queries.");
        }
    }

    static ServerErrorHandler error_handler;
    Poco::ErrorHandler::set(&error_handler);

    /// Initialize DateLUT early, to not interfere with running time of first query.
    LOG_DEBUG(log, "Initializing DateLUT.");
    DateLUT::serverTimezoneInstance();
    LOG_TRACE(log, "Initialized DateLUT with time zone '{}'.", DateLUT::serverTimezoneInstance().getTimeZone());

    /// Storage with temporary data for processing of heavy queries.
    if (!server_settings.tmp_policy.value.empty())
    {
        global_context->setTemporaryStoragePolicy(server_settings.tmp_policy, server_settings.max_temporary_data_on_disk_size);
    }
    else if (!server_settings.temporary_data_in_cache.value.empty())
    {
        global_context->setTemporaryStorageInCache(server_settings.temporary_data_in_cache, server_settings.max_temporary_data_on_disk_size);
    }
    else
    {
        std::string temporary_path = config().getString("tmp_path", path / "tmp/");
        global_context->setTemporaryStoragePath(temporary_path, server_settings.max_temporary_data_on_disk_size);
    }

    /** Directory with 'flags': files indicating temporary settings for the server set by system administrator.
      * Flags may be cleared automatically after being applied by the server.
      * Examples: do repair of local data; clone all replicated tables from replica.
      */
    {
        auto flags_path = path / "flags/";
        fs::create_directories(flags_path);
        global_context->setFlagsPath(flags_path);
    }

    /** Directory with user provided files that are usable by 'file' table function.
      */
    {

        std::string user_files_path = config().getString("user_files_path", path / "user_files/");
        global_context->setUserFilesPath(user_files_path);
        fs::create_directories(user_files_path);
    }

    {
        std::string dictionaries_lib_path = config().getString("dictionaries_lib_path", path / "dictionaries_lib/");
        global_context->setDictionariesLibPath(dictionaries_lib_path);
        fs::create_directories(dictionaries_lib_path);
    }

    {
        std::string user_scripts_path = config().getString("user_scripts_path", path / "user_scripts/");
        global_context->setUserScriptsPath(user_scripts_path);
        fs::create_directories(user_scripts_path);
    }

    /// top_level_domains_lists
    {
        const std::string & top_level_domains_path = config().getString("top_level_domains_path", path / "top_level_domains/");
        TLDListsHolder::getInstance().parseConfig(fs::path(top_level_domains_path) / "", config());
    }

    {
        fs::create_directories(path / "data/");
        fs::create_directories(path / "metadata/");

        /// Directory with metadata of tables, which was marked as dropped by Atomic database
        fs::create_directories(path / "metadata_dropped/");
    }

#if USE_ROCKSDB
    /// Initialize merge tree metadata cache
    if (config().has("merge_tree_metadata_cache"))
    {
        global_context->addWarningMessage("The setting 'merge_tree_metadata_cache' is enabled."
            " But the feature of 'metadata cache in RocksDB' is experimental and is not ready for production."
            " The usage of this feature can lead to data corruption and loss. The setting should be disabled in production."
            " See the corresponding report at https://github.com/ClickHouse/ClickHouse/issues/51182");

        fs::create_directories(path / "rocksdb/");
        size_t size = config().getUInt64("merge_tree_metadata_cache.lru_cache_size", 256 << 20);
        bool continue_if_corrupted = config().getBool("merge_tree_metadata_cache.continue_if_corrupted", false);
        try
        {
            LOG_DEBUG(log, "Initializing MergeTree metadata cache, lru_cache_size: {} continue_if_corrupted: {}",
                ReadableSize(size), continue_if_corrupted);
            global_context->initializeMergeTreeMetadataCache(path_str + "/" + "rocksdb", size);
        }
        catch (...)
        {
            if (continue_if_corrupted)
            {
                /// Rename rocksdb directory and reinitialize merge tree metadata cache
                time_t now = time(nullptr);
                fs::rename(path / "rocksdb", path / ("rocksdb.old." + std::to_string(now)));
                global_context->initializeMergeTreeMetadataCache(path_str + "/" + "rocksdb", size);
            }
            else
            {
                throw;
            }
        }
    }
#endif

    if (config().has("interserver_http_port") && config().has("interserver_https_port"))
        throw Exception(ErrorCodes::EXCESSIVE_ELEMENT_IN_CONFIG, "Both http and https interserver ports are specified");

    static const auto interserver_tags =
    {
        std::make_tuple("interserver_http_host", "interserver_http_port", "http"),
        std::make_tuple("interserver_https_host", "interserver_https_port", "https")
    };

    for (auto [host_tag, port_tag, scheme] : interserver_tags)
    {
        if (config().has(port_tag))
        {
            String this_host = config().getString(host_tag, "");

            if (this_host.empty())
            {
                this_host = getFQDNOrHostName();
                LOG_DEBUG(log, "Configuration parameter '{}' doesn't exist or exists and empty. Will use '{}' as replica host.",
                    host_tag, this_host);
            }

            String port_str = config().getString(port_tag);
            int port = parse<int>(port_str);

            if (port < 0 || port > 0xFFFF)
                throw Exception(ErrorCodes::ARGUMENT_OUT_OF_BOUND, "Out of range '{}': {}", String(port_tag), port);

            global_context->setInterserverIOAddress(this_host, port);
            global_context->setInterserverScheme(scheme);
        }
    }

    LOG_DEBUG(log, "Initializing interserver credentials.");
    global_context->updateInterserverCredentials(config());

    if (config().has("macros"))
        global_context->setMacros(std::make_unique<Macros>(config(), "macros", log));

    /// Set up caches.

    const size_t max_cache_size = static_cast<size_t>(physical_server_memory * server_settings.cache_size_to_ram_max_ratio);

    String uncompressed_cache_policy = server_settings.uncompressed_cache_policy;
    size_t uncompressed_cache_size = server_settings.uncompressed_cache_size;
    double uncompressed_cache_size_ratio = server_settings.uncompressed_cache_size_ratio;
    if (uncompressed_cache_size > max_cache_size)
    {
        uncompressed_cache_size = max_cache_size;
        LOG_INFO(log, "Lowered uncompressed cache size to {} because the system has limited RAM", formatReadableSizeWithBinarySuffix(uncompressed_cache_size));
    }
    global_context->setUncompressedCache(uncompressed_cache_policy, uncompressed_cache_size, uncompressed_cache_size_ratio);

    String mark_cache_policy = server_settings.mark_cache_policy;
    size_t mark_cache_size = server_settings.mark_cache_size;
    double mark_cache_size_ratio = server_settings.mark_cache_size_ratio;
    if (mark_cache_size > max_cache_size)
    {
        mark_cache_size = max_cache_size;
        LOG_INFO(log, "Lowered mark cache size to {} because the system has limited RAM", formatReadableSizeWithBinarySuffix(mark_cache_size));
    }
    global_context->setMarkCache(mark_cache_policy, mark_cache_size, mark_cache_size_ratio);

    String index_uncompressed_cache_policy = server_settings.index_uncompressed_cache_policy;
    size_t index_uncompressed_cache_size = server_settings.index_uncompressed_cache_size;
    double index_uncompressed_cache_size_ratio = server_settings.index_uncompressed_cache_size_ratio;
    if (index_uncompressed_cache_size > max_cache_size)
    {
        index_uncompressed_cache_size = max_cache_size;
        LOG_INFO(log, "Lowered index uncompressed cache size to {} because the system has limited RAM", formatReadableSizeWithBinarySuffix(uncompressed_cache_size));
    }
    global_context->setIndexUncompressedCache(index_uncompressed_cache_policy, index_uncompressed_cache_size, index_uncompressed_cache_size_ratio);

    String index_mark_cache_policy = server_settings.index_mark_cache_policy;
    size_t index_mark_cache_size = server_settings.index_mark_cache_size;
    double index_mark_cache_size_ratio = server_settings.index_mark_cache_size_ratio;
    if (index_mark_cache_size > max_cache_size)
    {
        index_mark_cache_size = max_cache_size;
        LOG_INFO(log, "Lowered index mark cache size to {} because the system has limited RAM", formatReadableSizeWithBinarySuffix(uncompressed_cache_size));
    }
    global_context->setIndexMarkCache(index_mark_cache_policy, index_mark_cache_size, index_mark_cache_size_ratio);

    size_t mmap_cache_size = server_settings.mmap_cache_size;
    if (mmap_cache_size > max_cache_size)
    {
        mmap_cache_size = max_cache_size;
        LOG_INFO(log, "Lowered mmap file cache size to {} because the system has limited RAM", formatReadableSizeWithBinarySuffix(uncompressed_cache_size));
    }
    global_context->setMMappedFileCache(mmap_cache_size);

    size_t query_cache_max_size_in_bytes = config().getUInt64("query_cache.max_size_in_bytes", DEFAULT_QUERY_CACHE_MAX_SIZE);
    size_t query_cache_max_entries = config().getUInt64("query_cache.max_entries", DEFAULT_QUERY_CACHE_MAX_ENTRIES);
    size_t query_cache_query_cache_max_entry_size_in_bytes = config().getUInt64("query_cache.max_entry_size_in_bytes", DEFAULT_QUERY_CACHE_MAX_ENTRY_SIZE_IN_BYTES);
    size_t query_cache_max_entry_size_in_rows = config().getUInt64("query_cache.max_entry_rows_in_rows", DEFAULT_QUERY_CACHE_MAX_ENTRY_SIZE_IN_ROWS);
    if (query_cache_max_size_in_bytes > max_cache_size)
    {
        query_cache_max_size_in_bytes = max_cache_size;
        LOG_INFO(log, "Lowered query cache size to {} because the system has limited RAM", formatReadableSizeWithBinarySuffix(uncompressed_cache_size));
    }
    global_context->setQueryCache(query_cache_max_size_in_bytes, query_cache_max_entries, query_cache_query_cache_max_entry_size_in_bytes, query_cache_max_entry_size_in_rows);

#if USE_EMBEDDED_COMPILER
    size_t compiled_expression_cache_max_size_in_bytes = config().getUInt64("compiled_expression_cache_size", DEFAULT_COMPILED_EXPRESSION_CACHE_MAX_SIZE);
    size_t compiled_expression_cache_max_elements = config().getUInt64("compiled_expression_cache_elements_size", DEFAULT_COMPILED_EXPRESSION_CACHE_MAX_ENTRIES);
    CompiledExpressionCacheFactory::instance().init(compiled_expression_cache_max_size_in_bytes, compiled_expression_cache_max_elements);
#endif

    /// Initialize main config reloader.
    std::string include_from_path = config().getString("include_from", "/etc/metrika.xml");

    if (config().has("query_masking_rules"))
    {
        SensitiveDataMasker::setInstance(std::make_unique<SensitiveDataMasker>(config(), "query_masking_rules"));
    }

    const std::string cert_path = config().getString("openSSL.server.certificateFile", "");
    const std::string key_path = config().getString("openSSL.server.privateKeyFile", "");

    std::vector<std::string> extra_paths = {include_from_path};
    if (!cert_path.empty())
        extra_paths.emplace_back(cert_path);
    if (!key_path.empty())
        extra_paths.emplace_back(key_path);

    auto main_config_reloader = std::make_unique<ConfigReloader>(
        config_path,
        extra_paths,
        config().getString("path", ""),
        std::move(main_config_zk_node_cache),
        main_config_zk_changed_event,
        [&](ConfigurationPtr config, bool initial_loading)
        {
            Settings::checkNoSettingNamesAtTopLevel(*config, config_path);

            ServerSettings server_settings_;
            server_settings_.loadSettingsFromConfig(*config);

            size_t max_server_memory_usage = server_settings_.max_server_memory_usage;
            double max_server_memory_usage_to_ram_ratio = server_settings_.max_server_memory_usage_to_ram_ratio;

            size_t current_physical_server_memory = getMemoryAmount(); /// With cgroups, the amount of memory available to the server can be changed dynamically.
            size_t default_max_server_memory_usage = static_cast<size_t>(current_physical_server_memory * max_server_memory_usage_to_ram_ratio);

            if (max_server_memory_usage == 0)
            {
                max_server_memory_usage = default_max_server_memory_usage;
                LOG_INFO(log, "Setting max_server_memory_usage was set to {}"
                    " ({} available * {:.2f} max_server_memory_usage_to_ram_ratio)",
                    formatReadableSizeWithBinarySuffix(max_server_memory_usage),
                    formatReadableSizeWithBinarySuffix(current_physical_server_memory),
                    max_server_memory_usage_to_ram_ratio);
            }
            else if (max_server_memory_usage > default_max_server_memory_usage)
            {
                max_server_memory_usage = default_max_server_memory_usage;
                LOG_INFO(log, "Setting max_server_memory_usage was lowered to {}"
                    " because the system has low amount of memory. The amount was"
                    " calculated as {} available"
                    " * {:.2f} max_server_memory_usage_to_ram_ratio",
                    formatReadableSizeWithBinarySuffix(max_server_memory_usage),
                    formatReadableSizeWithBinarySuffix(current_physical_server_memory),
                    max_server_memory_usage_to_ram_ratio);
            }

            total_memory_tracker.setHardLimit(max_server_memory_usage);
            total_memory_tracker.setDescription("(total)");
            total_memory_tracker.setMetric(CurrentMetrics::MemoryTracking);

            size_t merges_mutations_memory_usage_soft_limit = server_settings_.merges_mutations_memory_usage_soft_limit;

            size_t default_merges_mutations_server_memory_usage = static_cast<size_t>(current_physical_server_memory * server_settings_.merges_mutations_memory_usage_to_ram_ratio);
            if (merges_mutations_memory_usage_soft_limit == 0)
            {
                merges_mutations_memory_usage_soft_limit = default_merges_mutations_server_memory_usage;
                LOG_INFO(log, "Setting merges_mutations_memory_usage_soft_limit was set to {}"
                    " ({} available * {:.2f} merges_mutations_memory_usage_to_ram_ratio)",
                    formatReadableSizeWithBinarySuffix(merges_mutations_memory_usage_soft_limit),
                    formatReadableSizeWithBinarySuffix(current_physical_server_memory),
                    server_settings_.merges_mutations_memory_usage_to_ram_ratio);
            }
            else if (merges_mutations_memory_usage_soft_limit > default_merges_mutations_server_memory_usage)
            {
                merges_mutations_memory_usage_soft_limit = default_merges_mutations_server_memory_usage;
                LOG_WARNING(log, "Setting merges_mutations_memory_usage_soft_limit was set to {}"
                    " ({} available * {:.2f} merges_mutations_memory_usage_to_ram_ratio)",
                    formatReadableSizeWithBinarySuffix(merges_mutations_memory_usage_soft_limit),
                    formatReadableSizeWithBinarySuffix(current_physical_server_memory),
                    server_settings_.merges_mutations_memory_usage_to_ram_ratio);
            }

            LOG_INFO(log, "Merges and mutations memory limit is set to {}",
                formatReadableSizeWithBinarySuffix(merges_mutations_memory_usage_soft_limit));
            background_memory_tracker.setSoftLimit(merges_mutations_memory_usage_soft_limit);
            background_memory_tracker.setDescription("(background)");
            background_memory_tracker.setMetric(CurrentMetrics::MergesMutationsMemoryTracking);

            total_memory_tracker.setAllowUseJemallocMemory(server_settings_.allow_use_jemalloc_memory);

            auto * global_overcommit_tracker = global_context->getGlobalOvercommitTracker();
            total_memory_tracker.setOvercommitTracker(global_overcommit_tracker);

            // FIXME logging-related things need synchronization -- see the 'Logger * log' saved
            // in a lot of places. For now, disable updating log configuration without server restart.
            //setTextLog(global_context->getTextLog());
            updateLevels(*config, logger());
            global_context->setClustersConfig(config, has_zookeeper);
            global_context->setMacros(std::make_unique<Macros>(*config, "macros", log));
            global_context->setExternalAuthenticatorsConfig(*config);

            if (global_context->isServerCompletelyStarted())
            {
                /// It does not make sense to reload anything before server has started.
                /// Moreover, it may break initialization order.
                global_context->loadOrReloadDictionaries(*config);
                global_context->loadOrReloadUserDefinedExecutableFunctions(*config);
            }

            global_context->setRemoteHostFilter(*config);
            global_context->setHTTPHeaderFilter(*config);

            global_context->setMaxTableSizeToDrop(server_settings_.max_table_size_to_drop);
            global_context->setMaxPartitionSizeToDrop(server_settings_.max_partition_size_to_drop);

            ConcurrencyControl::SlotCount concurrent_threads_soft_limit = ConcurrencyControl::Unlimited;
            if (server_settings_.concurrent_threads_soft_limit_num > 0 && server_settings_.concurrent_threads_soft_limit_num < concurrent_threads_soft_limit)
                concurrent_threads_soft_limit = server_settings_.concurrent_threads_soft_limit_num;
            if (server_settings_.concurrent_threads_soft_limit_ratio_to_cores > 0)
            {
                auto value = server_settings_.concurrent_threads_soft_limit_ratio_to_cores * std::thread::hardware_concurrency();
                if (value > 0 && value < concurrent_threads_soft_limit)
                    concurrent_threads_soft_limit = value;
            }
            ConcurrencyControl::instance().setMaxConcurrency(concurrent_threads_soft_limit);

            global_context->getProcessList().setMaxSize(server_settings_.max_concurrent_queries);
            global_context->getProcessList().setMaxInsertQueriesAmount(server_settings_.max_concurrent_insert_queries);
            global_context->getProcessList().setMaxSelectQueriesAmount(server_settings_.max_concurrent_select_queries);

            if (config->has("keeper_server"))
                global_context->updateKeeperConfiguration(*config);

            /// Reload the number of threads for global pools.
            /// Note: If you specified it in the top level config (not it config of default profile)
            /// then ClickHouse will use it exactly.
            /// This is done for backward compatibility.
            if (global_context->areBackgroundExecutorsInitialized())
            {
                auto new_pool_size = server_settings_.background_pool_size;
                auto new_ratio = server_settings_.background_merges_mutations_concurrency_ratio;
                global_context->getMergeMutateExecutor()->increaseThreadsAndMaxTasksCount(new_pool_size, static_cast<size_t>(new_pool_size * new_ratio));
                global_context->getMergeMutateExecutor()->updateSchedulingPolicy(server_settings_.background_merges_mutations_scheduling_policy.toString());
            }

            if (global_context->areBackgroundExecutorsInitialized())
            {
                auto new_pool_size = server_settings_.background_move_pool_size;
                global_context->getMovesExecutor()->increaseThreadsAndMaxTasksCount(new_pool_size, new_pool_size);
            }

            if (global_context->areBackgroundExecutorsInitialized())
            {
                auto new_pool_size = server_settings_.background_fetches_pool_size;
                global_context->getFetchesExecutor()->increaseThreadsAndMaxTasksCount(new_pool_size, new_pool_size);
            }

            if (global_context->areBackgroundExecutorsInitialized())
            {
                auto new_pool_size = server_settings_.background_common_pool_size;
                global_context->getCommonExecutor()->increaseThreadsAndMaxTasksCount(new_pool_size, new_pool_size);
            }

            global_context->getBufferFlushSchedulePool().increaseThreadsCount(server_settings_.background_buffer_flush_schedule_pool_size);
            global_context->getSchedulePool().increaseThreadsCount(server_settings_.background_schedule_pool_size);
            global_context->getMessageBrokerSchedulePool().increaseThreadsCount(server_settings_.background_message_broker_schedule_pool_size);
            global_context->getDistributedSchedulePool().increaseThreadsCount(server_settings_.background_distributed_schedule_pool_size);

            auto fg_pool_size = server_settings_.async_loader_foreground_pool_size;
            auto bg_pool_size = server_settings_.async_loader_background_pool_size;
            global_context->getAsyncLoader().setMaxThreads(AsyncLoaderPoolId::Foreground, fg_pool_size ? fg_pool_size : getNumberOfPhysicalCPUCores());
            global_context->getAsyncLoader().setMaxThreads(AsyncLoaderPoolId::BackgroundLoad, bg_pool_size ? bg_pool_size : getNumberOfPhysicalCPUCores());
            global_context->getAsyncLoader().setMaxThreads(AsyncLoaderPoolId::BackgroundStartup, bg_pool_size ? bg_pool_size : getNumberOfPhysicalCPUCores());

            getIOThreadPool().reloadConfiguration(
                server_settings.max_io_thread_pool_size,
                server_settings.max_io_thread_pool_free_size,
                server_settings.io_thread_pool_queue_size);

            getBackupsIOThreadPool().reloadConfiguration(
                server_settings.max_backups_io_thread_pool_size,
                server_settings.max_backups_io_thread_pool_free_size,
                server_settings.backups_io_thread_pool_queue_size);

            getActivePartsLoadingThreadPool().reloadConfiguration(
                server_settings.max_active_parts_loading_thread_pool_size,
                0, // We don't need any threads once all the parts will be loaded
                server_settings.max_active_parts_loading_thread_pool_size);

            getOutdatedPartsLoadingThreadPool().reloadConfiguration(
                server_settings.max_outdated_parts_loading_thread_pool_size,
                0, // We don't need any threads once all the parts will be loaded
                server_settings.max_outdated_parts_loading_thread_pool_size);

            /// It could grow if we need to synchronously wait until all the data parts will be loaded.
            getOutdatedPartsLoadingThreadPool().setMaxTurboThreads(
                server_settings.max_active_parts_loading_thread_pool_size
            );

            getPartsCleaningThreadPool().reloadConfiguration(
                server_settings.max_parts_cleaning_thread_pool_size,
                0, // We don't need any threads one all the parts will be deleted
                server_settings.max_parts_cleaning_thread_pool_size);

            if (config->has("resources"))
            {
                global_context->getResourceManager()->updateConfiguration(*config);
            }

            if (!initial_loading)
            {
                /// We do not load ZooKeeper configuration on the first config loading
                /// because TestKeeper server is not started yet.
                if (zkutil::hasZooKeeperConfig(*config))
                    global_context->reloadZooKeeperIfChanged(config);

                global_context->reloadAuxiliaryZooKeepersConfigIfChanged(config);

                std::lock_guard lock(servers_lock);
                updateServers(*config, server_pool, async_metrics, servers, servers_to_start_before_tables);
            }

            global_context->updateStorageConfiguration(*config);
            global_context->updateInterserverCredentials(*config);

            global_context->updateUncompressedCacheConfiguration(*config);
            global_context->updateMarkCacheConfiguration(*config);
            global_context->updateIndexUncompressedCacheConfiguration(*config);
            global_context->updateIndexMarkCacheConfiguration(*config);
            global_context->updateMMappedFileCacheConfiguration(*config);
            global_context->updateQueryCacheConfiguration(*config);

            CompressionCodecEncrypted::Configuration::instance().tryLoad(*config, "encryption_codecs");
#if USE_SSL
            CertificateReloader::instance().tryLoad(*config);
#endif
            NamedCollectionUtils::reloadFromConfig(*config);

            ProfileEvents::increment(ProfileEvents::MainConfigLoads);

            /// Must be the last.
            latest_config = config;
        },
        /* already_loaded = */ false);  /// Reload it right now (initial loading)

    const auto listen_hosts = getListenHosts(config());
    const auto interserver_listen_hosts = getInterserverListenHosts(config());
    const auto listen_try = getListenTry(config());

    if (config().has("keeper_server"))
    {
#if USE_NURAFT
        //// If we don't have configured connection probably someone trying to use clickhouse-server instead
        //// of clickhouse-keeper, so start synchronously.
        bool can_initialize_keeper_async = false;

        if (has_zookeeper) /// We have configured connection to some zookeeper cluster
        {
            /// If we cannot connect to some other node from our cluster then we have to wait our Keeper start
            /// synchronously.
            can_initialize_keeper_async = global_context->tryCheckClientConnectionToMyKeeperCluster();
        }
        /// Initialize keeper RAFT.
        global_context->initializeKeeperDispatcher(can_initialize_keeper_async);
        FourLetterCommandFactory::registerCommands(*global_context->getKeeperDispatcher());

        auto config_getter = [this] () -> const Poco::Util::AbstractConfiguration &
        {
            return global_context->getConfigRef();
        };

        for (const auto & listen_host : listen_hosts)
        {
            /// TCP Keeper
            const char * port_name = "keeper_server.tcp_port";
            createServer(
                config(), listen_host, port_name, listen_try, /* start_server: */ false,
                servers_to_start_before_tables,
                [&](UInt16 port) -> ProtocolServerAdapter
                {
                    Poco::Net::ServerSocket socket;
                    auto address = socketBindListen(config(), socket, listen_host, port);
                    socket.setReceiveTimeout(Poco::Timespan(config().getUInt64("keeper_server.socket_receive_timeout_sec", DBMS_DEFAULT_RECEIVE_TIMEOUT_SEC), 0));
                    socket.setSendTimeout(Poco::Timespan(config().getUInt64("keeper_server.socket_send_timeout_sec", DBMS_DEFAULT_SEND_TIMEOUT_SEC), 0));
                    return ProtocolServerAdapter(
                        listen_host,
                        port_name,
                        "Keeper (tcp): " + address.toString(),
                        std::make_unique<TCPServer>(
                            new KeeperTCPHandlerFactory(
                                config_getter, global_context->getKeeperDispatcher(),
                                global_context->getSettingsRef().receive_timeout.totalSeconds(),
                                global_context->getSettingsRef().send_timeout.totalSeconds(),
                                false), server_pool, socket));
                });

            const char * secure_port_name = "keeper_server.tcp_port_secure";
            createServer(
                config(), listen_host, secure_port_name, listen_try, /* start_server: */ false,
                servers_to_start_before_tables,
                [&](UInt16 port) -> ProtocolServerAdapter
                {
#if USE_SSL
                    Poco::Net::SecureServerSocket socket;
                    auto address = socketBindListen(config(), socket, listen_host, port, /* secure = */ true);
                    socket.setReceiveTimeout(Poco::Timespan(config().getUInt64("keeper_server.socket_receive_timeout_sec", DBMS_DEFAULT_RECEIVE_TIMEOUT_SEC), 0));
                    socket.setSendTimeout(Poco::Timespan(config().getUInt64("keeper_server.socket_send_timeout_sec", DBMS_DEFAULT_SEND_TIMEOUT_SEC), 0));
                    return ProtocolServerAdapter(
                        listen_host,
                        secure_port_name,
                        "Keeper with secure protocol (tcp_secure): " + address.toString(),
                        std::make_unique<TCPServer>(
                            new KeeperTCPHandlerFactory(
                                config_getter, global_context->getKeeperDispatcher(),
                                global_context->getSettingsRef().receive_timeout.totalSeconds(),
                                global_context->getSettingsRef().send_timeout.totalSeconds(), true), server_pool, socket));
#else
                    UNUSED(port);
                    throw Exception(ErrorCodes::SUPPORT_IS_DISABLED, "SSL support for TCP protocol is disabled because Poco library was built without NetSSL support.");
#endif
                });
        }
#else
        throw Exception(ErrorCodes::SUPPORT_IS_DISABLED, "ClickHouse server built without NuRaft library. Cannot use internal coordination.");
#endif

    }

    {
        std::lock_guard lock(servers_lock);
        /// We should start interserver communications before (and more imporant shutdown after) tables.
        /// Because server can wait for a long-running queries (for example in tcp_handler) after interserver handler was already shut down.
        /// In this case we will have replicated tables which are unable to send any parts to other replicas, but still can
        /// communicate with zookeeper, execute merges, etc.
        createInterserverServers(
            config(),
            interserver_listen_hosts,
            listen_try,
            server_pool,
            async_metrics,
            servers_to_start_before_tables,
            /* start_servers= */ false);


        for (auto & server : servers_to_start_before_tables)
        {
            server.start();
            LOG_INFO(log, "Listening for {}", server.getDescription());
        }
    }

    /// Initialize access storages.
    auto & access_control = global_context->getAccessControl();
    try
    {
        access_control.setUpFromMainConfig(config(), config_path, [&] { return global_context->getZooKeeper(); });
    }
    catch (...)
    {
        tryLogCurrentException(log, "Caught exception while setting up access control.");
        throw;
    }

    /// Reload config in SYSTEM RELOAD CONFIG query.
    global_context->setConfigReloadCallback([&]()
    {
        main_config_reloader->reload();
        access_control.reload(AccessControl::ReloadMode::USERS_CONFIG_ONLY);
    });

    global_context->setStopServersCallback([&](const ServerType & server_type)
    {
        stopServers(servers, server_type);
    });

    global_context->setStartServersCallback([&](const ServerType & server_type)
    {
        createServers(
            config(),
            listen_hosts,
            listen_try,
            server_pool,
            async_metrics,
            servers,
            /* start_servers= */ true,
            server_type);
    });

    /// Limit on total number of concurrently executed queries.
    global_context->getProcessList().setMaxSize(server_settings.max_concurrent_queries);

    /// Load global settings from default_profile and system_profile.
    global_context->setDefaultProfiles(config());

    /// Initialize background executors after we load default_profile config.
    /// This is needed to load proper values of background_pool_size etc.
    global_context->initializeBackgroundExecutorsIfNeeded();

    if (server_settings.async_insert_threads)
    {
        global_context->setAsynchronousInsertQueue(std::make_shared<AsynchronousInsertQueue>(
            global_context,
            server_settings.async_insert_threads,
            server_settings.async_insert_queue_flush_on_shutdown));
    }

    /// Set path for format schema files
    fs::path format_schema_path(config().getString("format_schema_path", path / "format_schemas/"));
    global_context->setFormatSchemaPath(format_schema_path);
    fs::create_directories(format_schema_path);

    /// Set path for filesystem caches
    fs::path filesystem_caches_path(config().getString("filesystem_caches_path", ""));
    if (!filesystem_caches_path.empty())
        global_context->setFilesystemCachesPath(filesystem_caches_path);

    /// Check sanity of MergeTreeSettings on server startup
    {
        size_t background_pool_tasks = global_context->getMergeMutateExecutor()->getMaxTasksCount();
        global_context->getMergeTreeSettings().sanityCheck(background_pool_tasks);
        global_context->getReplicatedMergeTreeSettings().sanityCheck(background_pool_tasks);
    }
    /// try set up encryption. There are some errors in config, error will be printed and server wouldn't start.
    CompressionCodecEncrypted::Configuration::instance().load(config(), "encryption_codecs");

    SCOPE_EXIT({
        async_metrics.stop();

        /** Ask to cancel background jobs all table engines,
          *  and also query_log.
          * It is important to do early, not in destructor of Context, because
          *  table engines could use Context on destroy.
          */
        LOG_INFO(log, "Shutting down storages.");

        global_context->shutdown();

        LOG_DEBUG(log, "Shut down storages.");

        if (!servers_to_start_before_tables.empty())
        {
            LOG_DEBUG(log, "Waiting for current connections to servers for tables to finish.");
            size_t current_connections = 0;
            {
                std::lock_guard lock(servers_lock);
                for (auto & server : servers_to_start_before_tables)
                {
                    server.stop();
                    current_connections += server.currentConnections();
                }
            }

            if (current_connections)
                LOG_INFO(log, "Closed all listening sockets. Waiting for {} outstanding connections.", current_connections);
            else
                LOG_INFO(log, "Closed all listening sockets.");

            if (current_connections > 0)
                current_connections = waitServersToFinish(servers_to_start_before_tables, servers_lock, config().getInt("shutdown_wait_unfinished", 5));

            if (current_connections)
                LOG_INFO(log, "Closed connections to servers for tables. But {} remain. Probably some tables of other users cannot finish their connections after context shutdown.", current_connections);
            else
                LOG_INFO(log, "Closed connections to servers for tables.");

            global_context->shutdownKeeperDispatcher();
        }

        /// Wait server pool to avoid use-after-free of destroyed context in the handlers
        server_pool.joinAll();

        /** Explicitly destroy Context. It is more convenient than in destructor of Server, because logger is still available.
          * At this moment, no one could own shared part of Context.
          */
        global_context.reset();
        shared_context.reset();
        LOG_DEBUG(log, "Destroyed global context.");
    });

    /// DNSCacheUpdater uses BackgroundSchedulePool which lives in shared context
    /// and thus this object must be created after the SCOPE_EXIT object where shared
    /// context is destroyed.
    /// In addition this object has to be created before the loading of the tables.
    std::unique_ptr<DNSCacheUpdater> dns_cache_updater;
    if (server_settings.disable_internal_dns_cache)
    {
        /// Disable DNS caching at all
        DNSResolver::instance().setDisableCacheFlag();
        LOG_DEBUG(log, "DNS caching disabled");
    }
    else
    {
        /// Initialize a watcher periodically updating DNS cache
        dns_cache_updater = std::make_unique<DNSCacheUpdater>(
            global_context, server_settings.dns_cache_update_period, server_settings.dns_max_consecutive_failures);
    }

    if (dns_cache_updater)
        dns_cache_updater->start();

    /// Set current database name before loading tables and databases because
    /// system logs may copy global context.
    global_context->setCurrentDatabaseNameInGlobalContext(default_database);

    LOG_INFO(log, "Loading metadata from {}", path_str);

    try
    {
        auto & database_catalog = DatabaseCatalog::instance();
        /// We load temporary database first, because projections need it.
        database_catalog.initializeAndLoadTemporaryDatabase();
<<<<<<< HEAD
        auto system_startup_tasks = loadMetadataSystem(global_context);
        maybeConvertSystemDatabase(global_context, system_startup_tasks);
        waitLoad(AsyncLoaderPoolId::Foreground, system_startup_tasks);
=======
        loadMetadataSystem(global_context);
        maybeConvertSystemDatabase(global_context);
        /// This has to be done before the initialization of system logs,
        /// otherwise there is a race condition between the system database initialization
        /// and creation of new tables in the database.
        startupSystemTables();
>>>>>>> 98e6a6b0
        /// After attaching system databases we can initialize system log.
        global_context->initializeSystemLogs();
        global_context->setSystemZooKeeperLogAfterInitializationIfNeeded();
        /// Build loggers before tables startup to make log messages from tables
        /// attach available in system.text_log
        buildLoggers(config(), logger());
        /// After the system database is created, attach virtual system tables (in addition to query_log and part_log)
        attachSystemTablesServer(global_context, *database_catalog.getSystemDatabase(), has_zookeeper);
        attachInformationSchema(global_context, *database_catalog.getDatabase(DatabaseCatalog::INFORMATION_SCHEMA));
        attachInformationSchema(global_context, *database_catalog.getDatabase(DatabaseCatalog::INFORMATION_SCHEMA_UPPERCASE));
        /// Firstly remove partially dropped databases, to avoid race with MaterializedMySQLSyncThread,
        /// that may execute DROP before loadMarkedAsDroppedTables() in background,
        /// and so loadMarkedAsDroppedTables() will find it and try to add, and UUID will overlap.
        database_catalog.loadMarkedAsDroppedTables();
        database_catalog.createBackgroundTasks();
        /// Then, load remaining databases (some of them maybe be loaded asynchronously)
        auto load_metadata = loadMetadata(global_context, default_database, server_settings.async_load_databases);
        /// If we need to convert database engines, disable async tables loading
        convertDatabasesEnginesIfNeed(load_metadata, global_context);
        database_catalog.startupBackgroundCleanup();
        /// After loading validate that default database exists
        database_catalog.assertDatabaseExists(default_database);
        /// Load user-defined SQL functions.
        global_context->getUserDefinedSQLObjectsLoader().loadObjects();
    }
    catch (...)
    {
        tryLogCurrentException(log, "Caught exception while loading metadata");
        throw;
    }

    LOG_DEBUG(log, "Loaded metadata.");

    /// Init trace collector only after trace_log system table was created
    /// Disable it if we collect test coverage information, because it will work extremely slow.
#if !WITH_COVERAGE
    /// Profilers cannot work reliably with any other libunwind or without PHDR cache.
    if (hasPHDRCache())
    {
        global_context->initializeTraceCollector();

        /// Set up server-wide memory profiler (for total memory tracker).
        if (server_settings.total_memory_profiler_step)
        {
            total_memory_tracker.setProfilerStep(server_settings.total_memory_profiler_step);
        }

        if (server_settings.total_memory_tracker_sample_probability > 0.0)
        {
            total_memory_tracker.setSampleProbability(server_settings.total_memory_tracker_sample_probability);
        }

        if (server_settings.total_memory_profiler_sample_min_allocation_size)
        {
            total_memory_tracker.setSampleMinAllocationSize(server_settings.total_memory_profiler_sample_min_allocation_size);
        }

        if (server_settings.total_memory_profiler_sample_max_allocation_size)
        {
            total_memory_tracker.setSampleMaxAllocationSize(server_settings.total_memory_profiler_sample_max_allocation_size);
        }

    }
#endif

    /// Describe multiple reasons when query profiler cannot work.

#if WITH_COVERAGE
    LOG_INFO(log, "Query Profiler and TraceCollector are disabled because they work extremely slow with test coverage.");
#endif

#if defined(SANITIZER)
    LOG_INFO(log, "Query Profiler disabled because they cannot work under sanitizers"
        " when two different stack unwinding methods will interfere with each other.");
#endif

#if !defined(__x86_64__)
    LOG_INFO(log, "Query Profiler and TraceCollector is only tested on x86_64. It also known to not work under qemu-user.");
#endif

    if (!hasPHDRCache())
        LOG_INFO(log, "Query Profiler and TraceCollector are disabled because they require PHDR cache to be created"
            " (otherwise the function 'dl_iterate_phdr' is not lock free and not async-signal safe).");

#if defined(OS_LINUX)
    auto tasks_stats_provider = TasksStatsCounters::findBestAvailableProvider();
    if (tasks_stats_provider == TasksStatsCounters::MetricsProvider::None)
    {
        LOG_INFO(log, "It looks like this system does not have procfs mounted at /proc location,"
            " neither clickhouse-server process has CAP_NET_ADMIN capability."
            " 'taskstats' performance statistics will be disabled."
            " It could happen due to incorrect ClickHouse package installation."
            " You can try to resolve the problem manually with 'sudo setcap cap_net_admin=+ep {}'."
            " Note that it will not work on 'nosuid' mounted filesystems."
            " It also doesn't work if you run clickhouse-server inside network namespace as it happens in some containers.",
            executable_path);
    }
    else
    {
        LOG_INFO(log, "Tasks stats provider: {}", TasksStatsCounters::metricsProviderString(tasks_stats_provider));
    }

    if (!hasLinuxCapability(CAP_SYS_NICE))
    {
        LOG_INFO(log, "It looks like the process has no CAP_SYS_NICE capability, the setting 'os_thread_priority' will have no effect."
            " It could happen due to incorrect ClickHouse package installation."
            " You could resolve the problem manually with 'sudo setcap cap_sys_nice=+ep {}'."
            " Note that it will not work on 'nosuid' mounted filesystems.",
            executable_path);
    }
#else
    LOG_INFO(log, "TaskStats is not implemented for this OS. IO accounting will be disabled.");
#endif

    {
        attachSystemTablesAsync(global_context, *DatabaseCatalog::instance().getSystemDatabase(), async_metrics);

        {
            std::lock_guard lock(servers_lock);
            createServers(config(), listen_hosts, listen_try, server_pool, async_metrics, servers);
            if (servers.empty())
                throw Exception(ErrorCodes::NO_ELEMENTS_IN_CONFIG,
                                "No servers started (add valid listen_host and 'tcp_port' or 'http_port' "
                                "to configuration file.)");
        }

        if (servers.empty())
             throw Exception(ErrorCodes::NO_ELEMENTS_IN_CONFIG,
                             "No servers started (add valid listen_host and 'tcp_port' or 'http_port' "
                             "to configuration file.)");

#if USE_SSL
        CertificateReloader::instance().tryLoad(config());
#endif

        /// Must be done after initialization of `servers`, because async_metrics will access `servers` variable from its thread.
        async_metrics.start();

        main_config_reloader->start();
        access_control.startPeriodicReloading();

        /// try to load dictionaries immediately, throw on error and die
        try
        {
            global_context->loadOrReloadDictionaries(config());
        }
        catch (...)
        {
            tryLogCurrentException(log, "Caught exception while loading dictionaries.");
            throw;
        }

        /// try to load embedded dictionaries immediately, throw on error and die
        try
        {
            global_context->tryCreateEmbeddedDictionaries(config());
        }
        catch (...)
        {
            tryLogCurrentException(log, "Caught exception while loading embedded dictionaries.");
            throw;
        }

        /// try to load user defined executable functions, throw on error and die
        try
        {
            global_context->loadOrReloadUserDefinedExecutableFunctions(config());
        }
        catch (...)
        {
            tryLogCurrentException(log, "Caught exception while loading user defined executable functions.");
            throw;
        }

        if (has_zookeeper && config().has("distributed_ddl"))
        {
            /// DDL worker should be started after all tables were loaded
            String ddl_zookeeper_path = config().getString("distributed_ddl.path", "/clickhouse/task_queue/ddl/");
            int pool_size = config().getInt("distributed_ddl.pool_size", 1);
            if (pool_size < 1)
                throw Exception(ErrorCodes::ARGUMENT_OUT_OF_BOUND, "distributed_ddl.pool_size should be greater then 0");
            global_context->setDDLWorker(std::make_unique<DDLWorker>(pool_size, ddl_zookeeper_path, global_context, &config(),
                                                                     "distributed_ddl", "DDLWorker",
                                                                     &CurrentMetrics::MaxDDLEntryID, &CurrentMetrics::MaxPushedDDLEntryID));
        }

        {
            std::lock_guard lock(servers_lock);
            for (auto & server : servers)
            {
                server.start();
                LOG_INFO(log, "Listening for {}", server.getDescription());
            }

            global_context->setServerCompletelyStarted();
            LOG_INFO(log, "Ready for connections.");
        }

        startup_watch.stop();
        ProfileEvents::increment(ProfileEvents::ServerStartupMilliseconds, startup_watch.elapsedMilliseconds());

        try
        {
            global_context->startClusterDiscovery();
        }
        catch (...)
        {
            tryLogCurrentException(log, "Caught exception while starting cluster discovery");
        }

#if defined(OS_LINUX)
        /// Tell the service manager that service startup is finished.
        /// NOTE: the parent clickhouse-watchdog process must do systemdNotify("MAINPID={}\n", child_pid); before
        /// the child process notifies 'READY=1'.
        systemdNotify("READY=1\n");
#endif

        SCOPE_EXIT_SAFE({
            LOG_DEBUG(log, "Received termination signal.");

            /// Stop reloading of the main config. This must be done before everything else because it
            /// can try to access/modify already deleted objects.
            /// E.g. it can recreate new servers or it may pass a changed config to some destroyed parts of ContextSharedPart.
            main_config_reloader.reset();
            access_control.stopPeriodicReloading();

            is_cancelled = true;

            LOG_DEBUG(log, "Waiting for current connections to close.");

            size_t current_connections = 0;
            {
                std::lock_guard lock(servers_lock);
                for (auto & server : servers)
                {
                    server.stop();
                    current_connections += server.currentConnections();
                }
            }

            if (current_connections)
                LOG_WARNING(log, "Closed all listening sockets. Waiting for {} outstanding connections.", current_connections);
            else
                LOG_INFO(log, "Closed all listening sockets.");

            /// Killing remaining queries.
            if (!server_settings.shutdown_wait_unfinished_queries)
                global_context->getProcessList().killAllQueries();

            if (current_connections)
                current_connections = waitServersToFinish(servers, servers_lock, config().getInt("shutdown_wait_unfinished", 5));

            if (current_connections)
                LOG_WARNING(log, "Closed connections. But {} remain."
                    " Tip: To increase wait time add to config: <shutdown_wait_unfinished>60</shutdown_wait_unfinished>", current_connections);
            else
                LOG_INFO(log, "Closed connections.");

            dns_cache_updater.reset();

            if (current_connections)
            {
                /// There is no better way to force connections to close in Poco.
                /// Otherwise connection handlers will continue to live
                /// (they are effectively dangling objects, but they use global thread pool
                ///  and global thread pool destructor will wait for threads, preventing server shutdown).

                /// Dump coverage here, because std::atexit callback would not be called.
                dumpCoverageReportIfPossible();
                LOG_WARNING(log, "Will shutdown forcefully.");
                safeExit(0);
            }
        });

        std::vector<std::unique_ptr<MetricsTransmitter>> metrics_transmitters;
        for (const auto & graphite_key : DB::getMultipleKeysFromConfig(config(), "", "graphite"))
        {
            metrics_transmitters.emplace_back(std::make_unique<MetricsTransmitter>(
                global_context->getConfigRef(), graphite_key, async_metrics));
        }

        waitForTerminationRequest();
    }

    return Application::EXIT_OK;
}
catch (...)
{
    /// Poco does not provide stacktrace.
    tryLogCurrentException("Application");
    throw;
}

std::unique_ptr<TCPProtocolStackFactory> Server::buildProtocolStackFromConfig(
    const Poco::Util::AbstractConfiguration & config,
    const std::string & protocol,
    Poco::Net::HTTPServerParams::Ptr http_params,
    AsynchronousMetrics & async_metrics,
    bool & is_secure)
{
    auto create_factory = [&](const std::string & type, const std::string & conf_name) -> TCPServerConnectionFactory::Ptr
    {
        if (type == "tcp")
            return TCPServerConnectionFactory::Ptr(new TCPHandlerFactory(*this, false, false));

        if (type == "tls")
#if USE_SSL
            return TCPServerConnectionFactory::Ptr(new TLSHandlerFactory(*this, conf_name));
#else
            throw Exception(ErrorCodes::SUPPORT_IS_DISABLED, "SSL support for TCP protocol is disabled because Poco library was built without NetSSL support.");
#endif

        if (type == "proxy1")
            return TCPServerConnectionFactory::Ptr(new ProxyV1HandlerFactory(*this, conf_name));
        if (type == "mysql")
            return TCPServerConnectionFactory::Ptr(new MySQLHandlerFactory(*this));
        if (type == "postgres")
            return TCPServerConnectionFactory::Ptr(new PostgreSQLHandlerFactory(*this));
        if (type == "http")
            return TCPServerConnectionFactory::Ptr(
                new HTTPServerConnectionFactory(httpContext(), http_params, createHandlerFactory(*this, config, async_metrics, "HTTPHandler-factory"))
            );
        if (type == "prometheus")
            return TCPServerConnectionFactory::Ptr(
                new HTTPServerConnectionFactory(httpContext(), http_params, createHandlerFactory(*this, config, async_metrics, "PrometheusHandler-factory"))
            );
        if (type == "interserver")
            return TCPServerConnectionFactory::Ptr(
                new HTTPServerConnectionFactory(httpContext(), http_params, createHandlerFactory(*this, config, async_metrics, "InterserverIOHTTPHandler-factory"))
            );

        throw Exception(ErrorCodes::INVALID_CONFIG_PARAMETER, "Protocol configuration error, unknown protocol name '{}'", type);
    };

    std::string conf_name = "protocols." + protocol;
    std::string prefix = conf_name + ".";
    std::unordered_set<std::string> pset {conf_name};

    auto stack = std::make_unique<TCPProtocolStackFactory>(*this, conf_name);

    while (true)
    {
        // if there is no "type" - it's a reference to another protocol and this is just an endpoint
        if (config.has(prefix + "type"))
        {
            std::string type = config.getString(prefix + "type");
            if (type == "tls")
            {
                if (is_secure)
                    throw Exception(ErrorCodes::INVALID_CONFIG_PARAMETER, "Protocol '{}' contains more than one TLS layer", protocol);
                is_secure = true;
            }

            stack->append(create_factory(type, conf_name));
        }

        if (!config.has(prefix + "impl"))
            break;

        conf_name = "protocols." + config.getString(prefix + "impl");
        prefix = conf_name + ".";

        if (!pset.insert(conf_name).second)
            throw Exception(ErrorCodes::INVALID_CONFIG_PARAMETER, "Protocol '{}' configuration contains a loop on '{}'", protocol, conf_name);
    }

    return stack;
}

HTTPContextPtr Server::httpContext() const
{
    return std::make_shared<HTTPContext>(context());
}

void Server::createServers(
    Poco::Util::AbstractConfiguration & config,
    const Strings & listen_hosts,
    bool listen_try,
    Poco::ThreadPool & server_pool,
    AsynchronousMetrics & async_metrics,
    std::vector<ProtocolServerAdapter> & servers,
    bool start_servers,
    const ServerType & server_type)
{
    const Settings & settings = global_context->getSettingsRef();

    Poco::Timespan keep_alive_timeout(config.getUInt("keep_alive_timeout", 10), 0);
    Poco::Net::HTTPServerParams::Ptr http_params = new Poco::Net::HTTPServerParams;
    http_params->setTimeout(settings.http_receive_timeout);
    http_params->setKeepAliveTimeout(keep_alive_timeout);

    Poco::Util::AbstractConfiguration::Keys protocols;
    config.keys("protocols", protocols);

    for (const auto & protocol : protocols)
    {
        if (!server_type.shouldStart(ServerType::Type::CUSTOM, protocol))
            continue;

        std::string prefix = "protocols." + protocol + ".";
        std::string port_name = prefix + "port";
        std::string description {"<undefined> protocol"};
        if (config.has(prefix + "description"))
            description = config.getString(prefix + "description");

        if (!config.has(prefix + "port"))
            continue;

        std::vector<std::string> hosts;
        if (config.has(prefix + "host"))
            hosts.push_back(config.getString(prefix + "host"));
        else
            hosts = listen_hosts;

        for (const auto & host : hosts)
        {
            bool is_secure = false;
            auto stack = buildProtocolStackFromConfig(config, protocol, http_params, async_metrics, is_secure);

            if (stack->empty())
                throw Exception(ErrorCodes::INVALID_CONFIG_PARAMETER, "Protocol '{}' stack empty", protocol);

            createServer(config, host, port_name.c_str(), listen_try, start_servers, servers, [&](UInt16 port) -> ProtocolServerAdapter
            {
                Poco::Net::ServerSocket socket;
                auto address = socketBindListen(config, socket, host, port, is_secure);
                socket.setReceiveTimeout(settings.receive_timeout);
                socket.setSendTimeout(settings.send_timeout);

                return ProtocolServerAdapter(
                    host,
                    port_name.c_str(),
                    description + ": " + address.toString(),
                    std::make_unique<TCPServer>(
                        stack.release(),
                        server_pool,
                        socket,
                        new Poco::Net::TCPServerParams));
            });
        }
    }

    for (const auto & listen_host : listen_hosts)
    {
        const char * port_name;

        if (server_type.shouldStart(ServerType::Type::HTTP))
        {
            /// HTTP
            port_name = "http_port";
            createServer(config, listen_host, port_name, listen_try, start_servers, servers, [&](UInt16 port) -> ProtocolServerAdapter
            {
                Poco::Net::ServerSocket socket;
                auto address = socketBindListen(config, socket, listen_host, port);
                socket.setReceiveTimeout(settings.http_receive_timeout);
                socket.setSendTimeout(settings.http_send_timeout);

                return ProtocolServerAdapter(
                    listen_host,
                    port_name,
                    "http://" + address.toString(),
                    std::make_unique<HTTPServer>(
                        httpContext(), createHandlerFactory(*this, config, async_metrics, "HTTPHandler-factory"), server_pool, socket, http_params));
            });
        }

        if (server_type.shouldStart(ServerType::Type::HTTPS))
        {
            /// HTTPS
            port_name = "https_port";
            createServer(config, listen_host, port_name, listen_try, start_servers, servers, [&](UInt16 port) -> ProtocolServerAdapter
            {
#if USE_SSL
                Poco::Net::SecureServerSocket socket;
                auto address = socketBindListen(config, socket, listen_host, port, /* secure = */ true);
                socket.setReceiveTimeout(settings.http_receive_timeout);
                socket.setSendTimeout(settings.http_send_timeout);
                return ProtocolServerAdapter(
                    listen_host,
                    port_name,
                    "https://" + address.toString(),
                    std::make_unique<HTTPServer>(
                        httpContext(), createHandlerFactory(*this, config, async_metrics, "HTTPSHandler-factory"), server_pool, socket, http_params));
#else
                UNUSED(port);
                throw Exception(ErrorCodes::SUPPORT_IS_DISABLED, "HTTPS protocol is disabled because Poco library was built without NetSSL support.");
#endif
            });
        }

        if (server_type.shouldStart(ServerType::Type::TCP))
        {
            /// TCP
            port_name = "tcp_port";
            createServer(config, listen_host, port_name, listen_try, start_servers, servers, [&](UInt16 port) -> ProtocolServerAdapter
            {
                Poco::Net::ServerSocket socket;
                auto address = socketBindListen(config, socket, listen_host, port);
                socket.setReceiveTimeout(settings.receive_timeout);
                socket.setSendTimeout(settings.send_timeout);
                return ProtocolServerAdapter(
                    listen_host,
                    port_name,
                    "native protocol (tcp): " + address.toString(),
                    std::make_unique<TCPServer>(
                        new TCPHandlerFactory(*this, /* secure */ false, /* proxy protocol */ false),
                        server_pool,
                        socket,
                        new Poco::Net::TCPServerParams));
            });
        }

        if (server_type.shouldStart(ServerType::Type::TCP_WITH_PROXY))
        {
            /// TCP with PROXY protocol, see https://github.com/wolfeidau/proxyv2/blob/master/docs/proxy-protocol.txt
            port_name = "tcp_with_proxy_port";
            createServer(config, listen_host, port_name, listen_try, start_servers, servers, [&](UInt16 port) -> ProtocolServerAdapter
            {
                Poco::Net::ServerSocket socket;
                auto address = socketBindListen(config, socket, listen_host, port);
                socket.setReceiveTimeout(settings.receive_timeout);
                socket.setSendTimeout(settings.send_timeout);
                return ProtocolServerAdapter(
                    listen_host,
                    port_name,
                    "native protocol (tcp) with PROXY: " + address.toString(),
                    std::make_unique<TCPServer>(
                        new TCPHandlerFactory(*this, /* secure */ false, /* proxy protocol */ true),
                        server_pool,
                        socket,
                        new Poco::Net::TCPServerParams));
            });
        }

        if (server_type.shouldStart(ServerType::Type::TCP_SECURE))
        {
            /// TCP with SSL
            port_name = "tcp_port_secure";
            createServer(config, listen_host, port_name, listen_try, start_servers, servers, [&](UInt16 port) -> ProtocolServerAdapter
            {
    #if USE_SSL
                Poco::Net::SecureServerSocket socket;
                auto address = socketBindListen(config, socket, listen_host, port, /* secure = */ true);
                socket.setReceiveTimeout(settings.receive_timeout);
                socket.setSendTimeout(settings.send_timeout);
                return ProtocolServerAdapter(
                    listen_host,
                    port_name,
                    "secure native protocol (tcp_secure): " + address.toString(),
                    std::make_unique<TCPServer>(
                        new TCPHandlerFactory(*this, /* secure */ true, /* proxy protocol */ false),
                        server_pool,
                        socket,
                        new Poco::Net::TCPServerParams));
    #else
                UNUSED(port);
                throw Exception(ErrorCodes::SUPPORT_IS_DISABLED, "SSL support for TCP protocol is disabled because Poco library was built without NetSSL support.");
    #endif
            });
        }

        if (server_type.shouldStart(ServerType::Type::MYSQL))
        {
            port_name = "mysql_port";
            createServer(config, listen_host, port_name, listen_try, start_servers, servers, [&](UInt16 port) -> ProtocolServerAdapter
            {
                Poco::Net::ServerSocket socket;
                auto address = socketBindListen(config, socket, listen_host, port, /* secure = */ true);
                socket.setReceiveTimeout(Poco::Timespan());
                socket.setSendTimeout(settings.send_timeout);
                return ProtocolServerAdapter(
                    listen_host,
                    port_name,
                    "MySQL compatibility protocol: " + address.toString(),
                    std::make_unique<TCPServer>(new MySQLHandlerFactory(*this), server_pool, socket, new Poco::Net::TCPServerParams));
            });
        }

        if (server_type.shouldStart(ServerType::Type::POSTGRESQL))
        {
            port_name = "postgresql_port";
            createServer(config, listen_host, port_name, listen_try, start_servers, servers, [&](UInt16 port) -> ProtocolServerAdapter
            {
                Poco::Net::ServerSocket socket;
                auto address = socketBindListen(config, socket, listen_host, port, /* secure = */ true);
                socket.setReceiveTimeout(Poco::Timespan());
                socket.setSendTimeout(settings.send_timeout);
                return ProtocolServerAdapter(
                    listen_host,
                    port_name,
                    "PostgreSQL compatibility protocol: " + address.toString(),
                    std::make_unique<TCPServer>(new PostgreSQLHandlerFactory(*this), server_pool, socket, new Poco::Net::TCPServerParams));
            });
        }

#if USE_GRPC
        if (server_type.shouldStart(ServerType::Type::GRPC))
        {
            port_name = "grpc_port";
            createServer(config, listen_host, port_name, listen_try, start_servers, servers, [&](UInt16 port) -> ProtocolServerAdapter
            {
                Poco::Net::SocketAddress server_address(listen_host, port);
                return ProtocolServerAdapter(
                    listen_host,
                    port_name,
                    "gRPC protocol: " + server_address.toString(),
                    std::make_unique<GRPCServer>(*this, makeSocketAddress(listen_host, port, &logger())));
            });
        }
#endif
        if (server_type.shouldStart(ServerType::Type::PROMETHEUS))
        {
            /// Prometheus (if defined and not setup yet with http_port)
            port_name = "prometheus.port";
            createServer(config, listen_host, port_name, listen_try, start_servers, servers, [&](UInt16 port) -> ProtocolServerAdapter
            {
                Poco::Net::ServerSocket socket;
                auto address = socketBindListen(config, socket, listen_host, port);
                socket.setReceiveTimeout(settings.http_receive_timeout);
                socket.setSendTimeout(settings.http_send_timeout);
                return ProtocolServerAdapter(
                    listen_host,
                    port_name,
                    "Prometheus: http://" + address.toString(),
                    std::make_unique<HTTPServer>(
                        httpContext(), createHandlerFactory(*this, config, async_metrics, "PrometheusHandler-factory"), server_pool, socket, http_params));
            });
        }
    }
}

void Server::createInterserverServers(
    Poco::Util::AbstractConfiguration & config,
    const Strings & interserver_listen_hosts,
    bool listen_try,
    Poco::ThreadPool & server_pool,
    AsynchronousMetrics & async_metrics,
    std::vector<ProtocolServerAdapter> & servers,
    bool start_servers,
    const ServerType & server_type)
{
    const Settings & settings = global_context->getSettingsRef();

    Poco::Timespan keep_alive_timeout(config.getUInt("keep_alive_timeout", 10), 0);
    Poco::Net::HTTPServerParams::Ptr http_params = new Poco::Net::HTTPServerParams;
    http_params->setTimeout(settings.http_receive_timeout);
    http_params->setKeepAliveTimeout(keep_alive_timeout);

    /// Now iterate over interserver_listen_hosts
    for (const auto & interserver_listen_host : interserver_listen_hosts)
    {
        const char * port_name;

        if (server_type.shouldStart(ServerType::Type::INTERSERVER_HTTP))
        {
            /// Interserver IO HTTP
            port_name = "interserver_http_port";
            createServer(config, interserver_listen_host, port_name, listen_try, start_servers, servers, [&](UInt16 port) -> ProtocolServerAdapter
            {
                Poco::Net::ServerSocket socket;
                auto address = socketBindListen(config, socket, interserver_listen_host, port);
                socket.setReceiveTimeout(settings.http_receive_timeout);
                socket.setSendTimeout(settings.http_send_timeout);
                return ProtocolServerAdapter(
                    interserver_listen_host,
                    port_name,
                    "replica communication (interserver): http://" + address.toString(),
                    std::make_unique<HTTPServer>(
                        httpContext(),
                        createHandlerFactory(*this, config, async_metrics, "InterserverIOHTTPHandler-factory"),
                        server_pool,
                        socket,
                        http_params));
            });
        }

        if (server_type.shouldStart(ServerType::Type::INTERSERVER_HTTPS))
        {
            port_name = "interserver_https_port";
            createServer(config, interserver_listen_host, port_name, listen_try, start_servers, servers, [&](UInt16 port) -> ProtocolServerAdapter
            {
#if USE_SSL
                Poco::Net::SecureServerSocket socket;
                auto address = socketBindListen(config, socket, interserver_listen_host, port, /* secure = */ true);
                socket.setReceiveTimeout(settings.http_receive_timeout);
                socket.setSendTimeout(settings.http_send_timeout);
                return ProtocolServerAdapter(
                    interserver_listen_host,
                    port_name,
                    "secure replica communication (interserver): https://" + address.toString(),
                    std::make_unique<HTTPServer>(
                        httpContext(),
                        createHandlerFactory(*this, config, async_metrics, "InterserverIOHTTPSHandler-factory"),
                        server_pool,
                        socket,
                        http_params));
#else
                UNUSED(port);
                throw Exception(ErrorCodes::SUPPORT_IS_DISABLED, "SSL support for TCP protocol is disabled because Poco library was built without NetSSL support.");
#endif
            });
        }
    }
}

void Server::stopServers(
    std::vector<ProtocolServerAdapter> & servers,
    const ServerType & server_type
) const
{
    Poco::Logger * log = &logger();

    /// Remove servers once all their connections are closed
    auto check_server = [&log](const char prefix[], auto & server)
    {
        if (!server.isStopping())
            return false;
        size_t current_connections = server.currentConnections();
        LOG_DEBUG(log, "Server {}{}: {} ({} connections)",
            server.getDescription(),
            prefix,
            !current_connections ? "finished" : "waiting",
            current_connections);
        return !current_connections;
    };

    std::erase_if(servers, std::bind_front(check_server, " (from one of previous remove)"));

    for (auto & server : servers)
    {
        if (!server.isStopping())
        {
            const std::string server_port_name = server.getPortName();

            if (server_type.shouldStop(server_port_name))
                server.stop();
        }
    }

    std::erase_if(servers, std::bind_front(check_server, ""));
}

void Server::updateServers(
    Poco::Util::AbstractConfiguration & config,
    Poco::ThreadPool & server_pool,
    AsynchronousMetrics & async_metrics,
    std::vector<ProtocolServerAdapter> & servers,
    std::vector<ProtocolServerAdapter> & servers_to_start_before_tables)
{
    Poco::Logger * log = &logger();

    const auto listen_hosts = getListenHosts(config);
    const auto interserver_listen_hosts = getInterserverListenHosts(config);
    const auto listen_try = getListenTry(config);

    /// Remove servers once all their connections are closed
    auto check_server = [&log](const char prefix[], auto & server)
    {
        if (!server.isStopping())
            return false;
        size_t current_connections = server.currentConnections();
        LOG_DEBUG(log, "Server {}{}: {} ({} connections)",
            server.getDescription(),
            prefix,
            !current_connections ? "finished" : "waiting",
            current_connections);
        return !current_connections;
    };

    std::erase_if(servers, std::bind_front(check_server, " (from one of previous reload)"));

    Poco::Util::AbstractConfiguration & previous_config = latest_config ? *latest_config : this->config();

    std::vector<ProtocolServerAdapter *> all_servers;
    all_servers.reserve(servers.size() + servers_to_start_before_tables.size());
    for (auto & server : servers)
        all_servers.push_back(&server);

    for (auto & server : servers_to_start_before_tables)
        all_servers.push_back(&server);

    for (auto * server : all_servers)
    {
        if (!server->isStopping())
        {
            std::string port_name = server->getPortName();
            bool has_host = false;
            bool is_http = false;
            if (port_name.starts_with("protocols."))
            {
                std::string protocol = port_name.substr(0, port_name.find_last_of('.'));
                has_host = config.has(protocol + ".host");

                std::string conf_name = protocol;
                std::string prefix = protocol + ".";
                std::unordered_set<std::string> pset {conf_name};
                while (true)
                {
                    if (config.has(prefix + "type"))
                    {
                        std::string type = config.getString(prefix + "type");
                        if (type == "http")
                        {
                            is_http = true;
                            break;
                        }
                    }

                    if (!config.has(prefix + "impl"))
                        break;

                    conf_name = "protocols." + config.getString(prefix + "impl");
                    prefix = conf_name + ".";

                    if (!pset.insert(conf_name).second)
                        throw Exception(ErrorCodes::INVALID_CONFIG_PARAMETER, "Protocol '{}' configuration contains a loop on '{}'", protocol, conf_name);
                }
            }
            else
            {
                /// NOTE: better to compare using getPortName() over using
                /// dynamic_cast<> since HTTPServer is also used for prometheus and
                /// internal replication communications.
                is_http = server->getPortName() == "http_port" || server->getPortName() == "https_port";
            }

            if (!has_host)
                has_host = std::find(listen_hosts.begin(), listen_hosts.end(), server->getListenHost()) != listen_hosts.end();
            bool has_port = !config.getString(port_name, "").empty();
            bool force_restart = is_http && !isSameConfiguration(previous_config, config, "http_handlers");
            if (force_restart)
                LOG_TRACE(log, "<http_handlers> had been changed, will reload {}", server->getDescription());

            if (!has_host || !has_port || config.getInt(server->getPortName()) != server->portNumber() || force_restart)
            {
                server->stop();
                LOG_INFO(log, "Stopped listening for {}", server->getDescription());
            }
        }
    }

    createServers(config, listen_hosts, listen_try, server_pool, async_metrics, servers, /* start_servers= */ true);
    createInterserverServers(config, interserver_listen_hosts, listen_try, server_pool, async_metrics, servers_to_start_before_tables, /* start_servers= */ true);

    std::erase_if(servers, std::bind_front(check_server, ""));
    std::erase_if(servers_to_start_before_tables, std::bind_front(check_server, ""));
}

}<|MERGE_RESOLUTION|>--- conflicted
+++ resolved
@@ -1687,18 +1687,12 @@
         auto & database_catalog = DatabaseCatalog::instance();
         /// We load temporary database first, because projections need it.
         database_catalog.initializeAndLoadTemporaryDatabase();
-<<<<<<< HEAD
         auto system_startup_tasks = loadMetadataSystem(global_context);
         maybeConvertSystemDatabase(global_context, system_startup_tasks);
-        waitLoad(AsyncLoaderPoolId::Foreground, system_startup_tasks);
-=======
-        loadMetadataSystem(global_context);
-        maybeConvertSystemDatabase(global_context);
         /// This has to be done before the initialization of system logs,
         /// otherwise there is a race condition between the system database initialization
         /// and creation of new tables in the database.
-        startupSystemTables();
->>>>>>> 98e6a6b0
+        waitLoad(AsyncLoaderPoolId::Foreground, system_startup_tasks);
         /// After attaching system databases we can initialize system log.
         global_context->initializeSystemLogs();
         global_context->setSystemZooKeeperLogAfterInitializationIfNeeded();
