#include "LocalServer.h"

#include <sys/resource.h>
#include <Common/logger_useful.h>
#include <Common/formatReadable.h>
#include <Core/UUID.h>
#include <base/getMemoryAmount.h>
#include <Poco/Util/XMLConfiguration.h>
#include <Poco/String.h>
#include <Poco/Logger.h>
#include <Poco/NullChannel.h>
#include <Poco/SimpleFileChannel.h>
#include <Databases/registerDatabases.h>
#include <Databases/DatabaseFilesystem.h>
#include <Databases/DatabaseMemory.h>
#include <Databases/DatabasesOverlay.h>
#include <Storages/System/attachSystemTables.h>
#include <Storages/System/attachInformationSchemaTables.h>
#include <Interpreters/DatabaseCatalog.h>
#include <Interpreters/JIT/CompiledExpressionCache.h>
#include <Interpreters/ProcessList.h>
#include <Interpreters/loadMetadata.h>
#include <Interpreters/registerInterpreters.h>
#include <base/getFQDNOrHostName.h>
#include <Access/AccessControl.h>
#include <Common/PoolId.h>
#include <Common/Exception.h>
#include <Common/Macros.h>
#include <Common/Config/ConfigProcessor.h>
#include <Common/ThreadStatus.h>
#include <Common/TLDListsHolder.h>
#include <Common/quoteString.h>
#include <Common/randomSeed.h>
#include <Common/ThreadPool.h>
#include <Loggers/OwnFormattingChannel.h>
#include <Loggers/OwnPatternFormatter.h>
#include <IO/ReadBufferFromFile.h>
#include <IO/ReadBufferFromString.h>
#include <IO/UseSSL.h>
#include <IO/SharedThreadPools.h>
#include <Parsers/ASTInsertQuery.h>
#include <Common/ErrorHandlers.h>
#include <Functions/UserDefined/IUserDefinedSQLObjectsStorage.h>
#include <Functions/registerFunctions.h>
#include <AggregateFunctions/registerAggregateFunctions.h>
#include <TableFunctions/registerTableFunctions.h>
#include <Storages/registerStorages.h>
#include <Dictionaries/registerDictionaries.h>
#include <Disks/registerDisks.h>
#include <Formats/registerFormats.h>
#include <boost/algorithm/string/replace.hpp>
#include <boost/program_options/options_description.hpp>
#include <base/argsToConfig.h>
#include <filesystem>

#include "config.h"

#if USE_AZURE_BLOB_STORAGE
#   include <azure/storage/common/internal/xml_wrapper.hpp>
#endif

namespace fs = std::filesystem;


namespace DB
{

namespace ErrorCodes
{
    extern const int BAD_ARGUMENTS;
    extern const int CANNOT_LOAD_CONFIG;
    extern const int FILE_ALREADY_EXISTS;
}

void applySettingsOverridesForLocal(ContextMutablePtr context)
{
    Settings settings = context->getSettings();

    settings.allow_introspection_functions = true;
    settings.storage_file_read_method = LocalFSReadMethod::mmap;

    context->setSettings(settings);
}

void LocalServer::processError(const String &) const
{
    if (ignore_error)
        return;

    if (is_interactive)
    {
        String message;
        if (server_exception)
        {
            message = getExceptionMessage(*server_exception, print_stack_trace, true);
        }
        else if (client_exception)
        {
            message = client_exception->message();
        }

        fmt::print(stderr, "Received exception:\n{}\n", message);
        fmt::print(stderr, "\n");
    }
    else
    {
        if (server_exception)
            server_exception->rethrow();
        if (client_exception)
            client_exception->rethrow();
    }
}


void LocalServer::initialize(Poco::Util::Application & self)
{
    Poco::Util::Application::initialize(self);

    /// Load config files if exists
    if (config().has("config-file") || fs::exists("config.xml"))
    {
        const auto config_path = config().getString("config-file", "config.xml");
        ConfigProcessor config_processor(config_path, false, true);
        ConfigProcessor::setConfigPath(fs::path(config_path).parent_path());
        auto loaded_config = config_processor.loadConfig();
        config().add(loaded_config.configuration.duplicate(), PRIO_DEFAULT, false);
    }

    GlobalThreadPool::initialize(
        config().getUInt("max_thread_pool_size", 10000),
        config().getUInt("max_thread_pool_free_size", 1000),
        config().getUInt("thread_pool_queue_size", 10000)
    );

#if USE_AZURE_BLOB_STORAGE
    /// See the explanation near the same line in Server.cpp
    GlobalThreadPool::instance().addOnDestroyCallback([]
    {
        Azure::Storage::_internal::XmlGlobalDeinitialize();
    });
#endif

    getIOThreadPool().initialize(
        config().getUInt("max_io_thread_pool_size", 100),
        config().getUInt("max_io_thread_pool_free_size", 0),
        config().getUInt("io_thread_pool_queue_size", 10000));


    const size_t active_parts_loading_threads = config().getUInt("max_active_parts_loading_thread_pool_size", 64);
    getActivePartsLoadingThreadPool().initialize(
        active_parts_loading_threads,
        0, // We don't need any threads one all the parts will be loaded
        active_parts_loading_threads);

    const size_t outdated_parts_loading_threads = config().getUInt("max_outdated_parts_loading_thread_pool_size", 32);
    getOutdatedPartsLoadingThreadPool().initialize(
        outdated_parts_loading_threads,
        0, // We don't need any threads one all the parts will be loaded
        outdated_parts_loading_threads);

    getOutdatedPartsLoadingThreadPool().setMaxTurboThreads(active_parts_loading_threads);

    const size_t unexpected_parts_loading_threads = config().getUInt("max_unexpected_parts_loading_thread_pool_size", 32);
    getUnexpectedPartsLoadingThreadPool().initialize(
        unexpected_parts_loading_threads,
        0, // We don't need any threads one all the parts will be loaded
        unexpected_parts_loading_threads);

    getUnexpectedPartsLoadingThreadPool().setMaxTurboThreads(active_parts_loading_threads);

    const size_t cleanup_threads = config().getUInt("max_parts_cleaning_thread_pool_size", 128);
    getPartsCleaningThreadPool().initialize(
        cleanup_threads,
        0, // We don't need any threads one all the parts will be deleted
        cleanup_threads);
}


static DatabasePtr createMemoryDatabaseIfNotExists(ContextPtr context, const String & database_name)
{
    DatabasePtr system_database = DatabaseCatalog::instance().tryGetDatabase(database_name);
    if (!system_database)
    {
        /// TODO: add attachTableDelayed into DatabaseMemory to speedup loading
        system_database = std::make_shared<DatabaseMemory>(database_name, context);
        DatabaseCatalog::instance().attachDatabase(database_name, system_database);
    }
    return system_database;
}

static DatabasePtr createClickHouseLocalDatabaseOverlay(const String & name_, ContextPtr context_)
{
    auto databaseCombiner = std::make_shared<DatabasesOverlay>(name_, context_);
    databaseCombiner->registerNextDatabase(std::make_shared<DatabaseFilesystem>(name_, "", context_));
    databaseCombiner->registerNextDatabase(std::make_shared<DatabaseMemory>(name_, context_));
    return databaseCombiner;
}

/// If path is specified and not empty, will try to setup server environment and load existing metadata
void LocalServer::tryInitPath()
{
    std::string path;

    if (config().has("path"))
    {
        // User-supplied path.
        path = config().getString("path");
        Poco::trimInPlace(path);

        if (path.empty())
        {
            throw Exception(ErrorCodes::BAD_ARGUMENTS,
                "Cannot work with empty storage path that is explicitly specified"
                " by the --path option. Please check the program options and"
                " correct the --path.");
        }
    }
    else
    {
        // The path is not provided explicitly - use a unique path in the system temporary directory
        // (or in the current dir if a temporary doesn't exist)
        LoggerRawPtr log = &logger();
        std::filesystem::path parent_folder;
        std::filesystem::path default_path;

        try
        {
            // try to guess a tmp folder name, and check if it's a directory (throw exception otherwise)
            parent_folder = std::filesystem::temp_directory_path();

        }
        catch (const fs::filesystem_error & e)
        {
            // The tmp folder doesn't exist? Is it a misconfiguration? Or chroot?
            LOG_DEBUG(log, "Can not get temporary folder: {}", e.what());
            parent_folder = std::filesystem::current_path();

            std::filesystem::is_directory(parent_folder); // that will throw an exception if it's not a directory
            LOG_DEBUG(log, "Will create working directory inside current directory: {}", parent_folder.string());
        }

        /// we can have another clickhouse-local running simultaneously, even with the same PID (for ex. - several dockers mounting the same folder)
        /// or it can be some leftovers from other clickhouse-local runs
        /// as we can't accurately distinguish those situations we don't touch any existent folders
        /// we just try to pick some free name for our working folder

        default_path = parent_folder / fmt::format("clickhouse-local-{}", UUIDHelpers::generateV4());

        if (fs::exists(default_path))
            throw Exception(ErrorCodes::FILE_ALREADY_EXISTS, "Unsuccessful attempt to set up the working directory: {} already exists.", default_path.string());

        /// The directory can be created lazily during the runtime.
        temporary_directory_to_delete = default_path;

        path = default_path.string();
        LOG_DEBUG(log, "Working directory created: {}", path);
    }

    global_context->setPath(fs::path(path) / "");

    global_context->setTemporaryStoragePath(fs::path(path) / "tmp" / "", 0);
    global_context->setFlagsPath(fs::path(path) / "flags" / "");

    global_context->setUserFilesPath(""); /// user's files are everywhere

    std::string user_scripts_path = config().getString("user_scripts_path", fs::path(path) / "user_scripts/");
    global_context->setUserScriptsPath(user_scripts_path);

    /// top_level_domains_lists
    const std::string & top_level_domains_path = config().getString("top_level_domains_path", fs::path(path) / "top_level_domains/");
    if (!top_level_domains_path.empty())
        TLDListsHolder::getInstance().parseConfig(fs::path(top_level_domains_path) / "", config());
}


void LocalServer::cleanup()
{
    try
    {
        connection.reset();

        /// Suggestions are loaded async in a separate thread and it can use global context.
        /// We should reset it before resetting global_context.
        if (suggest)
            suggest.reset();

        if (global_context)
        {
            global_context->shutdown();
            global_context.reset();
        }

        /// thread status should be destructed before shared context because it relies on process list.

        status.reset();

        // Delete the temporary directory if needed.
        if (temporary_directory_to_delete)
        {
            LOG_DEBUG(&logger(), "Removing temporary directory: {}", temporary_directory_to_delete->string());
            fs::remove_all(*temporary_directory_to_delete);
            temporary_directory_to_delete.reset();
        }
    }
    catch (...)
    {
        tryLogCurrentException(__PRETTY_FUNCTION__);
    }
}


std::string LocalServer::getInitialCreateTableQuery()
{
    if (!config().has("table-structure") && !config().has("table-file") && !config().has("table-data-format") && (!isRegularFile(STDIN_FILENO) || queries.empty()))
        return {};

    auto table_name = backQuoteIfNeed(config().getString("table-name", "table"));
    auto table_structure = config().getString("table-structure", "auto");

    String table_file;
    if (!config().has("table-file") || config().getString("table-file") == "-")
    {
        /// Use Unix tools stdin naming convention
        table_file = "stdin";
    }
    else
    {
        /// Use regular file
        auto file_name = config().getString("table-file");
        table_file = quoteString(file_name);
    }

    String data_format = backQuoteIfNeed(default_input_format);

    if (table_structure == "auto")
        table_structure = "";
    else
        table_structure = "(" + table_structure + ")";

    return fmt::format("CREATE TABLE {} {} ENGINE = File({}, {});",
                       table_name, table_structure, data_format, table_file);
}


static ConfigurationPtr getConfigurationFromXMLString(const char * xml_data)
{
    std::stringstream ss{std::string{xml_data}};    // STYLE_CHECK_ALLOW_STD_STRING_STREAM
    Poco::XML::InputSource input_source{ss};
    return {new Poco::Util::XMLConfiguration{&input_source}};
}


void LocalServer::setupUsers()
{
    static const char * minimal_default_user_xml =
        "<clickhouse>"
        "    <profiles>"
        "        <default></default>"
        "    </profiles>"
        "    <users>"
        "        <default>"
        "            <password></password>"
        "            <networks>"
        "                <ip>::/0</ip>"
        "            </networks>"
        "            <profile>default</profile>"
        "            <quota>default</quota>"
        "        </default>"
        "    </users>"
        "    <quotas>"
        "        <default></default>"
        "    </quotas>"
        "</clickhouse>";

    ConfigurationPtr users_config;
    auto & access_control = global_context->getAccessControl();
    access_control.setNoPasswordAllowed(config().getBool("allow_no_password", true));
    access_control.setPlaintextPasswordAllowed(config().getBool("allow_plaintext_password", true));
    if (config().has("config-file") || fs::exists("config.xml"))
    {
        String config_path = config().getString("config-file", "");
        bool has_user_directories = config().has("user_directories");
        const auto config_dir = fs::path{config_path}.remove_filename().string();
        String users_config_path = config().getString("users_config", "");

        if (users_config_path.empty() && has_user_directories)
        {
            users_config_path = config().getString("user_directories.users_xml.path");
            if (fs::path(users_config_path).is_relative() && fs::exists(fs::path(config_dir) / users_config_path))
                users_config_path = fs::path(config_dir) / users_config_path;
        }

        if (users_config_path.empty())
            users_config = getConfigurationFromXMLString(minimal_default_user_xml);
        else
        {
            ConfigProcessor config_processor(users_config_path);
            const auto loaded_config = config_processor.loadConfig();
            users_config = loaded_config.configuration;
        }
    }
    else
        users_config = getConfigurationFromXMLString(minimal_default_user_xml);
    if (users_config)
        global_context->setUsersConfig(users_config);
    else
        throw Exception(ErrorCodes::CANNOT_LOAD_CONFIG, "Can't load config for users");
}

void LocalServer::connect()
{
<<<<<<< HEAD
    connection_parameters = ConnectionParameters(
        config(),
        ConnectionParameters::Host{"localhost"},
        ConnectionParameters::Database{default_database}
    );
=======
    connection_parameters = ConnectionParameters(config(), "localhost");

    ReadBuffer * in;
    auto table_file = config().getString("table-file", "-");
    if (table_file == "-" || table_file == "stdin")
    {
        in = &std_in;
    }
    else
    {
        input = std::make_unique<ReadBufferFromFile>(table_file);
        in = input.get();
    }
>>>>>>> 932e4bf9
    connection = LocalConnection::createConnection(
        connection_parameters, global_context, in, need_render_progress, need_render_profile_events, server_display_name);
}


int LocalServer::main(const std::vector<std::string> & /*args*/)
try
{
    UseSSL use_ssl;
    thread_status.emplace();

    StackTrace::setShowAddresses(config().getBool("show_addresses_in_stack_traces", true));

    setupSignalHandler();

    std::cout << std::fixed << std::setprecision(3);
    std::cerr << std::fixed << std::setprecision(3);

    /// Try to increase limit on number of open files.
    {
        rlimit rlim;
        if (getrlimit(RLIMIT_NOFILE, &rlim))
            throw Poco::Exception("Cannot getrlimit");

        if (rlim.rlim_cur < rlim.rlim_max)
        {
            rlim.rlim_cur = config().getUInt("max_open_files", static_cast<unsigned>(rlim.rlim_max));
            int rc = setrlimit(RLIMIT_NOFILE, &rlim);
            if (rc != 0)
                std::cerr << fmt::format("Cannot set max number of file descriptors to {}. Try to specify max_open_files according to your system limits. error: {}", rlim.rlim_cur, errnoToString()) << '\n';
        }
    }

    is_interactive = stdin_is_a_tty
        && (config().hasOption("interactive")
            || (queries.empty() && !config().has("table-structure") && queries_files.empty() && !config().has("table-file")));

    if (!is_interactive)
    {
        /// We will terminate process on error
        static KillingErrorHandler error_handler;
        Poco::ErrorHandler::set(&error_handler);
    }

    registerInterpreters();
    /// Don't initialize DateLUT
    registerFunctions();
    registerAggregateFunctions();
    registerTableFunctions();
    registerDatabases();
    registerStorages();
    registerDictionaries();
    registerDisks(/* global_skip_access_check= */ true);
    registerFormats();

    processConfig();

    SCOPE_EXIT({ cleanup(); });

    initTTYBuffer(toProgressOption(config().getString("progress", "default")));
    ASTAlterCommand::setFormatAlterCommandsWithParentheses(true);

    applyCmdSettings(global_context);

    /// try to load user defined executable functions, throw on error and die
    try
    {
        global_context->loadOrReloadUserDefinedExecutableFunctions(config());
    }
    catch (...)
    {
        tryLogCurrentException(&logger(), "Caught exception while loading user defined executable functions.");
        throw;
    }

    if (is_interactive)
    {
        clearTerminal();
        showClientVersion();
        std::cerr << std::endl;
    }

    connect();

    String initial_query = getInitialCreateTableQuery();
    if (!initial_query.empty())
        processQueryText(initial_query);

#if defined(FUZZING_MODE)
    runLibFuzzer();
#else
    if (is_interactive && !delayed_interactive)
    {
        runInteractive();
    }
    else
    {
        runNonInteractive();

        if (delayed_interactive)
            runInteractive();
    }
#endif

    return Application::EXIT_OK;
}
catch (const DB::Exception & e)
{
    bool need_print_stack_trace = config().getBool("stacktrace", false);
    std::cerr << getExceptionMessage(e, need_print_stack_trace, true) << std::endl;
    return e.code() ? e.code() : -1;
}
catch (...)
{
    std::cerr << getCurrentExceptionMessage(false) << std::endl;
    return getCurrentExceptionCode();
}

void LocalServer::updateLoggerLevel(const String & logs_level)
{
    config().setString("logger.level", logs_level);
    updateLevels(config(), logger());
}

void LocalServer::processConfig()
{
    if (!queries.empty() && config().has("queries-file"))
        throw Exception(ErrorCodes::BAD_ARGUMENTS, "Options '--query' and '--queries-file' cannot be specified at the same time");

    if (config().has("multiquery"))
        is_multiquery = true;

    pager = config().getString("pager", "");

    delayed_interactive = config().has("interactive") && (!queries.empty() || config().has("queries-file"));
    if (!is_interactive || delayed_interactive)
    {
        echo_queries = config().hasOption("echo") || config().hasOption("verbose");
        ignore_error = config().getBool("ignore-error", false);

        if (!delayed_interactive)
        {
            query_id = config().getString("query_id", "");
        }
    }

    if (is_interactive || delayed_interactive)
    {
        if (home_path.empty())
        {
            const char * home_path_cstr = getenv("HOME"); // NOLINT(concurrency-mt-unsafe)
            if (home_path_cstr)
                home_path = home_path_cstr;
        }

        /// Load command history if present.
        if (config().has("history_file"))
            history_file = config().getString("history_file");
        else
        {
            auto * history_file_from_env = getenv("CLICKHOUSE_HISTORY_FILE"); // NOLINT(concurrency-mt-unsafe)
            if (history_file_from_env)
                history_file = history_file_from_env;
            else if (!home_path.empty())
                history_file = home_path + "/.clickhouse-client-history";
        }
    }

    if (config().has("query"))
    {
        static_query = config().getRawString("query"); /// Poco configuration should not process substitutions in form of ${...} inside query.
    }

    pager = config().getString("pager", "");

    enable_highlight = config().getBool("highlight", true);
    multiline = config().has("multiline");
    print_stack_trace = config().getBool("stacktrace", false);
    const std::string clickhouse_dialect{"clickhouse"};
    load_suggestions = (is_interactive || delayed_interactive) && !config().getBool("disable_suggestion", false)
        && config().getString("dialect", clickhouse_dialect) == clickhouse_dialect;
<<<<<<< HEAD
    if (load_suggestions)
    {
        suggestion_limit = config().getInt("suggestion_limit");
    }
=======
    wait_for_suggestions_to_load = config().getBool("wait_for_suggestions_to_load", false);
>>>>>>> 932e4bf9

    auto logging = (config().has("logger.console")
                    || config().has("logger.level")
                    || config().has("log-level")
                    || config().has("send_logs_level")
                    || config().has("logger.log"));

    auto level = config().getString("log-level", "trace");

    if (config().has("server_logs_file"))
    {
        auto poco_logs_level = Poco::Logger::parseLevel(level);
        Poco::Logger::root().setLevel(poco_logs_level);
        Poco::AutoPtr<OwnPatternFormatter> pf = new OwnPatternFormatter;
        Poco::AutoPtr<OwnFormattingChannel> log = new OwnFormattingChannel(pf, new Poco::SimpleFileChannel(server_logs_file));
        Poco::Logger::root().setChannel(log);
    }
    else
    {
        config().setString("logger", "logger");
        auto log_level_default = logging ? level : "fatal";
        config().setString("logger.level", config().getString("log-level", config().getString("send_logs_level", log_level_default)));
        buildLoggers(config(), logger(), "clickhouse-local");
    }

    shared_context = Context::createShared();
    global_context = Context::createGlobal(shared_context.get());

    global_context->makeGlobalContext();
    global_context->setApplicationType(Context::ApplicationType::LOCAL);

    tryInitPath();

    LoggerRawPtr log = &logger();

    /// Maybe useless
    if (config().has("macros"))
        global_context->setMacros(std::make_unique<Macros>(config(), "macros", log));

    setDefaultFormatsAndCompressionFromConfiguration();

    /// Sets external authenticators config (LDAP, Kerberos).
    global_context->setExternalAuthenticatorsConfig(config());

    setupUsers();

    /// Limit on total number of concurrently executing queries.
    /// There is no need for concurrent queries, override max_concurrent_queries.
    global_context->getProcessList().setMaxSize(0);

    const size_t physical_server_memory = getMemoryAmount();
    const double cache_size_to_ram_max_ratio = config().getDouble("cache_size_to_ram_max_ratio", 0.5);
    const size_t max_cache_size = static_cast<size_t>(physical_server_memory * cache_size_to_ram_max_ratio);

    String uncompressed_cache_policy = config().getString("uncompressed_cache_policy", DEFAULT_UNCOMPRESSED_CACHE_POLICY);
    size_t uncompressed_cache_size = config().getUInt64("uncompressed_cache_size", DEFAULT_UNCOMPRESSED_CACHE_MAX_SIZE);
    double uncompressed_cache_size_ratio = config().getDouble("uncompressed_cache_size_ratio", DEFAULT_UNCOMPRESSED_CACHE_SIZE_RATIO);
    if (uncompressed_cache_size > max_cache_size)
    {
        uncompressed_cache_size = max_cache_size;
        LOG_INFO(log, "Lowered uncompressed cache size to {} because the system has limited RAM", formatReadableSizeWithBinarySuffix(uncompressed_cache_size));
    }
    global_context->setUncompressedCache(uncompressed_cache_policy, uncompressed_cache_size, uncompressed_cache_size_ratio);

    String mark_cache_policy = config().getString("mark_cache_policy", DEFAULT_MARK_CACHE_POLICY);
    size_t mark_cache_size = config().getUInt64("mark_cache_size", DEFAULT_MARK_CACHE_MAX_SIZE);
    double mark_cache_size_ratio = config().getDouble("mark_cache_size_ratio", DEFAULT_MARK_CACHE_SIZE_RATIO);
    if (!mark_cache_size)
        LOG_ERROR(log, "Too low mark cache size will lead to severe performance degradation.");
    if (mark_cache_size > max_cache_size)
    {
        mark_cache_size = max_cache_size;
        LOG_INFO(log, "Lowered mark cache size to {} because the system has limited RAM", formatReadableSizeWithBinarySuffix(mark_cache_size));
    }
    global_context->setMarkCache(mark_cache_policy, mark_cache_size, mark_cache_size_ratio);

    String index_uncompressed_cache_policy = config().getString("index_uncompressed_cache_policy", DEFAULT_INDEX_UNCOMPRESSED_CACHE_POLICY);
    size_t index_uncompressed_cache_size = config().getUInt64("index_uncompressed_cache_size", DEFAULT_INDEX_UNCOMPRESSED_CACHE_MAX_SIZE);
    double index_uncompressed_cache_size_ratio = config().getDouble("index_uncompressed_cache_size_ratio", DEFAULT_INDEX_UNCOMPRESSED_CACHE_SIZE_RATIO);
    if (index_uncompressed_cache_size > max_cache_size)
    {
        index_uncompressed_cache_size = max_cache_size;
        LOG_INFO(log, "Lowered index uncompressed cache size to {} because the system has limited RAM", formatReadableSizeWithBinarySuffix(uncompressed_cache_size));
    }
    global_context->setIndexUncompressedCache(index_uncompressed_cache_policy, index_uncompressed_cache_size, index_uncompressed_cache_size_ratio);

    String index_mark_cache_policy = config().getString("index_mark_cache_policy", DEFAULT_INDEX_MARK_CACHE_POLICY);
    size_t index_mark_cache_size = config().getUInt64("index_mark_cache_size", DEFAULT_INDEX_MARK_CACHE_MAX_SIZE);
    double index_mark_cache_size_ratio = config().getDouble("index_mark_cache_size_ratio", DEFAULT_INDEX_MARK_CACHE_SIZE_RATIO);
    if (index_mark_cache_size > max_cache_size)
    {
        index_mark_cache_size = max_cache_size;
        LOG_INFO(log, "Lowered index mark cache size to {} because the system has limited RAM", formatReadableSizeWithBinarySuffix(uncompressed_cache_size));
    }
    global_context->setIndexMarkCache(index_mark_cache_policy, index_mark_cache_size, index_mark_cache_size_ratio);

    size_t mmap_cache_size = config().getUInt64("mmap_cache_size", DEFAULT_MMAP_CACHE_MAX_SIZE);
    if (mmap_cache_size > max_cache_size)
    {
        mmap_cache_size = max_cache_size;
        LOG_INFO(log, "Lowered mmap file cache size to {} because the system has limited RAM", formatReadableSizeWithBinarySuffix(uncompressed_cache_size));
    }
    global_context->setMMappedFileCache(mmap_cache_size);

    /// Initialize a dummy query cache.
    global_context->setQueryCache(0, 0, 0, 0);

#if USE_EMBEDDED_COMPILER
    size_t compiled_expression_cache_max_size_in_bytes = config().getUInt64("compiled_expression_cache_size", DEFAULT_COMPILED_EXPRESSION_CACHE_MAX_SIZE);
    size_t compiled_expression_cache_max_elements = config().getUInt64("compiled_expression_cache_elements_size", DEFAULT_COMPILED_EXPRESSION_CACHE_MAX_ENTRIES);
    CompiledExpressionCacheFactory::instance().init(compiled_expression_cache_max_size_in_bytes, compiled_expression_cache_max_elements);
#endif

    /// NOTE: it is important to apply any overrides before
    /// setDefaultProfiles() calls since it will copy current context (i.e.
    /// there is separate context for Buffer tables).
    adjustSettings();
    applySettingsOverridesForLocal(global_context);
    applyCmdOptions(global_context);

    /// Load global settings from default_profile and system_profile.
    global_context->setDefaultProfiles(config());

    /// We load temporary database first, because projections need it.
    DatabaseCatalog::instance().initializeAndLoadTemporaryDatabase();

    /** Init dummy default DB
      * NOTE: We force using isolated default database to avoid conflicts with default database from server environment
      * Otherwise, metadata of temporary File(format, EXPLICIT_PATH) tables will pollute metadata/ directory;
      *  if such tables will not be dropped, clickhouse-server will not be able to load them due to security reasons.
      */
    default_database = config().getString("default_database", "default");
    DatabaseCatalog::instance().attachDatabase(default_database, createClickHouseLocalDatabaseOverlay(default_database, global_context));
    global_context->setCurrentDatabase(default_database);

    if (config().has("path"))
    {
        String path = global_context->getPath();
        fs::create_directories(fs::path(path));

        /// Lock path directory before read
        status.emplace(fs::path(path) / "status", StatusFile::write_full_info);

        LOG_DEBUG(log, "Loading metadata from {}", path);
        auto startup_system_tasks = loadMetadataSystem(global_context);
        attachSystemTablesServer(global_context, *createMemoryDatabaseIfNotExists(global_context, DatabaseCatalog::SYSTEM_DATABASE), false);
        attachInformationSchema(global_context, *createMemoryDatabaseIfNotExists(global_context, DatabaseCatalog::INFORMATION_SCHEMA));
        attachInformationSchema(global_context, *createMemoryDatabaseIfNotExists(global_context, DatabaseCatalog::INFORMATION_SCHEMA_UPPERCASE));
        waitLoad(TablesLoaderForegroundPoolId, startup_system_tasks);

        if (!config().has("only-system-tables"))
        {
            DatabaseCatalog::instance().createBackgroundTasks();
            waitLoad(loadMetadata(global_context));
            DatabaseCatalog::instance().startupBackgroundTasks();
        }

        /// For ClickHouse local if path is not set the loader will be disabled.
        global_context->getUserDefinedSQLObjectsStorage().loadObjects();

        LOG_DEBUG(log, "Loaded metadata.");
    }
    else if (!config().has("no-system-tables"))
    {
        attachSystemTablesServer(global_context, *createMemoryDatabaseIfNotExists(global_context, DatabaseCatalog::SYSTEM_DATABASE), false);
        attachInformationSchema(global_context, *createMemoryDatabaseIfNotExists(global_context, DatabaseCatalog::INFORMATION_SCHEMA));
        attachInformationSchema(global_context, *createMemoryDatabaseIfNotExists(global_context, DatabaseCatalog::INFORMATION_SCHEMA_UPPERCASE));
    }

    server_display_name = config().getString("display_name", "");
    prompt_by_server_display_name = config().getRawString("prompt_by_server_display_name.default", ":) ");

    global_context->setQueryKindInitial();
    global_context->setQueryKind(query_kind);
    global_context->setQueryParameters(query_parameters);
}


[[ maybe_unused ]] static std::string getHelpHeader()
{
    return
        "usage: clickhouse-local [initial table definition] [--query <query>]\n"

        "clickhouse-local allows to execute SQL queries on your data files via single command line call."
        " To do so, initially you need to define your data source and its format."
        " After you can execute your SQL queries in usual manner.\n"

        "There are two ways to define initial table keeping your data."
        " Either just in first query like this:\n"
        "    CREATE TABLE <table> (<structure>) ENGINE = File(<input-format>, <file>);\n"
        "Either through corresponding command line parameters --table --structure --input-format and --file.";
}


[[ maybe_unused ]] static std::string getHelpFooter()
{
    return
        "Example printing memory used by each Unix user:\n"
        "ps aux | tail -n +2 | awk '{ printf(\"%s\\t%s\\n\", $1, $4) }' | "
        "clickhouse-local -S \"user String, mem Float64\" -q"
            " \"SELECT user, round(sum(mem), 2) as mem_total FROM table GROUP BY user ORDER"
            " BY mem_total DESC FORMAT PrettyCompact\"";
}


void LocalServer::printHelpMessage(const OptionsDescription & options_description, bool verbose)
{
    std::cout << getHelpHeader() << "\n";
    std::cout << options_description.main_description.value() << "\n";
    if (verbose)
        std::cout << "All settings are documented at https://clickhouse.com/docs/en/operations/settings/settings.\n\n";
    std::cout << getHelpFooter() << "\n";
    std::cout << "In addition, --param_name=value can be specified for substitution of parameters for parametrized queries.\n";
    std::cout << "\nSee also: https://clickhouse.com/docs/en/operations/utilities/clickhouse-local/\n";
}


void LocalServer::addOptions(OptionsDescription & options_description)
{
    options_description.main_description->add_options()
        ("table,N", po::value<std::string>(), "name of the initial table")

        /// If structure argument is omitted then initial query is not generated
        ("structure,S", po::value<std::string>(), "structure of the initial table (list of column and type names)")
        ("file,F", po::value<std::string>(), "path to file with data of the initial table (stdin if not specified)")

        ("input-format", po::value<std::string>(), "input format of the initial table data")

        ("logger.console", po::value<bool>()->implicit_value(true), "Log to console")
        ("logger.log", po::value<std::string>(), "Log file name")
        ("logger.level", po::value<std::string>(), "Log level")

        ("no-system-tables", "do not attach system tables (better startup time)")
        ("path", po::value<std::string>(), "Storage path")
        ("only-system-tables", "attach only system tables from specified path")
        ("top_level_domains_path", po::value<std::string>(), "Path to lists with custom TLDs")
        ;
}


void LocalServer::applyCmdSettings(ContextMutablePtr context)
{
    context->applySettingsChanges(cmd_settings.changes());
}


void LocalServer::applyCmdOptions(ContextMutablePtr context)
{
    context->setDefaultFormat(config().getString("output-format", config().getString("format", is_interactive ? "PrettyCompact" : "TSV")));
    applyCmdSettings(context);
}


void LocalServer::processOptions(const OptionsDescription &, const CommandLineOptions & options, const std::vector<Arguments> &, const std::vector<Arguments> &)
{
    if (options.count("table"))
        config().setString("table-name", options["table"].as<std::string>());
    if (options.count("file"))
        config().setString("table-file", options["file"].as<std::string>());
    if (options.count("structure"))
        config().setString("table-structure", options["structure"].as<std::string>());
    if (options.count("no-system-tables"))
        config().setBool("no-system-tables", true);
    if (options.count("only-system-tables"))
        config().setBool("only-system-tables", true);
    if (options.count("database"))
        config().setString("default_database", options["database"].as<std::string>());

    if (options.count("input-format"))
        config().setString("table-data-format", options["input-format"].as<std::string>());
    if (options.count("output-format"))
        config().setString("output-format", options["output-format"].as<std::string>());

    if (options.count("logger.console"))
        config().setBool("logger.console", options["logger.console"].as<bool>());
    if (options.count("logger.log"))
        config().setString("logger.log", options["logger.log"].as<std::string>());
    if (options.count("logger.level"))
        config().setString("logger.level", options["logger.level"].as<std::string>());
    if (options.count("send_logs_level"))
        config().setString("send_logs_level", options["send_logs_level"].as<std::string>());
    if (options.count("wait_for_suggestions_to_load"))
        config().setBool("wait_for_suggestions_to_load", true);
}

void LocalServer::readArguments(int argc, char ** argv, Arguments & common_arguments, std::vector<Arguments> &, std::vector<Arguments> &)
{
    for (int arg_num = 1; arg_num < argc; ++arg_num)
    {
        std::string_view arg = argv[arg_num];

        /// Parameter arg after underline.
        if (arg.starts_with("--param_"))
        {
            auto param_continuation = arg.substr(strlen("--param_"));
            auto equal_pos = param_continuation.find_first_of('=');

            if (equal_pos == std::string::npos)
            {
                /// param_name value
                ++arg_num;
                if (arg_num >= argc)
                    throw Exception(ErrorCodes::BAD_ARGUMENTS, "Parameter requires value");
                arg = argv[arg_num];
                query_parameters.emplace(String(param_continuation), String(arg));
            }
            else
            {
                if (equal_pos == 0)
                    throw Exception(ErrorCodes::BAD_ARGUMENTS, "Parameter name cannot be empty");

                /// param_name=value
                query_parameters.emplace(param_continuation.substr(0, equal_pos), param_continuation.substr(equal_pos + 1));
            }
        }
        else if (arg == "--multiquery" && (arg_num + 1) < argc && !std::string_view(argv[arg_num + 1]).starts_with('-'))
        {
            /// Transform the abbreviated syntax '--multiquery <SQL>' into the full syntax '--multiquery -q <SQL>'
            ++arg_num;
            arg = argv[arg_num];
            addMultiquery(arg, common_arguments);
        }
        else
        {
            common_arguments.emplace_back(arg);
        }
    }
}

}

#pragma clang diagnostic ignored "-Wunused-function"
#pragma clang diagnostic ignored "-Wmissing-declarations"

int mainEntryClickHouseLocal(int argc, char ** argv)
{
    try
    {
        DB::LocalServer app;
        app.init(argc, argv);
        return app.run();
    }
    catch (const DB::Exception & e)
    {
        std::cerr << DB::getExceptionMessage(e, false) << std::endl;
        auto code = DB::getCurrentExceptionCode();
        return code ? code : 1;
    }
    catch (const boost::program_options::error & e)
    {
        std::cerr << "Bad arguments: " << e.what() << std::endl;
        return DB::ErrorCodes::BAD_ARGUMENTS;
    }
    catch (...)
    {
        std::cerr << DB::getCurrentExceptionMessage(true) << '\n';
        auto code = DB::getCurrentExceptionCode();
        return code ? code : 1;
    }
}<|MERGE_RESOLUTION|>--- conflicted
+++ resolved
@@ -409,14 +409,11 @@
 
 void LocalServer::connect()
 {
-<<<<<<< HEAD
     connection_parameters = ConnectionParameters(
         config(),
         ConnectionParameters::Host{"localhost"},
         ConnectionParameters::Database{default_database}
     );
-=======
-    connection_parameters = ConnectionParameters(config(), "localhost");
 
     ReadBuffer * in;
     auto table_file = config().getString("table-file", "-");
@@ -429,7 +426,7 @@
         input = std::make_unique<ReadBufferFromFile>(table_file);
         in = input.get();
     }
->>>>>>> 932e4bf9
+
     connection = LocalConnection::createConnection(
         connection_parameters, global_context, in, need_render_progress, need_render_profile_events, server_display_name);
 }
@@ -611,14 +608,13 @@
     const std::string clickhouse_dialect{"clickhouse"};
     load_suggestions = (is_interactive || delayed_interactive) && !config().getBool("disable_suggestion", false)
         && config().getString("dialect", clickhouse_dialect) == clickhouse_dialect;
-<<<<<<< HEAD
+
     if (load_suggestions)
     {
         suggestion_limit = config().getInt("suggestion_limit");
     }
-=======
+
     wait_for_suggestions_to_load = config().getBool("wait_for_suggestions_to_load", false);
->>>>>>> 932e4bf9
 
     auto logging = (config().has("logger.console")
                     || config().has("logger.level")
