--- conflicted
+++ resolved
@@ -1,5 +1,6 @@
 
 #include "Commands.h"
+#include <queue>
 #include "KeeperClient.h"
 
 
@@ -24,8 +25,18 @@
     else
         path = client->cwd;
 
-    for (const auto & child : client->zookeeper->getChildren(path))
-        std::cout << child << " ";
+    auto children = client->zookeeper->getChildren(path);
+    std::sort(children.begin(), children.end());
+
+    bool need_space = false;
+    for (const auto & child : children)
+    {
+        if (std::exchange(need_space, true))
+            std::cout << " ";
+
+        std::cout << child;
+    }
+
     std::cout << "\n";
 }
 
@@ -145,7 +156,6 @@
     std::cout << client->zookeeper->get(client->getAbsolutePath(query->args[0].safeGet<String>())) << "\n";
 }
 
-<<<<<<< HEAD
 bool GetStatCommand::parse(IParser::Pos & pos, std::shared_ptr<ASTKeeperQuery> & node, Expected & expected) const
 {
     String arg;
@@ -313,8 +323,6 @@
         std::cout << std::get<1>(result[i]) << "\t" << std::get<0>(result[i]) << "\n";
 }
 
-=======
->>>>>>> dc347d3d
 bool RMCommand::parse(IParser::Pos & pos, std::shared_ptr<ASTKeeperQuery> & node, Expected & expected) const
 {
     String arg;
@@ -355,7 +363,7 @@
 void HelpCommand::execute(const ASTKeeperQuery * /* query */, KeeperClient * /* client */) const
 {
     for (const auto & pair : KeeperClient::commands)
-        std::cout << pair.second->getHelpMessage() << "\n";
+        std::cout << pair.second->generateHelpString() << "\n";
 }
 
 bool FourLetterWordCommand::parse(IParser::Pos & pos, std::shared_ptr<ASTKeeperQuery> & node, Expected & expected) const
