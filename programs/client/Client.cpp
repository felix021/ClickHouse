#include "TestHint.h"
#include "ConnectionParameters.h"
#include "QueryFuzzer.h"
#include "Suggest.h"

#if USE_REPLXX
#   include <common/ReplxxLineReader.h>
#elif defined(USE_READLINE) && USE_READLINE
#   include <common/ReadlineLineReader.h>
#else
#   include <common/LineReader.h>
#endif

#include <stdlib.h>
#include <fcntl.h>
#include <signal.h>
#include <map>
#include <iostream>
#include <fstream>
#include <iomanip>
#include <unordered_set>
#include <algorithm>
#include <optional>
#include <ext/scope_guard.h>
#include <boost/program_options.hpp>
#include <boost/algorithm/string/replace.hpp>
#include <Poco/String.h>
#include <Poco/File.h>
#include <Poco/Util/Application.h>
#include <common/find_symbols.h>
#include <common/LineReader.h>
#include <Common/ClickHouseRevision.h>
#include <Common/Stopwatch.h>
#include <Common/Exception.h>
#include <Common/ShellCommand.h>
#include <Common/UnicodeBar.h>
#include <Common/formatReadable.h>
#include <Common/NetException.h>
#include <Common/Throttler.h>
#include <Common/StringUtils/StringUtils.h>
#include <Common/typeid_cast.h>
#include <Common/clearPasswordFromCommandLine.h>
#include <Common/Config/ConfigProcessor.h>
#include <Common/PODArray.h>
#include <Core/Types.h>
#include <Core/QueryProcessingStage.h>
#include <Core/ExternalTable.h>
#include <IO/ReadBufferFromFileDescriptor.h>
#include <IO/WriteBufferFromFileDescriptor.h>
#include <IO/WriteBufferFromFile.h>
#include <IO/ReadBufferFromMemory.h>
#include <IO/ReadBufferFromString.h>
#include <IO/ReadHelpers.h>
#include <IO/WriteHelpers.h>
#include <IO/Operators.h>
#include <IO/UseSSL.h>
#include <DataStreams/AsynchronousBlockInputStream.h>
#include <DataStreams/AddingDefaultsBlockInputStream.h>
#include <DataStreams/InternalTextLogsRowOutputStream.h>
#include <Parsers/ASTCreateQuery.h>
#include <Parsers/ASTSetQuery.h>
#include <Parsers/ASTUseQuery.h>
#include <Parsers/ASTInsertQuery.h>
#include <Parsers/ASTSelectWithUnionQuery.h>
#include <Parsers/ASTQueryWithOutput.h>
#include <Parsers/ASTLiteral.h>
#include <Parsers/ASTIdentifier.h>
#include <Parsers/formatAST.h>
#include <Parsers/parseQuery.h>
#include <Parsers/ParserQuery.h>
#include <Interpreters/Context.h>
#include <Interpreters/InterpreterSetQuery.h>
#include <Interpreters/ReplaceQueryParameterVisitor.h>
#include <Client/Connection.h>
#include <Common/InterruptListener.h>
#include <Functions/registerFunctions.h>
#include <AggregateFunctions/registerAggregateFunctions.h>
#include <Common/Config/configReadClient.h>
#include <Storages/ColumnsDescription.h>
#include <common/argsToConfig.h>
#include <Common/TerminalSize.h>
#include <Common/UTF8Helpers.h>

#if !defined(ARCADIA_BUILD)
#    include <Common/config_version.h>
#endif

#ifndef __clang__
#pragma GCC optimize("-fno-var-tracking-assignments")
#endif

/// http://en.wikipedia.org/wiki/ANSI_escape_code
#define CLEAR_TO_END_OF_LINE "\033[K"


namespace DB
{

namespace ErrorCodes
{
    extern const int NETWORK_ERROR;
    extern const int NO_DATA_TO_INSERT;
    extern const int BAD_ARGUMENTS;
    extern const int UNKNOWN_PACKET_FROM_SERVER;
    extern const int UNEXPECTED_PACKET_FROM_SERVER;
    extern const int CLIENT_OUTPUT_FORMAT_SPECIFIED;
    extern const int INVALID_USAGE_OF_INPUT;
    extern const int DEADLOCK_AVOIDED;
    extern const int UNRECOGNIZED_ARGUMENTS;
}


class Client : public Poco::Util::Application
{
public:
    Client() = default;

private:
    using StringSet = std::unordered_set<String>;
    StringSet exit_strings
    {
        "exit", "quit", "logout",
        "учше", "йгше", "дщпщге",
        "exit;", "quit;", "logout;",
        "учшеж", "йгшеж", "дщпщгеж",
        "q", "й", "\\q", "\\Q", "\\й", "\\Й", ":q", "Жй"
    };
    bool is_interactive = true;          /// Use either interactive line editing interface or batch mode.
    bool need_render_progress = true;    /// Render query execution progress.
    bool echo_queries = false;           /// Print queries before execution in batch mode.
    bool ignore_error = false;           /// In case of errors, don't print error message, continue to next query. Only applicable for non-interactive mode.
    bool print_time_to_stderr = false;   /// Output execution time to stderr in batch mode.
    bool stdin_is_a_tty = false;         /// stdin is a terminal.
    bool stdout_is_a_tty = false;        /// stdout is a terminal.

    std::unique_ptr<Connection> connection;    /// Connection to DB.
    String query_id;                     /// Current query_id.
    String full_query; /// Current query as it was given to the client.

    // Current query as it will be sent to the server. It may differ from the
    // full query for INSERT queries, for which the data that follows the query
    // is stripped and sent separately.
    String query_to_send;

    String format;                       /// Query results output format.
    bool is_default_format = true;       /// false, if format is set in the config or command line.
    size_t format_max_block_size = 0;    /// Max block size for console output.
    String insert_format;                /// Format of INSERT data that is read from stdin in batch mode.
    size_t insert_format_max_block_size = 0; /// Max block size when reading INSERT data.
    size_t max_client_network_bandwidth = 0; /// The maximum speed of data exchange over the network for the client in bytes per second.

    bool has_vertical_output_suffix = false; /// Is \G present at the end of the query string?

    SharedContextHolder shared_context = Context::createShared();
    Context context = Context::createGlobal(shared_context.get());

    /// Buffer that reads from stdin in batch mode.
    ReadBufferFromFileDescriptor std_in {STDIN_FILENO};

    /// Console output.
    WriteBufferFromFileDescriptor std_out {STDOUT_FILENO};
    std::unique_ptr<ShellCommand> pager_cmd;

    /// The user can specify to redirect query output to a file.
    std::optional<WriteBufferFromFile> out_file_buf;
    BlockOutputStreamPtr block_out_stream;

    /// The user could specify special file for server logs (stderr by default)
    std::unique_ptr<WriteBuffer> out_logs_buf;
    String server_logs_file;
    BlockOutputStreamPtr logs_out_stream;

    String home_path;

    String current_profile;

    String prompt_by_server_display_name;

    /// Path to a file containing command history.
    String history_file;

    /// How many rows have been read or written.
    size_t processed_rows = 0;

    /// Parsed query. Is used to determine some settings (e.g. format, output file).
    ASTPtr parsed_query;

    /// The last exception that was received from the server. Is used for the return code in batch mode.
    std::unique_ptr<Exception> last_exception_received_from_server;

    /// If the last query resulted in exception.
    bool received_exception_from_server = false;
    int expected_server_error = 0;
    int expected_client_error = 0;
    int actual_server_error = 0;
    int actual_client_error = 0;

    UInt64 server_revision = 0;
    String server_version;
    String server_display_name;

    Stopwatch watch;

    /// The server periodically sends information about how much data was read since last time.
    Progress progress;
    bool show_progress_bar = false;

    size_t written_progress_chars = 0;
    bool written_first_block = false;

    /// External tables info.
    std::list<ExternalTable> external_tables;

    /// Dictionary with query parameters for prepared statements.
    NameToNameMap query_parameters;

    ConnectionParameters connection_parameters;

    QueryFuzzer fuzzer;
    int query_fuzzer_runs = 0;

    void initialize(Poco::Util::Application & self) override
    {
        Poco::Util::Application::initialize(self);

        const char * home_path_cstr = getenv("HOME");
        if (home_path_cstr)
            home_path = home_path_cstr;

        configReadClient(config(), home_path);

        context.setApplicationType(Context::ApplicationType::CLIENT);
        context.setQueryParameters(query_parameters);

        /// settings and limits could be specified in config file, but passed settings has higher priority
        for (const auto & setting : context.getSettingsRef().allUnchanged())
        {
            const auto & name = setting.getName();
            if (config().has(name))
                context.setSetting(name, config().getString(name));
        }

        /// Set path for format schema files
        if (config().has("format_schema_path"))
            context.setFormatSchemaPath(Poco::Path(config().getString("format_schema_path")).toString());
    }


    int main(const std::vector<std::string> & /*args*/) override
    {
        try
        {
            return mainImpl();
        }
        catch (const Exception & e)
        {
            bool print_stack_trace = config().getBool("stacktrace", false);

            std::string text = e.displayText();

            /** If exception is received from server, then stack trace is embedded in message.
              * If exception is thrown on client, then stack trace is in separate field.
              */

            auto embedded_stack_trace_pos = text.find("Stack trace");
            if (std::string::npos != embedded_stack_trace_pos && !print_stack_trace)
                text.resize(embedded_stack_trace_pos);

             std::cerr << "Code: " << e.code() << ". " << text << std::endl << std::endl;

            /// Don't print the stack trace on the client if it was logged on the server.
            /// Also don't print the stack trace in case of network errors.
            if (print_stack_trace
                && e.code() != ErrorCodes::NETWORK_ERROR
                && std::string::npos == embedded_stack_trace_pos)
            {
                std::cerr << "Stack trace:" << std::endl
                    << e.getStackTraceString();
            }

            /// If exception code isn't zero, we should return non-zero return code anyway.
            return e.code() ? e.code() : -1;
        }
        catch (...)
        {
            std::cerr << getCurrentExceptionMessage(false) << std::endl;
            return getCurrentExceptionCode();
        }
    }

    /// Should we celebrate a bit?
    static bool isNewYearMode()
    {
        time_t current_time = time(nullptr);

        /// It's bad to be intrusive.
        if (current_time % 3 != 0)
            return false;

        LocalDate now(current_time);
        return (now.month() == 12 && now.day() >= 20)
            || (now.month() == 1 && now.day() <= 5);
    }

    static bool isChineseNewYearMode(const String & local_tz)
    {
        /// Days of Dec. 20 in Chinese calendar starting from year 2019 to year 2105
        static constexpr UInt16 chineseNewYearIndicators[]
            = {18275, 18659, 19014, 19368, 19752, 20107, 20491, 20845, 21199, 21583, 21937, 22292, 22676, 23030, 23414, 23768, 24122, 24506,
               24860, 25215, 25599, 25954, 26308, 26692, 27046, 27430, 27784, 28138, 28522, 28877, 29232, 29616, 29970, 30354, 30708, 31062,
               31446, 31800, 32155, 32539, 32894, 33248, 33632, 33986, 34369, 34724, 35078, 35462, 35817, 36171, 36555, 36909, 37293, 37647,
               38002, 38386, 38740, 39095, 39479, 39833, 40187, 40571, 40925, 41309, 41664, 42018, 42402, 42757, 43111, 43495, 43849, 44233,
               44587, 44942, 45326, 45680, 46035, 46418, 46772, 47126, 47510, 47865, 48249, 48604, 48958, 49342};

        /// All time zone names are acquired from https://www.iana.org/time-zones
        static constexpr const char * chineseNewYearTimeZoneIndicators[] = {
            /// Time zones celebrating Chinese new year.
            "Asia/Shanghai",
            "Asia/Chongqing",
            "Asia/Harbin",
            "Asia/Urumqi",
            "Asia/Hong_Kong",
            "Asia/Chungking",
            "Asia/Macao",
            "Asia/Macau",
            "Asia/Taipei",
            "Asia/Singapore",

            /// Time zones celebrating Chinese new year but with different festival names. Let's not print the message for now.
            // "Asia/Brunei",
            // "Asia/Ho_Chi_Minh",
            // "Asia/Hovd",
            // "Asia/Jakarta",
            // "Asia/Jayapura",
            // "Asia/Kashgar",
            // "Asia/Kuala_Lumpur",
            // "Asia/Kuching",
            // "Asia/Makassar",
            // "Asia/Pontianak",
            // "Asia/Pyongyang",
            // "Asia/Saigon",
            // "Asia/Seoul",
            // "Asia/Ujung_Pandang",
            // "Asia/Ulaanbaatar",
            // "Asia/Ulan_Bator",
        };
        static constexpr size_t M = sizeof(chineseNewYearTimeZoneIndicators) / sizeof(chineseNewYearTimeZoneIndicators[0]);

        time_t current_time = time(nullptr);

        if (chineseNewYearTimeZoneIndicators + M
            == std::find_if(chineseNewYearTimeZoneIndicators, chineseNewYearTimeZoneIndicators + M, [&local_tz](const char * tz)
            {
                return tz == local_tz;
            }))
            return false;

        /// It's bad to be intrusive.
        if (current_time % 3 != 0)
            return false;

        auto days = DateLUT::instance().toDayNum(current_time).toUnderType();
        for (auto d : chineseNewYearIndicators)
        {
            /// Let's celebrate until Lantern Festival
            if (d <= days && d + 25u >= days)
                return true;
            else if (d > days)
                return false;
        }
        return false;
    }

#if USE_REPLXX
    static void highlight(const String & query, std::vector<replxx::Replxx::Color> & colors)
    {
        using namespace replxx;

        static const std::unordered_map<TokenType, Replxx::Color> token_to_color =
        {
            { TokenType::Whitespace, Replxx::Color::DEFAULT },
            { TokenType::Comment, Replxx::Color::GRAY },
            { TokenType::BareWord, Replxx::Color::DEFAULT },
            { TokenType::Number, Replxx::Color::GREEN },
            { TokenType::StringLiteral, Replxx::Color::CYAN },
            { TokenType::QuotedIdentifier, Replxx::Color::MAGENTA },
            { TokenType::OpeningRoundBracket, Replxx::Color::BROWN },
            { TokenType::ClosingRoundBracket, Replxx::Color::BROWN },
            { TokenType::OpeningSquareBracket, Replxx::Color::BROWN },
            { TokenType::ClosingSquareBracket, Replxx::Color::BROWN },
            { TokenType::OpeningCurlyBrace, Replxx::Color::INTENSE },
            { TokenType::ClosingCurlyBrace, Replxx::Color::INTENSE },

            { TokenType::Comma, Replxx::Color::INTENSE },
            { TokenType::Semicolon, Replxx::Color::INTENSE },
            { TokenType::Dot, Replxx::Color::INTENSE },
            { TokenType::Asterisk, Replxx::Color::INTENSE },
            { TokenType::Plus, Replxx::Color::INTENSE },
            { TokenType::Minus, Replxx::Color::INTENSE },
            { TokenType::Slash, Replxx::Color::INTENSE },
            { TokenType::Percent, Replxx::Color::INTENSE },
            { TokenType::Arrow, Replxx::Color::INTENSE },
            { TokenType::QuestionMark, Replxx::Color::INTENSE },
            { TokenType::Colon, Replxx::Color::INTENSE },
            { TokenType::Equals, Replxx::Color::INTENSE },
            { TokenType::NotEquals, Replxx::Color::INTENSE },
            { TokenType::Less, Replxx::Color::INTENSE },
            { TokenType::Greater, Replxx::Color::INTENSE },
            { TokenType::LessOrEquals, Replxx::Color::INTENSE },
            { TokenType::GreaterOrEquals, Replxx::Color::INTENSE },
            { TokenType::Concatenation, Replxx::Color::INTENSE },
            { TokenType::At, Replxx::Color::INTENSE },
            { TokenType::DoubleAt, Replxx::Color::MAGENTA },

            { TokenType::EndOfStream, Replxx::Color::DEFAULT },

            { TokenType::Error, Replxx::Color::RED },
            { TokenType::ErrorMultilineCommentIsNotClosed, Replxx::Color::RED },
            { TokenType::ErrorSingleQuoteIsNotClosed, Replxx::Color::RED },
            { TokenType::ErrorDoubleQuoteIsNotClosed, Replxx::Color::RED },
            { TokenType::ErrorSinglePipeMark, Replxx::Color::RED },
            { TokenType::ErrorWrongNumber, Replxx::Color::RED },
            { TokenType::ErrorMaxQuerySizeExceeded, Replxx::Color::RED }
        };

        const Replxx::Color unknown_token_color = Replxx::Color::RED;

        Lexer lexer(query.data(), query.data() + query.size());
        size_t pos = 0;

        for (Token token = lexer.nextToken(); !token.isEnd(); token = lexer.nextToken())
        {
            size_t utf8_len = UTF8::countCodePoints(reinterpret_cast<const UInt8 *>(token.begin), token.size());
            for (size_t code_point_index = 0; code_point_index < utf8_len; ++code_point_index)
            {
                if (token_to_color.find(token.type) != token_to_color.end())
                    colors[pos + code_point_index] = token_to_color.at(token.type);
                else
                    colors[pos + code_point_index] = unknown_token_color;
            }

            pos += utf8_len;
        }
    }
#endif

    int mainImpl()
    {
        UseSSL use_ssl;

        registerFunctions();
        registerAggregateFunctions();

        /// Batch mode is enabled if one of the following is true:
        /// - -e (--query) command line option is present.
        ///   The value of the option is used as the text of query (or of multiple queries).
        ///   If stdin is not a terminal, INSERT data for the first query is read from it.
        /// - stdin is not a terminal. In this case queries are read from it.
        if (!stdin_is_a_tty || config().has("query"))
            is_interactive = false;

        std::cout << std::fixed << std::setprecision(3);
        std::cerr << std::fixed << std::setprecision(3);

        if (is_interactive)
            showClientVersion();

        is_default_format = !config().has("vertical") && !config().has("format");
        if (config().has("vertical"))
            format = config().getString("format", "Vertical");
        else
            format = config().getString("format", is_interactive ? "PrettyCompact" : "TabSeparated");

        format_max_block_size = config().getInt("format_max_block_size", context.getSettingsRef().max_block_size);

        insert_format = "Values";

        /// Setting value from cmd arg overrides one from config
        if (context.getSettingsRef().max_insert_block_size.changed)
            insert_format_max_block_size = context.getSettingsRef().max_insert_block_size;
        else
            insert_format_max_block_size = config().getInt("insert_format_max_block_size", context.getSettingsRef().max_insert_block_size);

        if (!is_interactive)
        {
            need_render_progress = config().getBool("progress", false);
            echo_queries = config().getBool("echo", false);
            ignore_error = config().getBool("ignore-error", false);
        }

        ClientInfo & client_info = context.getClientInfo();
        client_info.setInitialQuery();
        client_info.quota_key = config().getString("quota_key", "");

        connect();

        /// Initialize DateLUT here to avoid counting time spent here as query execution time.
        const auto local_tz = DateLUT::instance().getTimeZone();
        if (!context.getSettingsRef().use_client_time_zone)
        {
            const auto & time_zone = connection->getServerTimezone(connection_parameters.timeouts);
            if (!time_zone.empty())
            {
                try
                {
                    DateLUT::setDefaultTimezone(time_zone);
                }
                catch (...)
                {
                    std::cerr << "Warning: could not switch to server time zone: " << time_zone
                        << ", reason: " << getCurrentExceptionMessage(/* with_stacktrace = */ false) << std::endl
                        << "Proceeding with local time zone."
                        << std::endl << std::endl;
                }
            }
            else
            {
                std::cerr << "Warning: could not determine server time zone. "
                    << "Proceeding with local time zone."
                    << std::endl << std::endl;
            }
        }

        Strings keys;

        prompt_by_server_display_name = config().getRawString("prompt_by_server_display_name.default", "{display_name} :) ");

        config().keys("prompt_by_server_display_name", keys);

        for (const String & key : keys)
        {
            if (key != "default" && server_display_name.find(key) != std::string::npos)
            {
                prompt_by_server_display_name = config().getRawString("prompt_by_server_display_name." + key);
                break;
            }
        }

        /// Prompt may contain escape sequences including \e[ or \x1b[ sequences to set terminal color.
        {
            String unescaped_prompt_by_server_display_name;
            ReadBufferFromString in(prompt_by_server_display_name);
            readEscapedString(unescaped_prompt_by_server_display_name, in);
            prompt_by_server_display_name = std::move(unescaped_prompt_by_server_display_name);
        }

        /// Prompt may contain the following substitutions in a form of {name}.
        std::map<String, String> prompt_substitutions
        {
            {"host", connection_parameters.host},
            {"port", toString(connection_parameters.port)},
            {"user", connection_parameters.user},
            {"display_name", server_display_name},
        };

        /// Quite suboptimal.
        for (const auto & [key, value]: prompt_substitutions)
            boost::replace_all(prompt_by_server_display_name, "{" + key + "}", value);

        if (is_interactive)
        {
            if (!query_id.empty())
                throw Exception("query_id could be specified only in non-interactive mode", ErrorCodes::BAD_ARGUMENTS);
            if (print_time_to_stderr)
                throw Exception("time option could be specified only in non-interactive mode", ErrorCodes::BAD_ARGUMENTS);

            if (server_revision >= Suggest::MIN_SERVER_REVISION && !config().getBool("disable_suggestion", false))
            {
                /// Load suggestion data from the server.
                Suggest::instance().load(connection_parameters, config().getInt("suggestion_limit"));
            }

            /// Load command history if present.
            if (config().has("history_file"))
                history_file = config().getString("history_file");
            else
            {
                auto * history_file_from_env = getenv("CLICKHOUSE_HISTORY_FILE");
                if (history_file_from_env)
                    history_file = history_file_from_env;
                else if (!home_path.empty())
                    history_file = home_path + "/.clickhouse-client-history";
            }

            if (!history_file.empty() && !Poco::File(history_file).exists())
                Poco::File(history_file).createFile();

            LineReader::Patterns query_extenders = {"\\"};
            LineReader::Patterns query_delimiters = {";", "\\G"};

#if USE_REPLXX
            replxx::Replxx::highlighter_callback_t highlight_callback{};
            if (config().getBool("highlight"))
                highlight_callback = highlight;

            ReplxxLineReader lr(
                Suggest::instance(),
                history_file,
                config().has("multiline"),
                query_extenders,
                query_delimiters,
                highlight_callback);

#elif defined(USE_READLINE) && USE_READLINE
            ReadlineLineReader lr(Suggest::instance(), history_file, config().has("multiline"), query_extenders, query_delimiters);
#else
            LineReader lr(history_file, config().has("multiline"), query_extenders, query_delimiters);
#endif

            /// Enable bracketed-paste-mode only when multiquery is enabled and multiline is
            ///  disabled, so that we are able to paste and execute multiline queries in a whole
            ///  instead of erroring out, while be less intrusive.
            if (config().has("multiquery") && !config().has("multiline"))
                lr.enableBracketedPaste();

            do
            {
                auto input = lr.readLine(prompt(), ":-] ");
                if (input.empty())
                    break;

                has_vertical_output_suffix = false;
                if (input.ends_with("\\G"))
                {
                    input.resize(input.size() - 2);
                    has_vertical_output_suffix = true;
                }

                try
                {
                    if (!processQueryText(input))
                        break;
                }
                catch (const Exception & e)
                {
                    actual_client_error = e.code();
                    if (!actual_client_error || actual_client_error != expected_client_error)
                    {
                        std::cerr << std::endl
                            << "Exception on client:" << std::endl
                            << "Code: " << e.code() << ". " << e.displayText() << std::endl;

                        if (config().getBool("stacktrace", false))
                            std::cerr << "Stack trace:" << std::endl << e.getStackTraceString() << std::endl;

                        std::cerr << std::endl;

                    }

                    /// Client-side exception during query execution can result in the loss of
                    /// sync in the connection protocol.
                    /// So we reconnect and allow to enter the next query.
                    connect();
                }
            }
            while (true);

            if (isNewYearMode())
                std::cout << "Happy new year." << std::endl;
            else if (isChineseNewYearMode(local_tz))
                std::cout << "Happy Chinese new year. 春节快乐!" << std::endl;
            else
                std::cout << "Bye." << std::endl;
            return 0;
        }
        else
        {
            query_id = config().getString("query_id", "");
            if (query_fuzzer_runs)
            {
                nonInteractiveWithFuzzing();
            }
            else
            {
                nonInteractive();
            }

            /// If exception code isn't zero, we should return non-zero return code anyway.
            if (last_exception_received_from_server)
                return last_exception_received_from_server->code() != 0 ? last_exception_received_from_server->code() : -1;

            return 0;
        }
    }


    void connect()
    {
        connection_parameters = ConnectionParameters(config());

        if (is_interactive)
            std::cout << "Connecting to "
                << (!connection_parameters.default_database.empty() ? "database " + connection_parameters.default_database + " at " : "")
                << connection_parameters.host << ":" << connection_parameters.port
                << (!connection_parameters.user.empty() ? " as user " + connection_parameters.user : "")
                << "." << std::endl;

        connection = std::make_unique<Connection>(
            connection_parameters.host,
            connection_parameters.port,
            connection_parameters.default_database,
            connection_parameters.user,
            connection_parameters.password,
            "client",
            connection_parameters.compression,
            connection_parameters.security);

        String server_name;
        UInt64 server_version_major = 0;
        UInt64 server_version_minor = 0;
        UInt64 server_version_patch = 0;

        if (max_client_network_bandwidth)
        {
            ThrottlerPtr throttler = std::make_shared<Throttler>(max_client_network_bandwidth, 0, "");
            connection->setThrottler(throttler);
        }

        connection->getServerVersion(connection_parameters.timeouts,
                                     server_name, server_version_major, server_version_minor, server_version_patch, server_revision);

        server_version = toString(server_version_major) + "." + toString(server_version_minor) + "." + toString(server_version_patch);

        if (server_display_name = connection->getServerDisplayName(connection_parameters.timeouts); server_display_name.empty())
        {
            server_display_name = config().getString("host", "localhost");
        }

        if (is_interactive)
        {
            std::cout << "Connected to " << server_name
                << " server version " << server_version
                << " revision " << server_revision
                << "." << std::endl << std::endl;

            auto client_version_tuple = std::make_tuple(VERSION_MAJOR, VERSION_MINOR, VERSION_PATCH);
            auto server_version_tuple = std::make_tuple(server_version_major, server_version_minor, server_version_patch);

            if (client_version_tuple < server_version_tuple)
            {
                std::cout << "ClickHouse client version is older than ClickHouse server. "
                    << "It may lack support for new features."
                    << std::endl << std::endl;
            }
            else if (client_version_tuple > server_version_tuple)
            {
                std::cout << "ClickHouse server version is older than ClickHouse client. "
                    << "It may indicate that the server is out of date and can be upgraded."
                    << std::endl << std::endl;
            }
        }
    }


    inline String prompt() const
    {
        return boost::replace_all_copy(prompt_by_server_display_name, "{database}", config().getString("database", "default"));
    }


    void nonInteractive()
    {
        String text;

        if (config().has("query"))
            text = config().getRawString("query");  /// Poco configuration should not process substitutions in form of ${...} inside query.
        else
        {
            /// If 'query' parameter is not set, read a query from stdin.
            /// The query is read entirely into memory (streaming is disabled).
            ReadBufferFromFileDescriptor in(STDIN_FILENO);
            readStringUntilEOF(text, in);
        }

        processQueryText(text);
    }

    void nonInteractiveWithFuzzing()
    {
        if (config().has("query"))
        {
            // Poco configuration should not process substitutions in form of
            // ${...} inside query
            processWithFuzzing(config().getRawString("query"));
            return;
        }

        // Try to stream the queries from stdin, without reading all of them
        // into memory. The interface of the parser does not support streaming,
        // in particular, it can't distinguish the end of partial input buffer
        // and the final end of input file. This means we have to try to split
        // the input into separate queries here. Two patterns of input are
        // especially interesting:
        // 1) multiline query:
        //      select 1
        //      from system.numbers;
        //
        // 2) csv insert with in-place data:
        //      insert into t format CSV 1;2
        //
        // (1) means we can't split on new line, and (2) means we can't split on
        // semicolon. Solution: split on ';\n'. This sequence is frequent enough
        // in the SQL tests which are our principal input for fuzzing. Now we
        // have another interesting case:
        // 3) escaped semicolon followed by newline, e.g.
        //      select ';
        //          '
        //
        // To handle (3), parse until we can, and read more data if the parser
        // complains. Hopefully this should be enough...
        ReadBufferFromFileDescriptor in(STDIN_FILENO);
        std::string text;
        while (!in.eof())
        {
            // Read until separator.
            while (!in.eof())
            {
                char * next_separator = find_first_symbols<';'>(in.position(),
                    in.buffer().end());

                if (next_separator < in.buffer().end())
                {
                    next_separator++;
                    if (next_separator < in.buffer().end()
                        && *next_separator == '\n')
                    {
                        // Found ';\n', append it to the query text and try to
                        // parse.
                        next_separator++;
                        text.append(in.position(), next_separator - in.position());
                        in.position() = next_separator;
                        break;
                    }
                }

                // Didn't find the semicolon and reached the end of buffer.
                text.append(in.position(), next_separator - in.position());
                in.position() = next_separator;

                if (text.size() > 1024 * 1024)
                {
                    // We've read a lot of text and still haven't seen a separator.
                    // Likely some pathological input, just fall through to prevent
                    // too long loops.
                    break;
                }
            }

            // Parse and execute what we've read.
            const auto * new_end = processWithFuzzing(text);

            if (new_end > &text[0])
            {
                const auto rest_size = text.size() - (new_end - &text[0]);

                memcpy(&text[0], new_end, rest_size);
                text.resize(rest_size);
            }
            else
            {
                // We didn't read enough text to parse a query. Will read more.
            }

            // Ensure that we're still connected to the server. If the server died,
            // the reconnect is going to fail with an exception, and the fuzzer
            // will exit. The ping() would be the best match here, but it's
            // private, probably for a good reason that the protocol doesn't allow
            // pings at any possible moment.
            // Don't forget to reset the default database which might have changed.
            connection->setDefaultDatabase("");
            connection->forceConnected(connection_parameters.timeouts);

            if (text.size() > 4 * 1024)
            {
                // Some pathological situation where the text is larger than 4kB
                // and we still cannot parse a single query in it. Abort.
                std::cerr << "Read too much text and still can't parse a query."
                     " Aborting." << std::endl;
                exit(1);
            }
        }
    }

    bool processQueryText(const String & text)
    {
        if (exit_strings.end() != exit_strings.find(trim(text, [](char c){ return isWhitespaceASCII(c) || c == ';'; })))
            return false;

        if (!config().has("multiquery"))
        {
            assert(!query_fuzzer_runs);
            processTextAsSingleQuery(text);
            return true;
        }

        if (query_fuzzer_runs)
        {
            processWithFuzzing(text);
            return true;
        }

        return processMultiQuery(text);
    }

    bool processMultiQuery(const String & all_queries_text)
    {
        const bool test_mode = config().has("testmode");

        {   /// disable logs if expects errors
            TestHint test_hint(test_mode, all_queries_text);
            if (test_hint.clientError() || test_hint.serverError())
                processTextAsSingleQuery("SET send_logs_level = 'none'");
        }

        /// Several queries separated by ';'.
        /// INSERT data is ended by the end of line, not ';'.
        /// An exception is VALUES format where we also support semicolon in
        /// addition to end of line.

        const char * this_query_begin = all_queries_text.data();
        const char * all_queries_end = all_queries_text.data() + all_queries_text.size();

        while (this_query_begin < all_queries_end)
        {
            // Use the token iterator to skip any whitespace, semicolons and
            // comments at the beginning of the query. An example from regression
            // tests:
            //      insert into table t values ('invalid'); -- { serverError 469 }
            //      select 1
            // Here the test hint comment gets parsed as a part of second query.
            // We parse the `INSERT VALUES` up to the semicolon, and the rest
            // looks like a two-line query:
            //      -- { serverError 469 }
            //      select 1
            // and we expect it to fail with error 469, but this hint is actually
            // for the previous query. Test hints should go after the query, so
            // we can fix this by skipping leading comments. Token iterator skips
            // comments and whitespace by itself, so we only have to check for
            // semicolons.
            // The code block is to limit visibility of `tokens` because we have
            // another such variable further down the code, and get warnings for
            // that.
            {
                Tokens tokens(this_query_begin, all_queries_end);
                IParser::Pos token_iterator(tokens,
                    context.getSettingsRef().max_parser_depth);
                while (token_iterator->type == TokenType::Semicolon
                        && token_iterator.isValid())
                {
                    ++token_iterator;
                }
                this_query_begin = token_iterator->begin;
                if (this_query_begin >= all_queries_end)
                {
                    break;
                }
            }

<<<<<<< HEAD
        const char * begin = text.data();
        const char * end = begin + text.size();

        while (begin < end)
        {
            const char * pos = begin;

            ASTPtr orig_ast;
            try
            {
                orig_ast = parseQuery(pos, end, true);
            }
            catch (Exception & e)
            {
                if (!test_mode)
                    throw;

                /// Try find test hint for syntax error
                const char * end_of_line = find_first_symbols<'\n'>(begin, end);
                TestHint hint(true, String(begin, end_of_line - begin));
                if (hint.serverError()) /// Syntax errors are considered as client errors
                    throw;
                if (hint.clientError() != e.code())
                {
                    if (hint.clientError())
                        e.addMessage("\nExpected clinet error: " + std::to_string(hint.clientError()));
                    throw;
                }

                /// It's expected syntax error, skip the line
                begin = end_of_line;
                continue;
            }
=======
            // Try to parse the query.
            const char * this_query_end = this_query_begin;
            parsed_query = parseQuery(this_query_end, all_queries_end, true);
>>>>>>> 4b799278

            if (!parsed_query)
            {
                if (ignore_error)
                {
                    Tokens tokens(this_query_begin, all_queries_end);
                    IParser::Pos token_iterator(tokens, context.getSettingsRef().max_parser_depth);
                    while (token_iterator->type != TokenType::Semicolon && token_iterator.isValid())
                        ++token_iterator;
                    this_query_begin = token_iterator->end;

                    continue;
                }
                return true;
            }

            // INSERT queries may have the inserted data in the query text
            // that follow the query itself, e.g. "insert into t format CSV 1;2".
            // They need special handling. First of all, here we find where the
            // inserted data ends. In multy-query mode, it is delimited by a
            // newline.
            // The VALUES format needs even more handling -- we also allow the
            // data to be delimited by semicolon. This case is handled later by
            // the format parser itself.
            auto * insert_ast = parsed_query->as<ASTInsertQuery>();
            if (insert_ast && insert_ast->data)
            {
                this_query_end = find_first_symbols<'\n'>(insert_ast->data, all_queries_end);
                insert_ast->end = this_query_end;
                query_to_send = all_queries_text.substr(
                    this_query_begin - all_queries_text.data(),
                    insert_ast->data - this_query_begin);
            }
            else
            {
                query_to_send = all_queries_text.substr(
                    this_query_begin - all_queries_text.data(),
                    this_query_end - this_query_begin);
            }

            // full_query is the query + inline INSERT data.
            full_query = all_queries_text.substr(
                this_query_begin - all_queries_text.data(),
                this_query_end - this_query_begin);

            // Look for the hint in the text of query + insert data, if any.
            // e.g. insert into t format CSV 'a' -- { serverError 123 }.
            TestHint test_hint(test_mode, full_query);
            expected_client_error = test_hint.clientError();
            expected_server_error = test_hint.serverError();

            try
            {
                processParsedSingleQuery();

                if (insert_ast && insert_ast->data)
                {
                    // For VALUES format: use the end of inline data as reported
                    // by the format parser (it is saved in sendData()). This
                    // allows us to handle queries like:
                    //   insert into t values (1); select 1
                    //, where the inline data is delimited by semicolon and not
                    // by a newline.
                    this_query_end = parsed_query->as<ASTInsertQuery>()->end;
                }
            }
            catch (...)
            {
                last_exception_received_from_server = std::make_unique<Exception>(getCurrentExceptionMessage(true), getCurrentExceptionCode());
                actual_client_error = last_exception_received_from_server->code();
                if (!ignore_error && (!actual_client_error || actual_client_error != expected_client_error))
                    std::cerr << "Error on processing query: " << full_query << std::endl << last_exception_received_from_server->message();
                received_exception_from_server = true;
            }

            if (!test_hint.checkActual(actual_server_error, actual_client_error, received_exception_from_server, last_exception_received_from_server))
                connection->forceConnected(connection_parameters.timeouts);

            if (received_exception_from_server && !ignore_error)
            {
                if (is_interactive)
                    break;
                else
                    return false;
            }

            this_query_begin = this_query_end;
        }

        return true;
    }


    // Returns the last position we could parse.
    const char * processWithFuzzing(const String & text)
    {
        /// Several queries separated by ';'.
        /// INSERT data is ended by the end of line, not ';'.

        const char * begin = text.data();
        const char * end = begin + text.size();

        while (begin < end)
        {
            // Skip whitespace before the query
            while (isWhitespaceASCII(*begin) || *begin == ';')
            {
                ++begin;
            }

            const auto * this_query_begin = begin;
            ASTPtr orig_ast = parseQuery(begin, end, true);

            if (!orig_ast)
            {
                // Can't continue after a parsing error
                return begin;
            }

            auto * as_insert = orig_ast->as<ASTInsertQuery>();
            if (as_insert && as_insert->data)
            {
                // INSERT data is ended by newline
                as_insert->end = find_first_symbols<'\n'>(as_insert->data, end);
                begin = as_insert->end;
            }

            full_query = text.substr(this_query_begin - text.data(),
                begin - text.data());

            // Don't repeat inserts, the tables grow too big. Also don't repeat
            // creates because first we run the unmodified query, it will succeed,
            // and the subsequent queries will fail. When we run out of fuzzer
            // errors, it may be interesting to add fuzzing of create queries that
            // wraps columns into LowCardinality or Nullable. Also there are other
            // kinds of create queries such as CREATE DICTIONARY, we could fuzz
            // them as well.
            int this_query_runs = query_fuzzer_runs;
            if (as_insert
                || orig_ast->as<ASTCreateQuery>())
            {
                this_query_runs = 1;
            }

            ASTPtr fuzz_base = orig_ast;
            for (int fuzz_step = 0; fuzz_step < this_query_runs; fuzz_step++)
            {
                fprintf(stderr, "fuzzing step %d out of %d for query at pos %zd\n",
                    fuzz_step, this_query_runs, this_query_begin - text.data());

                ASTPtr ast_to_process;
                try
                {
                    std::stringstream dump_before_fuzz;
                    fuzz_base->dumpTree(dump_before_fuzz);
                    auto base_before_fuzz = fuzz_base->formatForErrorMessage();

                    ast_to_process = fuzz_base->clone();

                    std::stringstream dump_of_cloned_ast;
                    ast_to_process->dumpTree(dump_of_cloned_ast);

                    // Run the original query as well.
                    if (fuzz_step > 0)
                    {
                        fuzzer.fuzzMain(ast_to_process);
                    }

                    auto base_after_fuzz = fuzz_base->formatForErrorMessage();

                    // Debug AST cloning errors.
                    if (base_before_fuzz != base_after_fuzz)
                    {
                        fprintf(stderr, "base before fuzz: %s\n"
                            "base after fuzz: %s\n", base_before_fuzz.c_str(),
                            base_after_fuzz.c_str());
                        fprintf(stderr, "dump before fuzz:\n%s\n",
                            dump_before_fuzz.str().c_str());
                        fprintf(stderr, "dump of cloned ast:\n%s\n",
                            dump_of_cloned_ast.str().c_str());
                        fprintf(stderr, "dump after fuzz:\n");
                        fuzz_base->dumpTree(std::cerr);
                        assert(false);
                    }

                    auto fuzzed_text = ast_to_process->formatForErrorMessage();
                    if (fuzz_step > 0 && fuzzed_text == base_before_fuzz)
                    {
                        fprintf(stderr, "got boring ast\n");
                        continue;
                    }

                    parsed_query = ast_to_process;
                    query_to_send = parsed_query->formatForErrorMessage();

                    processParsedSingleQuery();
                }
                catch (...)
                {
                    last_exception_received_from_server = std::make_unique<Exception>(getCurrentExceptionMessage(true), getCurrentExceptionCode());
                    received_exception_from_server = true;
                    fmt::print(stderr, "Error on processing query '{}': {}\n",
                        ast_to_process->formatForErrorMessage(),
                        last_exception_received_from_server->message());
                }

                if (!connection->isConnected())
                {
                    // Probably the server is dead because we found an assertion
                    // failure. Fail fast.
                    return begin;
                }

                if (received_exception_from_server)
                {
                    // Query completed with error, ignore it and fuzz again.
                    fprintf(stderr, "Got error, will fuzz again\n");

                    received_exception_from_server = false;
                    last_exception_received_from_server.reset();

                    continue;
                }
                else if (ast_to_process->formatForErrorMessage().size() > 500)
                {
                    // ast too long, start from original ast
                    fprintf(stderr, "current ast too long, won't elaborate\n");
                    fuzz_base = orig_ast;
                }
                else
                {
                    // fuzz starting from this successful query
                    fprintf(stderr, "using this ast as etalon\n");
                    fuzz_base = ast_to_process;
                }
            }
        }

        return begin;
    }

    void processTextAsSingleQuery(const String & text_)
    {
        full_query = text_;

        /// Some parts of a query (result output and formatting) are executed
        /// client-side. Thus we need to parse the query.
        const char * begin = full_query.data();
        parsed_query = parseQuery(begin, begin + full_query.size(), false);

        if (!parsed_query)
            return;

        // An INSERT query may have the data that follow query text. Remove the
        /// Send part of query without data, because data will be sent separately.
        auto * insert = parsed_query->as<ASTInsertQuery>();
        if (insert && insert->data)
        {
            query_to_send = full_query.substr(0, insert->data - full_query.data());
        }
        else
        {
            query_to_send = full_query;
        }

        processParsedSingleQuery();
    }

    // Parameters are in global variables:
    // 'parsed_query' -- the query AST,
    // 'query_to_send' -- the query text that is sent to server,
    // 'full_query' -- for INSERT queries, contains the query and the data that
    // follow it. Its memory is referenced by ASTInsertQuery::begin, end.
    void processParsedSingleQuery()
    {
        resetOutput();
        last_exception_received_from_server.reset();
        received_exception_from_server = false;

        if (echo_queries)
        {
            writeString(full_query, std_out);
            writeChar('\n', std_out);
            std_out.next();
        }

        watch.restart();
        processed_rows = 0;
        progress.reset();
        show_progress_bar = false;
        written_progress_chars = 0;
        written_first_block = false;

        {
            /// Temporarily apply query settings to context.
            std::optional<Settings> old_settings;
            SCOPE_EXIT({ if (old_settings) context.setSettings(*old_settings); });
            auto apply_query_settings = [&](const IAST & settings_ast)
            {
                if (!old_settings)
                    old_settings.emplace(context.getSettingsRef());
                context.applySettingsChanges(settings_ast.as<ASTSetQuery>()->changes);
            };
            const auto * insert = parsed_query->as<ASTInsertQuery>();
            if (insert && insert->settings_ast)
                apply_query_settings(*insert->settings_ast);
            /// FIXME: try to prettify this cast using `as<>()`
            const auto * with_output = dynamic_cast<const ASTQueryWithOutput *>(parsed_query.get());
            if (with_output && with_output->settings_ast)
                apply_query_settings(*with_output->settings_ast);

            connection->forceConnected(connection_parameters.timeouts);

            ASTPtr input_function;
            if (insert && insert->select)
                insert->tryFindInputFunction(input_function);

            /// INSERT query for which data transfer is needed (not an INSERT SELECT or input()) is processed separately.
            if (insert && (!insert->select || input_function) && !insert->watch)
            {
                if (input_function && insert->format.empty())
                    throw Exception("FORMAT must be specified for function input()", ErrorCodes::INVALID_USAGE_OF_INPUT);
                processInsertQuery();
            }
            else
                processOrdinaryQuery();
        }

        /// Do not change context (current DB, settings) in case of an exception.
        if (!received_exception_from_server)
        {
            if (const auto * set_query = parsed_query->as<ASTSetQuery>())
            {
                /// Save all changes in settings to avoid losing them if the connection is lost.
                for (const auto & change : set_query->changes)
                {
                    if (change.name == "profile")
                        current_profile = change.value.safeGet<String>();
                    else
                        context.applySettingChange(change);
                }
            }

            if (const auto * use_query = parsed_query->as<ASTUseQuery>())
            {
                const String & new_database = use_query->database;
                /// If the client initiates the reconnection, it takes the settings from the config.
                config().setString("database", new_database);
                /// If the connection initiates the reconnection, it uses its variable.
                connection->setDefaultDatabase(new_database);
            }
        }

        if (is_interactive)
        {
            std::cout << std::endl
                << processed_rows << " rows in set. Elapsed: " << watch.elapsedSeconds() << " sec. ";

            if (progress.read_rows >= 1000)
                writeFinalProgress();

            std::cout << std::endl << std::endl;
        }
        else if (print_time_to_stderr)
        {
            std::cerr << watch.elapsedSeconds() << "\n";
        }
    }


    /// Convert external tables to ExternalTableData and send them using the connection.
    void sendExternalTables()
    {
        const auto * select = parsed_query->as<ASTSelectWithUnionQuery>();
        if (!select && !external_tables.empty())
            throw Exception("External tables could be sent only with select query", ErrorCodes::BAD_ARGUMENTS);

        std::vector<ExternalTableDataPtr> data;
        for (auto & table : external_tables)
            data.emplace_back(table.getData(context));

        connection->sendExternalTablesData(data);
    }


    /// Process the query that doesn't require transferring data blocks to the server.
    void processOrdinaryQuery()
    {
        /// Rewrite query only when we have query parameters.
        /// Note that if query is rewritten, comments in query are lost.
        /// But the user often wants to see comments in server logs, query log, processlist, etc.
        if (!query_parameters.empty())
        {
            /// Replace ASTQueryParameter with ASTLiteral for prepared statements.
            ReplaceQueryParameterVisitor visitor(query_parameters);
            visitor.visit(parsed_query);

            /// Get new query after substitutions. Note that it cannot be done for INSERT query with embedded data.
            query_to_send = serializeAST(*parsed_query);
        }

        int retries_left = 10;
        for (;;)
        {
            assert(retries_left > 0);

            try
            {
                connection->sendQuery(
                    connection_parameters.timeouts,
                    query_to_send,
                    query_id,
                    QueryProcessingStage::Complete,
                    &context.getSettingsRef(),
                    &context.getClientInfo(),
                    true);

                sendExternalTables();
                receiveResult();

                break;
            }
            catch (const Exception & e)
            {
                /// Retry when the server said "Client should retry" and no rows
                /// has been received yet.
                if (processed_rows == 0
                    && e.code() == ErrorCodes::DEADLOCK_AVOIDED
                    && --retries_left)
                {
                    std::cerr << "Got a transient error from the server, will"
                        << " retry (" << retries_left << " retries left)";
                }
                else
                {
                    throw;
                }
            }
        }
    }


    /// Process the query that requires transferring data blocks to the server.
    void processInsertQuery()
    {
        const auto parsed_insert_query = parsed_query->as<ASTInsertQuery &>();
        if (!parsed_insert_query.data && (is_interactive || (!stdin_is_a_tty && std_in.eof())))
            throw Exception("No data to insert", ErrorCodes::NO_DATA_TO_INSERT);

        connection->sendQuery(
            connection_parameters.timeouts,
            query_to_send,
            query_id,
            QueryProcessingStage::Complete,
            &context.getSettingsRef(),
            &context.getClientInfo(),
            true);

        sendExternalTables();

        /// Receive description of table structure.
        Block sample;
        ColumnsDescription columns_description;
        if (receiveSampleBlock(sample, columns_description))
        {
            /// If structure was received (thus, server has not thrown an exception),
            /// send our data with that structure.
            sendData(sample, columns_description);
            receiveEndOfQuery();
        }
    }


    ASTPtr parseQuery(const char * & pos, const char * end, bool allow_multi_statements)
    {
        ParserQuery parser(end, true);
        ASTPtr res;

        const auto & settings = context.getSettingsRef();
        size_t max_length = 0;
        if (!allow_multi_statements)
            max_length = settings.max_query_size;

        if (is_interactive || ignore_error)
        {
            String message;
            res = tryParseQuery(parser, pos, end, message, true, "", allow_multi_statements, max_length, settings.max_parser_depth);

            if (!res)
            {
                std::cerr << std::endl << message << std::endl << std::endl;
                return nullptr;
            }
        }
        else
            res = parseQueryAndMovePosition(parser, pos, end, "", allow_multi_statements, max_length, settings.max_parser_depth);

        if (is_interactive)
        {
            std::cout << std::endl;
            formatAST(*res, std::cout);
            std::cout << std::endl << std::endl;
        }

        return res;
    }


    void sendData(Block & sample, const ColumnsDescription & columns_description)
    {
        /// If INSERT data must be sent.
        auto * parsed_insert_query = parsed_query->as<ASTInsertQuery>();
        if (!parsed_insert_query)
            return;

        if (parsed_insert_query->data)
        {
            /// Send data contained in the query.
            ReadBufferFromMemory data_in(parsed_insert_query->data, parsed_insert_query->end - parsed_insert_query->data);
            sendDataFrom(data_in, sample, columns_description);
            // Remember where the data ended. We use this info later to determine
            // where the next query begins.
            parsed_insert_query->end = data_in.buffer().begin() + data_in.count();
        }
        else if (!is_interactive)
        {
            /// Send data read from stdin.
            sendDataFrom(std_in, sample, columns_description);
        }
        else
            throw Exception("No data to insert", ErrorCodes::NO_DATA_TO_INSERT);
    }


    void sendDataFrom(ReadBuffer & buf, Block & sample, const ColumnsDescription & columns_description)
    {
        String current_format = insert_format;

        /// Data format can be specified in the INSERT query.
        if (const auto * insert = parsed_query->as<ASTInsertQuery>())
        {
            if (!insert->format.empty())
                current_format = insert->format;
        }

        BlockInputStreamPtr block_input = context.getInputFormat(
            current_format, buf, sample, insert_format_max_block_size);

        const auto & column_defaults = columns_description.getDefaults();
        if (!column_defaults.empty())
            block_input = std::make_shared<AddingDefaultsBlockInputStream>(block_input, column_defaults, context);

        BlockInputStreamPtr async_block_input = std::make_shared<AsynchronousBlockInputStream>(block_input);

        async_block_input->readPrefix();

        while (true)
        {
            Block block = async_block_input->read();

            /// Check if server send Log packet
            receiveLogs();

            /// Check if server send Exception packet
            auto packet_type = connection->checkPacket();
            if (packet_type && *packet_type == Protocol::Server::Exception)
            {
                /*
                 * We're exiting with error, so it makes sense to kill the
                 * input stream without waiting for it to complete.
                 */
                async_block_input->cancel(true);
                return;
            }

            connection->sendData(block);
            processed_rows += block.rows();

            if (!block)
                break;
        }

        async_block_input->readSuffix();
    }


    /// Flush all buffers.
    void resetOutput()
    {
        block_out_stream.reset();
        logs_out_stream.reset();

        if (pager_cmd)
        {
            pager_cmd->in.close();
            pager_cmd->wait();
        }
        pager_cmd = nullptr;

        if (out_file_buf)
        {
            out_file_buf->next();
            out_file_buf.reset();
        }

        if (out_logs_buf)
        {
            out_logs_buf->next();
            out_logs_buf.reset();
        }

        std_out.next();
    }


    /// Receives and processes packets coming from server.
    /// Also checks if query execution should be cancelled.
    void receiveResult()
    {
        InterruptListener interrupt_listener;
        bool cancelled = false;

        // TODO: get the poll_interval from commandline.
        const auto receive_timeout = connection_parameters.timeouts.receive_timeout;
        constexpr size_t default_poll_interval = 1000000; /// in microseconds
        constexpr size_t min_poll_interval = 5000; /// in microseconds
        const size_t poll_interval
            = std::max(min_poll_interval, std::min<size_t>(receive_timeout.totalMicroseconds(), default_poll_interval));

        while (true)
        {
            Stopwatch receive_watch(CLOCK_MONOTONIC_COARSE);

            while (true)
            {
                /// Has the Ctrl+C been pressed and thus the query should be cancelled?
                /// If this is the case, inform the server about it and receive the remaining packets
                /// to avoid losing sync.
                if (!cancelled)
                {
                    auto cancel_query = [&]
                    {
                        connection->sendCancel();
                        cancelled = true;
                        if (is_interactive)
                        {
                            clearProgress();
                            std::cout << "Cancelling query." << std::endl;
                        }

                        /// Pressing Ctrl+C twice results in shut down.
                        interrupt_listener.unblock();
                    };

                    if (interrupt_listener.check())
                    {
                        cancel_query();
                    }
                    else
                    {
                        double elapsed = receive_watch.elapsedSeconds();
                        if (elapsed > receive_timeout.totalSeconds())
                        {
                            std::cout << "Timeout exceeded while receiving data from server."
                                      << " Waited for " << static_cast<size_t>(elapsed) << " seconds,"
                                      << " timeout is " << receive_timeout.totalSeconds() << " seconds." << std::endl;

                            cancel_query();
                        }
                    }
                }

                /// Poll for changes after a cancellation check, otherwise it never reached
                /// because of progress updates from server.
                if (connection->poll(poll_interval))
                    break;
            }

            if (!receiveAndProcessPacket(cancelled))
                break;
        }

        if (cancelled && is_interactive)
            std::cout << "Query was cancelled." << std::endl;
    }


    /// Receive a part of the result, or progress info or an exception and process it.
    /// Returns true if one should continue receiving packets.
    /// Output of result is suppressed if query was cancelled.
    bool receiveAndProcessPacket(bool cancelled)
    {
        Packet packet = connection->receivePacket();

        switch (packet.type)
        {
            case Protocol::Server::Data:
                if (!cancelled)
                    onData(packet.block);
                return true;

            case Protocol::Server::Progress:
                onProgress(packet.progress);
                return true;

            case Protocol::Server::ProfileInfo:
                onProfileInfo(packet.profile_info);
                return true;

            case Protocol::Server::Totals:
                if (!cancelled)
                    onTotals(packet.block);
                return true;

            case Protocol::Server::Extremes:
                if (!cancelled)
                    onExtremes(packet.block);
                return true;

            case Protocol::Server::Exception:
                onReceiveExceptionFromServer(*packet.exception);
                last_exception_received_from_server = std::move(packet.exception);
                return false;

            case Protocol::Server::Log:
                onLogData(packet.block);
                return true;

            case Protocol::Server::EndOfStream:
                onEndOfStream();
                return false;

            default:
                throw Exception(ErrorCodes::UNKNOWN_PACKET_FROM_SERVER, "Unknown packet {} from server {}",
                    packet.type, connection->getDescription());
        }
    }


    /// Receive the block that serves as an example of the structure of table where data will be inserted.
    bool receiveSampleBlock(Block & out, ColumnsDescription & columns_description)
    {
        while (true)
        {
            Packet packet = connection->receivePacket();

            switch (packet.type)
            {
                case Protocol::Server::Data:
                    out = packet.block;
                    return true;

                case Protocol::Server::Exception:
                    onReceiveExceptionFromServer(*packet.exception);
                    last_exception_received_from_server = std::move(packet.exception);
                    return false;

                case Protocol::Server::Log:
                    onLogData(packet.block);
                    break;

                case Protocol::Server::TableColumns:
                    columns_description = ColumnsDescription::parse(packet.multistring_message[1]);
                    return receiveSampleBlock(out, columns_description);

                default:
                    throw NetException("Unexpected packet from server (expected Data, Exception or Log, got "
                        + String(Protocol::Server::toString(packet.type)) + ")", ErrorCodes::UNEXPECTED_PACKET_FROM_SERVER);
            }
        }
    }


    /// Process Log packets, exit when receive Exception or EndOfStream
    bool receiveEndOfQuery()
    {
        while (true)
        {
            Packet packet = connection->receivePacket();

            switch (packet.type)
            {
                case Protocol::Server::EndOfStream:
                    onEndOfStream();
                    return true;

                case Protocol::Server::Exception:
                    onReceiveExceptionFromServer(*packet.exception);
                    last_exception_received_from_server = std::move(packet.exception);
                    return false;

                case Protocol::Server::Log:
                    onLogData(packet.block);
                    break;

                default:
                    throw NetException("Unexpected packet from server (expected Exception, EndOfStream or Log, got "
                        + String(Protocol::Server::toString(packet.type)) + ")", ErrorCodes::UNEXPECTED_PACKET_FROM_SERVER);
            }
        }
    }

    /// Process Log packets, used when inserting data by blocks
    void receiveLogs()
    {
        auto packet_type = connection->checkPacket();

        while (packet_type && *packet_type == Protocol::Server::Log)
        {
            receiveAndProcessPacket(false);
            packet_type = connection->checkPacket();
        }
    }

    void initBlockOutputStream(const Block & block)
    {
        if (!block_out_stream)
        {
            WriteBuffer * out_buf = nullptr;
            String pager = config().getString("pager", "");
            if (!pager.empty())
            {
                signal(SIGPIPE, SIG_IGN);
                pager_cmd = ShellCommand::execute(pager, true);
                out_buf = &pager_cmd->in;
            }
            else
            {
                out_buf = &std_out;
            }

            String current_format = format;

            /// The query can specify output format or output file.
            /// FIXME: try to prettify this cast using `as<>()`
            if (const auto * query_with_output = dynamic_cast<const ASTQueryWithOutput *>(parsed_query.get()))
            {
                if (query_with_output->out_file)
                {
                    const auto & out_file_node = query_with_output->out_file->as<ASTLiteral &>();
                    const auto & out_file = out_file_node.value.safeGet<std::string>();

                    out_file_buf.emplace(out_file, DBMS_DEFAULT_BUFFER_SIZE, O_WRONLY | O_EXCL | O_CREAT);
                    out_buf = &*out_file_buf;

                    // We are writing to file, so default format is the same as in non-interactive mode.
                    if (is_interactive && is_default_format)
                        current_format = "TabSeparated";
                }
                if (query_with_output->format != nullptr)
                {
                    if (has_vertical_output_suffix)
                        throw Exception("Output format already specified", ErrorCodes::CLIENT_OUTPUT_FORMAT_SPECIFIED);
                    const auto & id = query_with_output->format->as<ASTIdentifier &>();
                    current_format = id.name;
                }
            }

            if (has_vertical_output_suffix)
                current_format = "Vertical";

            block_out_stream = context.getOutputFormat(current_format, *out_buf, block);
            block_out_stream->writePrefix();
        }
    }


    void initLogsOutputStream()
    {
        if (!logs_out_stream)
        {
            WriteBuffer * wb = out_logs_buf.get();

            if (!out_logs_buf)
            {
                if (server_logs_file.empty())
                {
                    /// Use stderr by default
                    out_logs_buf = std::make_unique<WriteBufferFromFileDescriptor>(STDERR_FILENO);
                    wb = out_logs_buf.get();
                }
                else if (server_logs_file == "-")
                {
                    /// Use stdout if --server_logs_file=- specified
                    wb = &std_out;
                }
                else
                {
                    out_logs_buf = std::make_unique<WriteBufferFromFile>(
                        server_logs_file, DBMS_DEFAULT_BUFFER_SIZE, O_WRONLY | O_APPEND | O_CREAT);
                    wb = out_logs_buf.get();
                }
            }

            logs_out_stream = std::make_shared<InternalTextLogsRowOutputStream>(*wb, stdout_is_a_tty);
            logs_out_stream->writePrefix();
        }
    }


    void onData(Block & block)
    {
        if (!block)
            return;

        processed_rows += block.rows();
        initBlockOutputStream(block);

        /// The header block containing zero rows was used to initialize
        /// block_out_stream, do not output it.
        /// Also do not output too much data if we're fuzzing.
        if (block.rows() != 0
            && (query_fuzzer_runs == 0 || processed_rows < 100))
        {
            block_out_stream->write(block);
            written_first_block = true;
        }

        bool clear_progess = std_out.offset() > 0;
        if (clear_progess)
            clearProgress();

        /// Received data block is immediately displayed to the user.
        block_out_stream->flush();

        /// Restore progress bar after data block.
        if (clear_progess)
            writeProgress();
    }


    void onLogData(Block & block)
    {
        initLogsOutputStream();
        clearProgress();
        logs_out_stream->write(block);
        logs_out_stream->flush();
    }


    void onTotals(Block & block)
    {
        initBlockOutputStream(block);
        block_out_stream->setTotals(block);
    }

    void onExtremes(Block & block)
    {
        initBlockOutputStream(block);
        block_out_stream->setExtremes(block);
    }


    void onProgress(const Progress & value)
    {
        if (!progress.incrementPiecewiseAtomically(value))
        {
            // Just a keep-alive update.
            return;
        }
        if (block_out_stream)
            block_out_stream->onProgress(value);

        writeProgress();
    }


    void clearProgress()
    {
        if (written_progress_chars)
        {
            written_progress_chars = 0;
            std::cerr << "\r" CLEAR_TO_END_OF_LINE;
        }
    }


    void writeProgress()
    {
        if (!need_render_progress)
            return;

        /// Output all progress bar commands to stderr at once to avoid flicker.
        WriteBufferFromFileDescriptor message(STDERR_FILENO, 1024);

        static size_t increment = 0;
        static const char * indicators[8] =
        {
            "\033[1;30m→\033[0m",
            "\033[1;31m↘\033[0m",
            "\033[1;32m↓\033[0m",
            "\033[1;33m↙\033[0m",
            "\033[1;34m←\033[0m",
            "\033[1;35m↖\033[0m",
            "\033[1;36m↑\033[0m",
            "\033[1m↗\033[0m",
        };

        const char * indicator = indicators[increment % 8];

        size_t terminal_width = getTerminalWidth();

        if (!written_progress_chars)
        {
            /// If the current line is not empty, the progress must be output on the next line.
            /// The trick is found here: https://www.vidarholen.net/contents/blog/?p=878
            message << std::string(terminal_width, ' ');
        }
        message << '\r';

        size_t prefix_size = message.count();

        message << indicator << " Progress: ";

        message
            << formatReadableQuantity(progress.read_rows) << " rows, "
            << formatReadableSizeWithDecimalSuffix(progress.read_bytes);

        size_t elapsed_ns = watch.elapsed();
        if (elapsed_ns)
            message << " ("
                << formatReadableQuantity(progress.read_rows * 1000000000.0 / elapsed_ns) << " rows/s., "
                << formatReadableSizeWithDecimalSuffix(progress.read_bytes * 1000000000.0 / elapsed_ns) << "/s.) ";
        else
            message << ". ";

        written_progress_chars = message.count() - prefix_size - (strlen(indicator) - 2); /// Don't count invisible output (escape sequences).

        /// If the approximate number of rows to process is known, we can display a progress bar and percentage.
        if (progress.total_rows_to_read > 0)
        {
            size_t total_rows_corrected = std::max(progress.read_rows, progress.total_rows_to_read);

            /// To avoid flicker, display progress bar only if .5 seconds have passed since query execution start
            ///  and the query is less than halfway done.

            if (elapsed_ns > 500000000)
            {
                /// Trigger to start displaying progress bar. If query is mostly done, don't display it.
                if (progress.read_rows * 2 < total_rows_corrected)
                    show_progress_bar = true;

                if (show_progress_bar)
                {
                    ssize_t width_of_progress_bar = static_cast<ssize_t>(terminal_width) - written_progress_chars - strlen(" 99%");
                    if (width_of_progress_bar > 0)
                    {
                        std::string bar = UnicodeBar::render(UnicodeBar::getWidth(progress.read_rows, 0, total_rows_corrected, width_of_progress_bar));
                        message << "\033[0;32m" << bar << "\033[0m";
                        if (width_of_progress_bar > static_cast<ssize_t>(bar.size() / UNICODE_BAR_CHAR_SIZE))
                            message << std::string(width_of_progress_bar - bar.size() / UNICODE_BAR_CHAR_SIZE, ' ');
                    }
                }
            }

            /// Underestimate percentage a bit to avoid displaying 100%.
            message << ' ' << (99 * progress.read_rows / total_rows_corrected) << '%';
        }

        message << CLEAR_TO_END_OF_LINE;
        ++increment;

        message.next();
    }


    void writeFinalProgress()
    {
        std::cout << "Processed "
            << formatReadableQuantity(progress.read_rows) << " rows, "
            << formatReadableSizeWithDecimalSuffix(progress.read_bytes);

        size_t elapsed_ns = watch.elapsed();
        if (elapsed_ns)
            std::cout << " ("
                << formatReadableQuantity(progress.read_rows * 1000000000.0 / elapsed_ns) << " rows/s., "
                << formatReadableSizeWithDecimalSuffix(progress.read_bytes * 1000000000.0 / elapsed_ns) << "/s.) ";
        else
            std::cout << ". ";
    }


    void onReceiveExceptionFromServer(const Exception & e)
    {
        resetOutput();
        received_exception_from_server = true;

        actual_server_error = e.code();
        if (expected_server_error)
        {
            if (actual_server_error == expected_server_error)
                return;
            std::cerr << "Expected error code: " << expected_server_error << " but got: " << actual_server_error << "." << std::endl;
        }

        std::string text = e.displayText();

        auto embedded_stack_trace_pos = text.find("Stack trace");
        if (std::string::npos != embedded_stack_trace_pos && !config().getBool("stacktrace", false))
            text.resize(embedded_stack_trace_pos);

        /// If we probably have progress bar, we should add additional newline,
        /// otherwise exception may display concatenated with the progress bar.
        if (need_render_progress)
            std::cerr << '\n';

        std::cerr << "Received exception from server (version " << server_version << "):" << std::endl
            << "Code: " << e.code() << ". " << text << std::endl;
    }


    void onProfileInfo(const BlockStreamProfileInfo & profile_info)
    {
        if (profile_info.hasAppliedLimit() && block_out_stream)
            block_out_stream->setRowsBeforeLimit(profile_info.getRowsBeforeLimit());
    }


    void onEndOfStream()
    {
        clearProgress();

        if (block_out_stream)
            block_out_stream->writeSuffix();

        if (logs_out_stream)
            logs_out_stream->writeSuffix();

        resetOutput();

        if (is_interactive && !written_first_block)
        {
            clearProgress();
            std::cout << "Ok." << std::endl;
        }
    }

    static void showClientVersion()
    {
        std::cout << DBMS_NAME << " client version " << VERSION_STRING << VERSION_OFFICIAL << "." << std::endl;
    }

public:
    void init(int argc, char ** argv)
    {
        /// Don't parse options with Poco library. We need more sophisticated processing.
        stopOptionsProcessing();

        /** We allow different groups of arguments:
          * - common arguments;
          * - arguments for any number of external tables each in form "--external args...",
          *   where possible args are file, name, format, structure, types;
          * - param arguments for prepared statements.
          * Split these groups before processing.
          */
        using Arguments = std::vector<std::string>;

        Arguments common_arguments{""};        /// 0th argument is ignored.
        std::vector<Arguments> external_tables_arguments;

        bool in_external_group = false;
        for (int arg_num = 1; arg_num < argc; ++arg_num)
        {
            const char * arg = argv[arg_num];

            if (0 == strcmp(arg, "--external"))
            {
                in_external_group = true;
                external_tables_arguments.emplace_back(Arguments{""});
            }
            /// Options with value after equal sign.
            else if (in_external_group
                && (0 == strncmp(arg, "--file=", strlen("--file="))
                 || 0 == strncmp(arg, "--name=", strlen("--name="))
                 || 0 == strncmp(arg, "--format=", strlen("--format="))
                 || 0 == strncmp(arg, "--structure=", strlen("--structure="))
                 || 0 == strncmp(arg, "--types=", strlen("--types="))))
            {
                external_tables_arguments.back().emplace_back(arg);
            }
            /// Options with value after whitespace.
            else if (in_external_group
                && (0 == strcmp(arg, "--file")
                 || 0 == strcmp(arg, "--name")
                 || 0 == strcmp(arg, "--format")
                 || 0 == strcmp(arg, "--structure")
                 || 0 == strcmp(arg, "--types")))
            {
                if (arg_num + 1 < argc)
                {
                    external_tables_arguments.back().emplace_back(arg);
                    ++arg_num;
                    arg = argv[arg_num];
                    external_tables_arguments.back().emplace_back(arg);
                }
                else
                    break;
            }
            else
            {
                in_external_group = false;

                /// Parameter arg after underline.
                if (startsWith(arg, "--param_"))
                {
                    const char * param_continuation = arg + strlen("--param_");
                    const char * equal_pos = strchr(param_continuation, '=');

                    if (equal_pos == param_continuation)
                        throw Exception("Parameter name cannot be empty", ErrorCodes::BAD_ARGUMENTS);

                    if (equal_pos)
                    {
                        /// param_name=value
                        query_parameters.emplace(String(param_continuation, equal_pos), String(equal_pos + 1));
                    }
                    else
                    {
                        /// param_name value
                        ++arg_num;
                        arg = argv[arg_num];
                        query_parameters.emplace(String(param_continuation), String(arg));
                    }
                }
                else
                    common_arguments.emplace_back(arg);
            }
        }

        stdin_is_a_tty = isatty(STDIN_FILENO);
        stdout_is_a_tty = isatty(STDOUT_FILENO);

        uint64_t terminal_width = 0;
        if (stdin_is_a_tty)
            terminal_width = getTerminalWidth();

        namespace po = boost::program_options;

        /// Main commandline options related to client functionality and all parameters from Settings.
        po::options_description main_description = createOptionsDescription("Main options", terminal_width);
        main_description.add_options()
            ("help", "produce help message")
            ("config-file,C", po::value<std::string>(), "config-file path")
            ("config,c", po::value<std::string>(), "config-file path (another shorthand)")
            ("host,h", po::value<std::string>()->default_value("localhost"), "server host")
            ("port", po::value<int>()->default_value(9000), "server port")
            ("secure,s", "Use TLS connection")
            ("user,u", po::value<std::string>()->default_value("default"), "user")
            /** If "--password [value]" is used but the value is omitted, the bad argument exception will be thrown.
              * implicit_value is used to avoid this exception (to allow user to type just "--password")
              * Since currently boost provides no way to check if a value has been set implicitly for an option,
              * the "\n" is used to distinguish this case because there is hardly a chance an user would use "\n"
              * as the password.
              */
            ("password", po::value<std::string>()->implicit_value("\n", ""), "password")
            ("ask-password", "ask-password")
            ("quota_key", po::value<std::string>(), "A string to differentiate quotas when the user have keyed quotas configured on server")
            ("query_id", po::value<std::string>(), "query_id")
            ("query,q", po::value<std::string>(), "query")
            ("database,d", po::value<std::string>(), "database")
            ("pager", po::value<std::string>(), "pager")
            ("disable_suggestion,A", "Disable loading suggestion data. Note that suggestion data is loaded asynchronously through a second connection to ClickHouse server. Also it is reasonable to disable suggestion if you want to paste a query with TAB characters. Shorthand option -A is for those who get used to mysql client.")
            ("suggestion_limit", po::value<int>()->default_value(10000),
                "Suggestion limit for how many databases, tables and columns to fetch.")
            ("multiline,m", "multiline")
            ("multiquery,n", "multiquery")
            ("format,f", po::value<std::string>(), "default output format")
            ("testmode,T", "enable test hints in comments")
            ("ignore-error", "do not stop processing in multiquery mode")
            ("vertical,E", "vertical output format, same as --format=Vertical or FORMAT Vertical or \\G at end of command")
            ("time,t", "print query execution time to stderr in non-interactive mode (for benchmarks)")
            ("stacktrace", "print stack traces of exceptions")
            ("progress", "print progress even in non-interactive mode")
            ("version,V", "print version information and exit")
            ("version-clean", "print version in machine-readable format and exit")
            ("echo", "in batch mode, print query before execution")
            ("max_client_network_bandwidth", po::value<int>(), "the maximum speed of data exchange over the network for the client in bytes per second.")
            ("compression", po::value<bool>(), "enable or disable compression")
            ("highlight", po::value<bool>()->default_value(true), "enable or disable basic syntax highlight in interactive command line")
            ("log-level", po::value<std::string>(), "client log level")
            ("server_logs_file", po::value<std::string>(), "put server logs into specified file")
            ("query-fuzzer-runs", po::value<int>()->default_value(0), "query fuzzer runs")
        ;

        Settings cmd_settings;
        cmd_settings.addProgramOptions(main_description);

        /// Commandline options related to external tables.
        po::options_description external_description = createOptionsDescription("External tables options", terminal_width);
        external_description.add_options()
            ("file", po::value<std::string>(), "data file or - for stdin")
            ("name", po::value<std::string>()->default_value("_data"), "name of the table")
            ("format", po::value<std::string>()->default_value("TabSeparated"), "data format")
            ("structure", po::value<std::string>(), "structure")
            ("types", po::value<std::string>(), "types")
        ;

        /// Parse main commandline options.
        po::parsed_options parsed = po::command_line_parser(common_arguments).options(main_description).run();
        auto unrecognized_options = po::collect_unrecognized(parsed.options, po::collect_unrecognized_mode::include_positional);
        // unrecognized_options[0] is "", I don't understand why we need "" as the first argument which unused
        if (unrecognized_options.size() > 1)
        {
            throw Exception("Unrecognized option '" + unrecognized_options[1] + "'", ErrorCodes::UNRECOGNIZED_ARGUMENTS);
        }
        po::variables_map options;
        po::store(parsed, options);
        po::notify(options);

        if (options.count("version") || options.count("V"))
        {
            showClientVersion();
            exit(0);
        }

        if (options.count("version-clean"))
        {
            std::cout << VERSION_STRING;
            exit(0);
        }

        /// Output of help message.
        if (options.count("help")
            || (options.count("host") && options["host"].as<std::string>() == "elp"))    /// If user writes -help instead of --help.
        {
            std::cout << main_description << "\n";
            std::cout << external_description << "\n";
            std::cout << "In addition, --param_name=value can be specified for substitution of parameters for parametrized queries.\n";
            exit(0);
        }

        if (options.count("log-level"))
            Poco::Logger::root().setLevel(options["log-level"].as<std::string>());

        size_t number_of_external_tables_with_stdin_source = 0;
        for (size_t i = 0; i < external_tables_arguments.size(); ++i)
        {
            /// Parse commandline options related to external tables.
            po::parsed_options parsed_tables = po::command_line_parser(external_tables_arguments[i]).options(external_description).run();
            po::variables_map external_options;
            po::store(parsed_tables, external_options);

            try
            {
                external_tables.emplace_back(external_options);
                if (external_tables.back().file == "-")
                    ++number_of_external_tables_with_stdin_source;
                if (number_of_external_tables_with_stdin_source > 1)
                    throw Exception("Two or more external tables has stdin (-) set as --file field", ErrorCodes::BAD_ARGUMENTS);
            }
            catch (const Exception & e)
            {
                std::string text = e.displayText();
                std::cerr << "Code: " << e.code() << ". " << text << std::endl;
                std::cerr << "Table №" << i << std::endl << std::endl;
                /// Avoid the case when error exit code can possibly overflow to normal (zero).
                auto exit_code = e.code() % 256;
                if (exit_code == 0)
                    exit_code = 255;
                exit(exit_code);
            }
        }

        context.makeGlobalContext();
        context.setSettings(cmd_settings);

        /// Copy settings-related program options to config.
        /// TODO: Is this code necessary?
        for (const auto & setting : context.getSettingsRef().all())
        {
            const auto & name = setting.getName();
            if (options.count(name))
                config().setString(name, options[name].as<std::string>());
        }

        if (options.count("config-file") && options.count("config"))
            throw Exception("Two or more configuration files referenced in arguments", ErrorCodes::BAD_ARGUMENTS);

        /// Save received data into the internal config.
        if (options.count("config-file"))
            config().setString("config-file", options["config-file"].as<std::string>());
        if (options.count("config"))
            config().setString("config-file", options["config"].as<std::string>());
        if (options.count("host") && !options["host"].defaulted())
            config().setString("host", options["host"].as<std::string>());
        if (options.count("query_id"))
            config().setString("query_id", options["query_id"].as<std::string>());
        if (options.count("query"))
            config().setString("query", options["query"].as<std::string>());
        if (options.count("database"))
            config().setString("database", options["database"].as<std::string>());
        if (options.count("pager"))
            config().setString("pager", options["pager"].as<std::string>());

        if (options.count("port") && !options["port"].defaulted())
            config().setInt("port", options["port"].as<int>());
        if (options.count("secure"))
            config().setBool("secure", true);
        if (options.count("user") && !options["user"].defaulted())
            config().setString("user", options["user"].as<std::string>());
        if (options.count("password"))
            config().setString("password", options["password"].as<std::string>());
        if (options.count("ask-password"))
            config().setBool("ask-password", true);
        if (options.count("quota_key"))
            config().setString("quota_key", options["quota_key"].as<std::string>());
        if (options.count("multiline"))
            config().setBool("multiline", true);
        if (options.count("multiquery"))
            config().setBool("multiquery", true);
        if (options.count("testmode"))
            config().setBool("testmode", true);
        if (options.count("ignore-error"))
            config().setBool("ignore-error", true);
        if (options.count("format"))
            config().setString("format", options["format"].as<std::string>());
        if (options.count("vertical"))
            config().setBool("vertical", true);
        if (options.count("stacktrace"))
            config().setBool("stacktrace", true);
        if (options.count("progress"))
            config().setBool("progress", true);
        if (options.count("echo"))
            config().setBool("echo", true);
        if (options.count("time"))
            print_time_to_stderr = true;
        if (options.count("max_client_network_bandwidth"))
            max_client_network_bandwidth = options["max_client_network_bandwidth"].as<int>();
        if (options.count("compression"))
            config().setBool("compression", options["compression"].as<bool>());
        if (options.count("server_logs_file"))
            server_logs_file = options["server_logs_file"].as<std::string>();
        if (options.count("disable_suggestion"))
            config().setBool("disable_suggestion", true);
        if (options.count("suggestion_limit"))
            config().setInt("suggestion_limit", options["suggestion_limit"].as<int>());
        if (options.count("highlight"))
            config().setBool("highlight", options["highlight"].as<bool>());

        if ((query_fuzzer_runs = options["query-fuzzer-runs"].as<int>()))
        {
            // Fuzzer implies multiquery.
            config().setBool("multiquery", true);

            // Ignore errors in parsing queries.
            // TODO stop using parseQuery.
            config().setBool("ignore-error", true);
            ignore_error = true;
        }

        argsToConfig(common_arguments, config(), 100);

        clearPasswordFromCommandLine(argc, argv);
    }
};

}

#pragma GCC diagnostic ignored "-Wunused-function"
#pragma GCC diagnostic ignored "-Wmissing-declarations"

int mainEntryClickHouseClient(int argc, char ** argv)
{
    try
    {
        DB::Client client;
        client.init(argc, argv);
        return client.run();
    }
    catch (const boost::program_options::error & e)
    {
        std::cerr << "Bad arguments: " << e.what() << std::endl;
        return 1;
    }
    catch (const DB::Exception & e)
    {
        std::string text = e.displayText();
        std::cerr << "Code: " << e.code() << ". " << text << std::endl;
        return 1;
    }
    catch (...)
    {
        std::cerr << DB::getCurrentExceptionMessage(true) << std::endl;
        return 1;
    }
}<|MERGE_RESOLUTION|>--- conflicted
+++ resolved
@@ -956,18 +956,11 @@
                 }
             }
 
-<<<<<<< HEAD
-        const char * begin = text.data();
-        const char * end = begin + text.size();
-
-        while (begin < end)
-        {
-            const char * pos = begin;
-
-            ASTPtr orig_ast;
+            // Try to parse the query.
+            const char * this_query_end = this_query_begin;
             try
             {
-                orig_ast = parseQuery(pos, end, true);
+                parsed_query = parseQuery(this_query_end, all_queries_end, true);
             }
             catch (Exception & e)
             {
@@ -975,8 +968,8 @@
                     throw;
 
                 /// Try find test hint for syntax error
-                const char * end_of_line = find_first_symbols<'\n'>(begin, end);
-                TestHint hint(true, String(begin, end_of_line - begin));
+                const char * end_of_line = find_first_symbols<'\n'>(this_query_begin,all_queries_end);
+                TestHint hint(true, String(this_query_end, end_of_line - this_query_end));
                 if (hint.serverError()) /// Syntax errors are considered as client errors
                     throw;
                 if (hint.clientError() != e.code())
@@ -987,14 +980,9 @@
                 }
 
                 /// It's expected syntax error, skip the line
-                begin = end_of_line;
+                this_query_begin = end_of_line;
                 continue;
             }
-=======
-            // Try to parse the query.
-            const char * this_query_end = this_query_begin;
-            parsed_query = parseQuery(this_query_end, all_queries_end, true);
->>>>>>> 4b799278
 
             if (!parsed_query)
             {
