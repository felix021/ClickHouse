#!/bin/bash

set -x

install_packages() {
    dpkg -i package_folder/clickhouse-common-static_*.deb
    dpkg -i package_folder/clickhouse-server_*.deb
    dpkg -i package_folder/clickhouse-client_*.deb
    dpkg -i package_folder/clickhouse-test_*.deb
    service clickhouse-server start && sleep 5
}

download_data() {
<<<<<<< HEAD
    clickhouse-client --query "CREATE DATABASE IF NOT EXISTS datasets ENGINE = Ordinary"
=======
    clickhouse-client --query "ATTACH DATABASE IF NOT EXISTS datasets ENGINE = Ordinary"
>>>>>>> f2d98731
    clickhouse-client --query "CREATE DATABASE IF NOT EXISTS test"
    /s3downloader --dataset-names $OPEN_DATASETS
    /s3downloader --dataset-names $PRIVATE_DATASETS --url 'https://s3.mds.yandex.net/clickhouse-private-datasets'
    chmod 777 -R /var/lib/clickhouse
    service clickhouse-server restart && sleep 5
    clickhouse-client --query "RENAME TABLE datasets.hits_v1 TO test.hits"
}

run() {
    clickhouse-performance-test $TESTS_TO_RUN | tee test_output/test_result.json
}

install_packages

if [ $DOWNLOAD_DATASETS -eq 1 ]; then
    download_data
fi

run<|MERGE_RESOLUTION|>--- conflicted
+++ resolved
@@ -11,11 +11,7 @@
 }
 
 download_data() {
-<<<<<<< HEAD
-    clickhouse-client --query "CREATE DATABASE IF NOT EXISTS datasets ENGINE = Ordinary"
-=======
     clickhouse-client --query "ATTACH DATABASE IF NOT EXISTS datasets ENGINE = Ordinary"
->>>>>>> f2d98731
     clickhouse-client --query "CREATE DATABASE IF NOT EXISTS test"
     /s3downloader --dataset-names $OPEN_DATASETS
     /s3downloader --dataset-names $PRIVATE_DATASETS --url 'https://s3.mds.yandex.net/clickhouse-private-datasets'
