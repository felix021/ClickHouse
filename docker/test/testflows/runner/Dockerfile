--- conflicted
+++ resolved
@@ -35,11 +35,7 @@
 ENV TZ=Europe/Moscow
 RUN ln -snf /usr/share/zoneinfo/$TZ /etc/localtime && echo $TZ > /etc/timezone
 
-<<<<<<< HEAD
-RUN pip3 install urllib3 testflows==1.6.46 docker-compose docker dicttoxml kazoo tzlocal
-=======
 RUN pip3 install urllib3 testflows==1.6.48 docker-compose docker dicttoxml kazoo tzlocal
->>>>>>> 9bf27fb4
 
 ENV DOCKER_CHANNEL stable
 ENV DOCKER_VERSION 17.09.1-ce
