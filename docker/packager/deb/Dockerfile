# docker build -t yandex/clickhouse-deb-builder .
FROM ubuntu:20.04

ENV DEBIAN_FRONTEND=noninteractive LLVM_VERSION=12

RUN apt-get update \
    && apt-get install ca-certificates lsb-release wget gnupg apt-transport-https \
        --yes --no-install-recommends --verbose-versions \
    && export LLVM_PUBKEY_HASH="bda960a8da687a275a2078d43c111d66b1c6a893a3275271beedf266c1ff4a0cdecb429c7a5cccf9f486ea7aa43fd27f" \
    && wget -nv -O /tmp/llvm-snapshot.gpg.key https://apt.llvm.org/llvm-snapshot.gpg.key \
    && echo "${LLVM_PUBKEY_HASH} /tmp/llvm-snapshot.gpg.key" | sha384sum -c \
    && apt-key add /tmp/llvm-snapshot.gpg.key \
    && export CODENAME="$(lsb_release --codename --short | tr 'A-Z' 'a-z')" \
    && echo "deb [trusted=yes] http://apt.llvm.org/${CODENAME}/ llvm-toolchain-${CODENAME}-${LLVM_VERSION} main" >> \
        /etc/apt/sources.list

# initial packages
RUN apt-get update \
    && apt-get install \
        bash \
        fakeroot \
        ccache \
        curl \
        software-properties-common \
        --yes --no-install-recommends

# Special dpkg-deb (https://github.com/ClickHouse-Extras/dpkg) version which is able
# to compress files using pigz (https://zlib.net/pigz/) instead of gzip.
# Significantly increase deb packaging speed and compatible with old systems
RUN curl -O https://clickhouse-builds.s3.yandex.net/utils/1/dpkg-deb \
    && chmod +x dpkg-deb \
    && cp dpkg-deb /usr/bin

# Libraries from OS are only needed to test the "unbundled" build (this is not used in production).
RUN apt-get update \
    && apt-get install \
<<<<<<< HEAD
        gcc-9 \
        g++-9 \
        clang-12 \
        clang-tidy-12 \
        lld-12 \
        llvm-12 \
        llvm-12-dev \
=======
        alien \
>>>>>>> fa5cea7a
        clang-11 \
        clang-tidy-11 \
        cmake \
        debhelper \
        devscripts \
        gdb  \
        git \
        gperf \
        lld-11 \
        llvm-11 \
        llvm-11-dev \
        moreutils \
        ninja-build \
        perl \
        pigz \
        pixz \
        pkg-config \
        tzdata \
        --yes --no-install-recommends

# NOTE: For some reason we have outdated version of gcc-10 in ubuntu 20.04 stable.
# Current workaround is to use latest version proposed repo. Remove as soon as
# gcc-10.2 appear in stable repo.
RUN echo 'deb http://archive.ubuntu.com/ubuntu/ focal-proposed restricted main multiverse universe' > /etc/apt/sources.list.d/proposed-repositories.list

RUN apt-get update \
    && apt-get install gcc-10 g++-10 --yes --no-install-recommends

RUN rm /etc/apt/sources.list.d/proposed-repositories.list && apt-get update

# This symlink required by gcc to find lld compiler
RUN ln -s /usr/bin/lld-${LLVM_VERSION} /usr/bin/ld.lld

COPY build.sh /

CMD ["/bin/bash", "/build.sh"]<|MERGE_RESOLUTION|>--- conflicted
+++ resolved
@@ -34,19 +34,11 @@
 # Libraries from OS are only needed to test the "unbundled" build (this is not used in production).
 RUN apt-get update \
     && apt-get install \
-<<<<<<< HEAD
-        gcc-9 \
-        g++-9 \
+        alien \
+        clang-11 \
         clang-12 \
+        clang-tidy-11 \
         clang-tidy-12 \
-        lld-12 \
-        llvm-12 \
-        llvm-12-dev \
-=======
-        alien \
->>>>>>> fa5cea7a
-        clang-11 \
-        clang-tidy-11 \
         cmake \
         debhelper \
         devscripts \
@@ -54,8 +46,11 @@
         git \
         gperf \
         lld-11 \
+        lld-12 \
         llvm-11 \
         llvm-11-dev \
+        llvm-12 \
+        llvm-12-dev \
         moreutils \
         ninja-build \
         perl \
