#pragma once

#include <DB/AggregateFunctions/IAggregateFunction.h>
#include <DB/DataTypes/IDataType.h>
#include <boost/iterator/transform_iterator.hpp>

namespace DB
{

/** Creates aggregate function by name.
  */
class AggregateFunctionFactory final
{
	friend class StorageSystemFunctions;

private:
	/// Not std::function, for lower object size and less indirection.
	using Creator = AggregateFunctionPtr(*)(const String & name, const DataTypes & argument_types);
	using AggregateFunctions = std::unordered_map<String, Creator>;

public:
	AggregateFunctionFactory();
	AggregateFunctionPtr get(const String & name, const DataTypes & argument_types, int recursion_level = 0) const;
	AggregateFunctionPtr tryGet(const String & name, const DataTypes & argument_types) const;
	bool isAggregateFunctionName(const String & name, int recursion_level = 0) const;

	/// For compatibility with SQL, it's possible to specify that certain aggregate function name is case insensitive.
	enum CaseSensitiveness
	{
		CaseSensitive,
		CaseInsensitive
	};

<<<<<<< HEAD
private:
	AggregateFunctionPtr getImpl(const String & name, const DataTypes & argument_types, int recursion_level) const;

	/// Вспомогательная функция для реализации итератора (см. ниже).
	static Details getDetails(const AggregateFunctions::value_type & entry);

public:
	/** Итератор над агрегатными функциями. Возвращает объект типа Details.
	  * Этот итератор нужен для таблицы system.functions.
	  */
	using const_iterator = boost::transform_iterator<decltype(&AggregateFunctionFactory::getDetails),
		typename AggregateFunctions::const_iterator>;
=======
	/// Register aggregate function with its name.
	void registerFunction(const String & name, Creator creator, CaseSensitiveness case_sensitiveness = CaseSensitive);
>>>>>>> 402f09c3

	AggregateFunctionFactory(const AggregateFunctionFactory &) = delete;
	AggregateFunctionFactory & operator=(const AggregateFunctionFactory &) = delete;

private:
	AggregateFunctions aggregate_functions;

	/// Case insensitive aggregate functions will be additionally added here with lowercased name.
	AggregateFunctions case_insensitive_aggregate_functions;
};

}<|MERGE_RESOLUTION|>--- conflicted
+++ resolved
@@ -7,14 +7,14 @@
 namespace DB
 {
 
-/** Creates aggregate function by name.
+/** Creates an aggregate function by name.
   */
 class AggregateFunctionFactory final
 {
 	friend class StorageSystemFunctions;
 
 private:
-	/// Not std::function, for lower object size and less indirection.
+	/// No std::function, for smaller object size and less indirection.
 	using Creator = AggregateFunctionPtr(*)(const String & name, const DataTypes & argument_types);
 	using AggregateFunctions = std::unordered_map<String, Creator>;
 
@@ -31,26 +31,14 @@
 		CaseInsensitive
 	};
 
-<<<<<<< HEAD
-private:
-	AggregateFunctionPtr getImpl(const String & name, const DataTypes & argument_types, int recursion_level) const;
-
-	/// Вспомогательная функция для реализации итератора (см. ниже).
-	static Details getDetails(const AggregateFunctions::value_type & entry);
-
-public:
-	/** Итератор над агрегатными функциями. Возвращает объект типа Details.
-	  * Этот итератор нужен для таблицы system.functions.
-	  */
-	using const_iterator = boost::transform_iterator<decltype(&AggregateFunctionFactory::getDetails),
-		typename AggregateFunctions::const_iterator>;
-=======
-	/// Register aggregate function with its name.
+	/// Register an aggregate function by its name.
 	void registerFunction(const String & name, Creator creator, CaseSensitiveness case_sensitiveness = CaseSensitive);
->>>>>>> 402f09c3
 
 	AggregateFunctionFactory(const AggregateFunctionFactory &) = delete;
 	AggregateFunctionFactory & operator=(const AggregateFunctionFactory &) = delete;
+
+private:
+	AggregateFunctionPtr getImpl(const String & name, const DataTypes & argument_types, int recursion_level) const;
 
 private:
 	AggregateFunctions aggregate_functions;
