--- conflicted
+++ resolved
@@ -188,34 +188,23 @@
 
             /// It's important that parts and merge_blocker are destroyed before the wait.
         }
-<<<<<<< HEAD
+    }
+    catch (const zkutil::KeeperException & e)
+    {
+        tryLogCurrentException(log, __PRETTY_FUNCTION__);
+
+        if (e.code == ZooKeeperImpl::ZooKeeper::ZSESSIONEXPIRED)
+            return;
+
+        force_recheck_parts = true;
+        task_handle->scheduleAfter(ALTER_ERROR_SLEEP_MS);
     }
     catch (...)
     {
         tryLogCurrentException(log, __PRETTY_FUNCTION__);
 
         force_recheck_parts = true;
-
         task_handle->scheduleAfter(ALTER_ERROR_SLEEP_MS);
-=======
-        catch (const zkutil::KeeperException & e)
-        {
-            tryLogCurrentException(log, __PRETTY_FUNCTION__);
-
-            if (e.code == ZooKeeperImpl::ZooKeeper::ZSESSIONEXPIRED)
-                break;
-
-            force_recheck_parts = true;
-            wakeup_event->tryWait(ALTER_ERROR_SLEEP_MS);
-        }
-        catch (...)
-        {
-            tryLogCurrentException(log, __PRETTY_FUNCTION__);
-
-            force_recheck_parts = true;
-            wakeup_event->tryWait(ALTER_ERROR_SLEEP_MS);
-        }
->>>>>>> f8241120
     }
 }
 
