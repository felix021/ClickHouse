#pragma once

#include <ext/shared_ptr_helper.h>

#include <Core/Names.h>
#include <Storages/IStorage.h>
#include <Storages/MergeTree/MergeTreeData.h>
#include <Storages/MergeTree/MergeTreeDataSelectExecutor.h>
#include <Storages/MergeTree/MergeTreeDataWriter.h>
#include <Storages/MergeTree/MergeTreeDataMergerMutator.h>
#include <Storages/MergeTree/MergeTreeMutationEntry.h>
#include <Storages/MergeTree/MergeTreeMutationStatus.h>
#include <Storages/MergeTree/DiskSpaceMonitor.h>
#include <Storages/MergeTree/BackgroundProcessingPool.h>
#include <Common/SimpleIncrement.h>


namespace DB
{

/** See the description of the data structure in MergeTreeData.
  */
class StorageMergeTree : public ext::shared_ptr_helper<StorageMergeTree>, public MergeTreeData
{
public:
    void startup() override;
    void shutdown() override;
    ~StorageMergeTree() override;

    std::string getName() const override { return merging_params.getModeName() + "MergeTree"; }
    std::string getTableName() const override { return table_name; }
    std::string getDatabaseName() const override { return database_name; }

    bool supportsIndexForIn() const override { return true; }
<<<<<<< HEAD
    bool mayBenefitFromIndexForIn(const ASTPtr & left_in_operand, const Context & /* query_context */) const override
    {
        return data.mayBenefitFromIndexForIn(left_in_operand);
    }

    const ColumnsDescription & getColumns() const override { return data.getColumns(); }
    void setColumns(ColumnsDescription columns_) override { return data.setColumns(std::move(columns_)); }

    virtual const IndicesDescription & getIndicesDescription() const override { return data.getIndicesDescription(); }
    virtual void setIndicesDescription(IndicesDescription indices_) override { data.setIndicesDescription(std::move(indices_)); }

    virtual const ConstraintsDescription & getConstraintsDescription() const override { return data.getConstraintsDescription(); }
    virtual void setConstraintsDescription(ConstraintsDescription constraints_) override { data.setConstraintsDescription(constraints_); }

    NameAndTypePair getColumn(const String & column_name) const override { return data.getColumn(column_name); }
    bool hasColumn(const String & column_name) const override { return data.hasColumn(column_name); }
=======
>>>>>>> bc99be0f

    BlockInputStreams read(
        const Names & column_names,
        const SelectQueryInfo & query_info,
        const Context & context,
        QueryProcessingStage::Enum processed_stage,
        size_t max_block_size,
        unsigned num_streams) override;

    BlockOutputStreamPtr write(const ASTPtr & query, const Context & context) override;

    /** Perform the next step in combining the parts.
      */
    bool optimize(const ASTPtr & query, const ASTPtr & partition, bool final, bool deduplicate, const Context & context) override;

    void alterPartition(const ASTPtr & query, const PartitionCommands & commands, const Context & context) override;

    void mutate(const MutationCommands & commands, const Context & context) override;
    std::vector<MergeTreeMutationStatus> getMutationsStatus() const override;
    CancellationCode killMutation(const String & mutation_id) override;

    void drop() override;
    void truncate(const ASTPtr &, const Context &) override;

    void rename(const String & new_path_to_db, const String & new_database_name, const String & new_table_name) override;

    void alter(
        const AlterCommands & params, const String & database_name, const String & table_name,
        const Context & context, TableStructureWriteLockHolder & table_lock_holder) override;

    void checkTableCanBeDropped() const override;

    void checkPartitionCanBeDropped(const ASTPtr & partition) override;

    ActionLock getActionLock(StorageActionBlockType action_type) override;

    String getDataPath() const override { return full_path; }

private:
    String path;

    BackgroundProcessingPool & background_pool;

    MergeTreeDataSelectExecutor reader;
    MergeTreeDataWriter writer;
    MergeTreeDataMergerMutator merger_mutator;

    /// For block numbers.
    SimpleIncrement increment{0};

    /// For clearOldParts, clearOldTemporaryDirectories.
    AtomicStopwatch time_after_previous_cleanup;

    mutable std::mutex currently_merging_mutex;
    DataParts currently_merging;
    std::map<String, MergeTreeMutationEntry> current_mutations_by_id;
    std::multimap<Int64, MergeTreeMutationEntry &> current_mutations_by_version;

    std::atomic<bool> shutdown_called {false};

    BackgroundProcessingPool::TaskHandle background_task_handle;

    std::vector<MergeTreeData::AlterDataPartTransactionPtr> prepareAlterTransactions(
        const ColumnsDescription & new_columns, const IndicesDescription & new_indices, const Context & context);

    void loadMutations();

    /** Determines what parts should be merged and merges it.
      * If aggressive - when selects parts don't takes into account their ratio size and novelty (used for OPTIMIZE query).
      * Returns true if merge is finished successfully.
      */
    bool merge(bool aggressive, const String & partition_id, bool final, bool deduplicate, String * out_disable_reason = nullptr);

    /// Try and find a single part to mutate and mutate it. If some part was successfully mutated, return true.
    bool tryMutatePart();

    BackgroundProcessingPoolTaskResult backgroundTask();

    Int64 getCurrentMutationVersion(
        const DataPartPtr & part,
        std::lock_guard<std::mutex> & /* currently_merging_mutex_lock */) const;

    void clearOldMutations();

    // Partition helpers
    void dropPartition(const ASTPtr & partition, bool detach, const Context & context);
    void clearColumnInPartition(const ASTPtr & partition, const Field & column_name, const Context & context);
    void attachPartition(const ASTPtr & partition, bool part, const Context & context);
    void replacePartitionFrom(const StoragePtr & source_table, const ASTPtr & partition, bool replace, const Context & context);

    friend class MergeTreeBlockOutputStream;
    friend class MergeTreeData;
    friend struct CurrentlyMergingPartsTagger;

protected:
    /** Attach the table with the appropriate name, along the appropriate path (with / at the end),
      *  (correctness of names and paths are not checked)
      *  consisting of the specified columns.
      *
      * See MergeTreeData constructor for comments on parameters.
      */
    StorageMergeTree(
        const String & path_,
        const String & database_name_,
        const String & table_name_,
        const ColumnsDescription & columns_,
        const IndicesDescription & indices_,
        bool attach,
        Context & context_,
        const String & date_column_name,
        const ASTPtr & partition_by_ast_,
        const ASTPtr & order_by_ast_,
        const ASTPtr & primary_key_ast_,
        const ASTPtr & sample_by_ast_, /// nullptr, if sampling is not supported.
        const ASTPtr & ttl_table_ast_,
        const MergingParams & merging_params_,
        const MergeTreeSettings & settings_,
        bool has_force_restore_data_flag);
};

}<|MERGE_RESOLUTION|>--- conflicted
+++ resolved
@@ -32,25 +32,8 @@
     std::string getDatabaseName() const override { return database_name; }
 
     bool supportsIndexForIn() const override { return true; }
-<<<<<<< HEAD
-    bool mayBenefitFromIndexForIn(const ASTPtr & left_in_operand, const Context & /* query_context */) const override
-    {
-        return data.mayBenefitFromIndexForIn(left_in_operand);
-    }
-
-    const ColumnsDescription & getColumns() const override { return data.getColumns(); }
-    void setColumns(ColumnsDescription columns_) override { return data.setColumns(std::move(columns_)); }
-
-    virtual const IndicesDescription & getIndicesDescription() const override { return data.getIndicesDescription(); }
-    virtual void setIndicesDescription(IndicesDescription indices_) override { data.setIndicesDescription(std::move(indices_)); }
-
     virtual const ConstraintsDescription & getConstraintsDescription() const override { return data.getConstraintsDescription(); }
     virtual void setConstraintsDescription(ConstraintsDescription constraints_) override { data.setConstraintsDescription(constraints_); }
-
-    NameAndTypePair getColumn(const String & column_name) const override { return data.getColumn(column_name); }
-    bool hasColumn(const String & column_name) const override { return data.hasColumn(column_name); }
-=======
->>>>>>> bc99be0f
 
     BlockInputStreams read(
         const Names & column_names,
