#include <Disks/DiskSpaceMonitor.h>
#include <Common/FieldVisitors.h>
#include <Common/Macros.h>
#include <Common/StringUtils/StringUtils.h>
#include <Common/ThreadPool.h>
#include <Common/ZooKeeper/KeeperException.h>
#include <Common/ZooKeeper/Types.h>
#include <Common/escapeForFileName.h>
#include <Common/formatReadable.h>
#include <Common/thread_local_rng.h>
#include <Common/typeid_cast.h>

#include <Storages/AlterCommands.h>
#include <Storages/PartitionCommands.h>
#include <Storages/ColumnsDescription.h>
#include <Storages/StorageReplicatedMergeTree.h>
#include <Storages/MergeTree/MergeTreeDataPart.h>
#include <Storages/MergeTree/MergeList.h>
#include <Storages/MergeTree/ReplicatedMergeTreeTableMetadata.h>
#include <Storages/MergeTree/ReplicatedMergeTreeBlockOutputStream.h>
#include <Storages/MergeTree/ReplicatedMergeTreeQuorumEntry.h>
#include <Storages/MergeTree/ReplicatedMergeTreeMutationEntry.h>
#include <Storages/MergeTree/ReplicatedMergeTreeAddress.h>
#include <Storages/MergeTree/ReplicatedMergeTreeQuorumAddedParts.h>
#include <Storages/MergeTree/ReplicatedMergeTreePartHeader.h>
#include <Storages/VirtualColumnUtils.h>

#include <Databases/IDatabase.h>

#include <Parsers/formatAST.h>
#include <Parsers/ASTDropQuery.h>
#include <Parsers/ASTOptimizeQuery.h>
#include <Parsers/ASTLiteral.h>
#include <Parsers/queryToString.h>
#include <Parsers/ASTCheckQuery.h>
#include <Parsers/ASTSetQuery.h>

#include <IO/ReadBufferFromString.h>
#include <IO/Operators.h>
#include <IO/ConnectionTimeouts.h>

#include <Interpreters/InterpreterAlterQuery.h>
#include <Interpreters/PartLog.h>

#include <DataStreams/RemoteBlockInputStream.h>
#include <DataStreams/NullBlockOutputStream.h>
#include <DataStreams/copyData.h>

#include <Poco/DirectoryIterator.h>

#include <ext/range.h>
#include <ext/scope_guard.h>

#include <ctime>
#include <thread>
#include <future>

#include <boost/algorithm/string/join.hpp>

namespace ProfileEvents
{
    extern const Event ReplicatedPartMerges;
    extern const Event ReplicatedPartMutations;
    extern const Event ReplicatedPartFailedFetches;
    extern const Event ReplicatedPartFetchesOfMerged;
    extern const Event ObsoleteReplicatedParts;
    extern const Event ReplicatedPartFetches;
    extern const Event DataAfterMergeDiffersFromReplica;
    extern const Event DataAfterMutationDiffersFromReplica;
}

namespace CurrentMetrics
{
    extern const Metric LeaderReplica;
}


namespace DB
{

namespace ErrorCodes
{
    extern const int NO_ZOOKEEPER;
    extern const int INCORRECT_DATA;
    extern const int INCOMPATIBLE_COLUMNS;
    extern const int REPLICA_IS_ALREADY_EXIST;
    extern const int NO_SUCH_REPLICA;
    extern const int NO_REPLICA_HAS_PART;
    extern const int LOGICAL_ERROR;
    extern const int TOO_MANY_UNEXPECTED_DATA_PARTS;
    extern const int ABORTED;
    extern const int REPLICA_IS_NOT_IN_QUORUM;
    extern const int TABLE_IS_READ_ONLY;
    extern const int NOT_FOUND_NODE;
    extern const int NO_ACTIVE_REPLICAS;
    extern const int LEADERSHIP_CHANGED;
    extern const int TABLE_WAS_NOT_DROPPED;
    extern const int PARTITION_ALREADY_EXISTS;
    extern const int TOO_MANY_RETRIES_TO_FETCH_PARTS;
    extern const int RECEIVED_ERROR_FROM_REMOTE_IO_SERVER;
    extern const int PARTITION_DOESNT_EXIST;
    extern const int CHECKSUM_DOESNT_MATCH;
    extern const int BAD_SIZE_OF_FILE_IN_DATA_PART;
    extern const int UNEXPECTED_FILE_IN_DATA_PART;
    extern const int NO_FILE_IN_DATA_PART;
    extern const int UNFINISHED;
    extern const int RECEIVED_ERROR_TOO_MANY_REQUESTS;
    extern const int TOO_MANY_FETCHES;
    extern const int BAD_DATA_PART_NAME;
    extern const int PART_IS_TEMPORARILY_LOCKED;
    extern const int INCORRECT_FILE_NAME;
    extern const int CANNOT_ASSIGN_OPTIMIZE;
    extern const int KEEPER_EXCEPTION;
    extern const int ALL_REPLICAS_LOST;
    extern const int REPLICA_STATUS_CHANGED;
}

namespace ActionLocks
{
    extern const StorageActionBlockType PartsMerge;
    extern const StorageActionBlockType PartsFetch;
    extern const StorageActionBlockType PartsSend;
    extern const StorageActionBlockType ReplicationQueue;
    extern const StorageActionBlockType PartsTTLMerge;
    extern const StorageActionBlockType PartsMove;
}


static const auto QUEUE_UPDATE_ERROR_SLEEP_MS     = 1 * 1000;
static const auto MERGE_SELECTING_SLEEP_MS        = 5 * 1000;
static const auto MUTATIONS_FINALIZING_SLEEP_MS   = 1 * 1000;

/** There are three places for each part, where it should be
  * 1. In the RAM, data_parts, all_data_parts.
  * 2. In the filesystem (FS), the directory with the data of the table.
  * 3. in ZooKeeper (ZK).
  *
  * When adding a part, it must be added immediately to these three places.
  * This is done like this
  * - [FS] first write the part into a temporary directory on the filesystem;
  * - [FS] rename the temporary part to the result on the filesystem;
  * - [RAM] immediately afterwards add it to the `data_parts`, and remove from `data_parts` any parts covered by this one;
  * - [RAM] also set the `Transaction` object, which in case of an exception (in next point),
  *   rolls back the changes in `data_parts` (from the previous point) back;
  * - [ZK] then send a transaction (multi) to add a part to ZooKeeper (and some more actions);
  * - [FS, ZK] by the way, removing the covered (old) parts from filesystem, from ZooKeeper and from `all_data_parts`
  *   is delayed, after a few minutes.
  *
  * There is no atomicity here.
  * It could be possible to achieve atomicity using undo/redo logs and a flag in `DataPart` when it is completely ready.
  * But it would be inconvenient - I would have to write undo/redo logs for each `Part` in ZK, and this would increase already large number of interactions.
  *
  * Instead, we are forced to work in a situation where at any time
  *  (from another thread, or after server restart), there may be an unfinished transaction.
  *  (note - for this the part should be in RAM)
  * From these cases the most frequent one is when the part is already in the data_parts, but it's not yet in ZooKeeper.
  * This case must be distinguished from the case where such a situation is achieved due to some kind of damage to the state.
  *
  * Do this with the threshold for the time.
  * If the part is young enough, its lack in ZooKeeper will be perceived optimistically - as if it just did not have time to be added there
  *  - as if the transaction has not yet been executed, but will soon be executed.
  * And if the part is old, its absence in ZooKeeper will be perceived as an unfinished transaction that needs to be rolled back.
  *
  * PS. Perhaps it would be better to add a flag to the DataPart that a part is inserted into ZK.
  * But here it's too easy to get confused with the consistency of this flag.
  */
extern const int MAX_AGE_OF_LOCAL_PART_THAT_WASNT_ADDED_TO_ZOOKEEPER = 5 * 60;


void StorageReplicatedMergeTree::setZooKeeper(zkutil::ZooKeeperPtr zookeeper)
{
    std::lock_guard lock(current_zookeeper_mutex);
    current_zookeeper = zookeeper;
}

zkutil::ZooKeeperPtr StorageReplicatedMergeTree::tryGetZooKeeper() const
{
    std::lock_guard lock(current_zookeeper_mutex);
    return current_zookeeper;
}

zkutil::ZooKeeperPtr StorageReplicatedMergeTree::getZooKeeper() const
{
    auto res = tryGetZooKeeper();
    if (!res)
        throw Exception("Cannot get ZooKeeper", ErrorCodes::NO_ZOOKEEPER);
    return res;
}


StorageReplicatedMergeTree::StorageReplicatedMergeTree(
    const String & zookeeper_path_,
    const String & replica_name_,
    bool attach,
    const StorageID & table_id_,
    const String & relative_data_path_,
    const StorageInMemoryMetadata & metadata,
    Context & context_,
    const String & date_column_name,
    const MergingParams & merging_params_,
    std::unique_ptr<MergeTreeSettings> settings_,
    bool has_force_restore_data_flag)
<<<<<<< HEAD
    : MergeTreeData(database_name_, table_name_, relative_data_path_, metadata,
        context_, date_column_name, merging_params_, std::move(settings_), true, attach,
            [this] (const std::string & name) { enqueuePartForCheck(name); }),

        zookeeper_path(global_context.getMacros()->expand(zookeeper_path_, database_name_, table_name_)),
        replica_name(global_context.getMacros()->expand(replica_name_, database_name_, table_name_)),
        reader(*this), writer(*this), merger_mutator(*this, global_context.getBackgroundPool().getNumberOfThreads()),
        queue(*this), fetcher(*this), cleanup_thread(*this),
        part_check_thread(*this), restarting_thread(*this)
=======
    : MergeTreeData(table_id_,
                    relative_data_path_,
                    metadata,
                    context_,
                    date_column_name,
                    merging_params_,
                    std::move(settings_),
                    true,                   /// require_part_metadata
                    attach,
                    [this] (const std::string & name) { enqueuePartForCheck(name); })
    , zookeeper_path(global_context.getMacros()->expand(zookeeper_path_, table_id_.database_name, table_id_.table_name))
    , replica_name(global_context.getMacros()->expand(replica_name_, table_id_.database_name, table_id_.table_name))
    , reader(*this)
    , writer(*this)
    , merger_mutator(*this, global_context.getBackgroundPool().getNumberOfThreads())
    , queue(*this)
    , fetcher(*this)
    , cleanup_thread(*this)
    , alter_thread(*this)
    , part_check_thread(*this)
    , restarting_thread(*this)
>>>>>>> d1595703
{
    if (!zookeeper_path.empty() && zookeeper_path.back() == '/')
        zookeeper_path.resize(zookeeper_path.size() - 1);
    /// If zookeeper chroot prefix is used, path should start with '/', because chroot concatenates without it.
    if (!zookeeper_path.empty() && zookeeper_path.front() != '/')
        zookeeper_path = "/" + zookeeper_path;
    replica_path = zookeeper_path + "/replicas/" + replica_name;

    queue_updating_task = global_context.getSchedulePool().createTask(getStorageID().getFullTableName() + " (StorageReplicatedMergeTree::queueUpdatingTask)", [this]{ queueUpdatingTask(); });

    mutations_updating_task = global_context.getSchedulePool().createTask(getStorageID().getFullTableName() + " (StorageReplicatedMergeTree::mutationsUpdatingTask)", [this]{ mutationsUpdatingTask(); });

    merge_selecting_task = global_context.getSchedulePool().createTask(getStorageID().getFullTableName() + " (StorageReplicatedMergeTree::mergeSelectingTask)", [this] { mergeSelectingTask(); });
    /// Will be activated if we win leader election.
    merge_selecting_task->deactivate();

    mutations_finalizing_task = global_context.getSchedulePool().createTask(getStorageID().getFullTableName() + " (StorageReplicatedMergeTree::mutationsFinalizingTask)", [this] { mutationsFinalizingTask(); });

    if (global_context.hasZooKeeper())
        current_zookeeper = global_context.getZooKeeper();

    bool skip_sanity_checks = false;

    if (current_zookeeper && current_zookeeper->exists(replica_path + "/flags/force_restore_data"))
    {
        skip_sanity_checks = true;
        current_zookeeper->remove(replica_path + "/flags/force_restore_data");

        LOG_WARNING(log, "Skipping the limits on severity of changes to data parts and columns (flag "
            << replica_path << "/flags/force_restore_data).");
    }
    else if (has_force_restore_data_flag)
    {
        skip_sanity_checks = true;

        LOG_WARNING(log, "Skipping the limits on severity of changes to data parts and columns (flag force_restore_data).");
    }

    loadDataParts(skip_sanity_checks);

    if (!current_zookeeper)
    {
        if (!attach)
            throw Exception("Can't create replicated table without ZooKeeper", ErrorCodes::NO_ZOOKEEPER);

        /// Do not activate the replica. It will be readonly.
        LOG_ERROR(log, "No ZooKeeper: table will be in readonly mode.");
        is_readonly = true;
        return;
    }

    if (attach && !current_zookeeper->exists(zookeeper_path + "/metadata"))
    {
        LOG_WARNING(log, "No metadata in ZooKeeper: table will be in readonly mode.");
        is_readonly = true;
        return;
    }

    if (!attach)
    {
        if (!getDataParts().empty())
            throw Exception("Data directory for table already containing data parts - probably it was unclean DROP table or manual intervention. You must either clear directory by hand or use ATTACH TABLE instead of CREATE TABLE if you need to use that parts.", ErrorCodes::INCORRECT_DATA);

        createTableIfNotExists();

        checkTableStructure(false, false);
        createReplica();
    }
    else
    {
        checkTableStructure(skip_sanity_checks, true);
        checkParts(skip_sanity_checks);

        /// Temporary directories contain unfinalized results of Merges or Fetches (after forced restart)
        ///  and don't allow to reinitialize them, so delete each of them immediately
        clearOldTemporaryDirectories(0);
    }

    createNewZooKeeperNodes();

    other_replicas_fixed_granularity = checkFixedGranualrityInZookeeper();
}


bool StorageReplicatedMergeTree::checkFixedGranualrityInZookeeper()
{
    auto zookeeper = getZooKeeper();
    String metadata_str = zookeeper->get(zookeeper_path + "/metadata");
    auto metadata_from_zk = ReplicatedMergeTreeTableMetadata::parse(metadata_str);
    return metadata_from_zk.index_granularity_bytes == 0;
}


void StorageReplicatedMergeTree::waitMutationToFinishOnReplicas(
    const Strings & replicas, const String & mutation_id) const
{
    if (replicas.empty())
        return;

    zkutil::EventPtr wait_event = std::make_shared<Poco::Event>();


    std::set<String> inactive_replicas;
    for (const String & replica : replicas)
    {

        LOG_DEBUG(log, "Waiting for " << replica << " to apply mutation " + mutation_id);

        while (!partial_shutdown_called)
        {
            /// Mutation maybe killed or whole replica was deleted.
            /// Wait event will unblock at this moment.
            Coordination::Stat exists_stat;
            if (!getZooKeeper()->exists(zookeeper_path + "/mutations/" + mutation_id, &exists_stat, wait_event))
            {
                LOG_WARNING(log, "Mutation " << mutation_id << " was killed or manually removed. Nothing to wait.");
                return;
            }

            auto zookeeper = getZooKeeper();
            /// Replica could be inactive.
            if (!zookeeper->exists(zookeeper_path + "/replicas/" + replica + "/is_active"))
            {
                LOG_WARNING(log, "Replica " << replica << " is not active during mutation. "
                    "Mutation will be done asynchronously when replica becomes active.");

                inactive_replicas.emplace(replica);
                break;
            }

            String mutation_pointer = zookeeper_path + "/replicas/" + replica + "/mutation_pointer";
            std::string mutation_pointer_value;
            Coordination::Stat get_stat;
            /// Replica could be removed
            if (!zookeeper->tryGet(mutation_pointer, mutation_pointer_value, &get_stat, wait_event))
            {
                LOG_WARNING(log, replica << " was removed");
                break;
            }
            else if (mutation_pointer_value >= mutation_id) /// Maybe we already processed more fresh mutation
                break;                                      /// (numbers like 0000000000 and 0000000001)

            /// We wait without timeout.
            wait_event->wait();
        }

        if (partial_shutdown_called)
            throw Exception("Mutation is not finished because table shutdown was called. It will be done after table restart.",
                ErrorCodes::UNFINISHED);
    }

    if (!inactive_replicas.empty())
    {
        std::stringstream exception_message;
        exception_message << "Mutation is not finished because";

        if (!inactive_replicas.empty())
            exception_message << " some replicas are inactive right now: " << boost::algorithm::join(inactive_replicas, ", ");

        exception_message << ". Mutation will be done asynchronously";

        throw Exception(exception_message.str(), ErrorCodes::UNFINISHED);
    }
}

void StorageReplicatedMergeTree::createNewZooKeeperNodes()
{
    auto zookeeper = getZooKeeper();

    /// Working with quorum.
    zookeeper->createIfNotExists(zookeeper_path + "/quorum", String());
    zookeeper->createIfNotExists(zookeeper_path + "/quorum/last_part", String());
    zookeeper->createIfNotExists(zookeeper_path + "/quorum/failed_parts", String());

    /// Tracking lag of replicas.
    zookeeper->createIfNotExists(replica_path + "/min_unprocessed_insert_time", String());
    zookeeper->createIfNotExists(replica_path + "/max_processed_insert_time", String());

    /// Mutations
    zookeeper->createIfNotExists(zookeeper_path + "/mutations", String());
    zookeeper->createIfNotExists(replica_path + "/mutation_pointer", String());

    /// ALTERs of the metadata node.
    zookeeper->createIfNotExists(replica_path + "/metadata", String());
}


void StorageReplicatedMergeTree::createTableIfNotExists()
{
    auto zookeeper = getZooKeeper();

    if (zookeeper->exists(zookeeper_path))
        return;

    LOG_DEBUG(log, "Creating table " << zookeeper_path);

    zookeeper->createAncestors(zookeeper_path);

    /// We write metadata of table so that the replicas can check table parameters with them.
    String metadata = ReplicatedMergeTreeTableMetadata(*this).toString();

    Coordination::Requests ops;
    ops.emplace_back(zkutil::makeCreateRequest(zookeeper_path, "",
        zkutil::CreateMode::Persistent));
    ops.emplace_back(zkutil::makeCreateRequest(zookeeper_path + "/metadata", metadata,
        zkutil::CreateMode::Persistent));
    ops.emplace_back(zkutil::makeCreateRequest(zookeeper_path + "/columns", getColumns().toString(),
        zkutil::CreateMode::Persistent));
    ops.emplace_back(zkutil::makeCreateRequest(zookeeper_path + "/log", "",
        zkutil::CreateMode::Persistent));
    ops.emplace_back(zkutil::makeCreateRequest(zookeeper_path + "/blocks", "",
        zkutil::CreateMode::Persistent));
    ops.emplace_back(zkutil::makeCreateRequest(zookeeper_path + "/block_numbers", "",
        zkutil::CreateMode::Persistent));
    ops.emplace_back(zkutil::makeCreateRequest(zookeeper_path + "/nonincrement_block_numbers", "",
        zkutil::CreateMode::Persistent)); /// /nonincrement_block_numbers dir is unused, but is created nonetheless for backwards compatibility.
    ops.emplace_back(zkutil::makeCreateRequest(zookeeper_path + "/leader_election", "",
        zkutil::CreateMode::Persistent));
    ops.emplace_back(zkutil::makeCreateRequest(zookeeper_path + "/temp", "",
        zkutil::CreateMode::Persistent));
    ops.emplace_back(zkutil::makeCreateRequest(zookeeper_path + "/replicas", "",
        zkutil::CreateMode::Persistent));

    Coordination::Responses responses;
    auto code = zookeeper->tryMulti(ops, responses);
    if (code && code != Coordination::ZNODEEXISTS)
        throw Coordination::Exception(code);
}


/** Verify that list of columns and table storage_settings_ptr match those specified in ZK (/ metadata).
    * If not, throw an exception.
    */
void StorageReplicatedMergeTree::checkTableStructure(bool skip_sanity_checks, bool allow_alter)
{
    auto zookeeper = getZooKeeper();

    ReplicatedMergeTreeTableMetadata old_metadata(*this);

    Coordination::Stat metadata_stat;
    String metadata_str = zookeeper->get(zookeeper_path + "/metadata", &metadata_stat);
    auto metadata_from_zk = ReplicatedMergeTreeTableMetadata::parse(metadata_str);
    auto metadata_diff = old_metadata.checkAndFindDiff(metadata_from_zk, allow_alter);
    metadata_version = metadata_stat.version;

    Coordination::Stat columns_stat;
    auto columns_from_zk = ColumnsDescription::parse(zookeeper->get(zookeeper_path + "/columns", &columns_stat));
    columns_version = columns_stat.version;

    const ColumnsDescription & old_columns = getColumns();
    if (columns_from_zk != old_columns || !metadata_diff.empty())
    {
        if (allow_alter &&
            (skip_sanity_checks ||
             old_columns.getOrdinary().sizeOfDifference(columns_from_zk.getOrdinary()) +
             old_columns.getMaterialized().sizeOfDifference(columns_from_zk.getMaterialized()) <= 2))
        {
            LOG_WARNING(log, "Table structure in ZooKeeper is a little different from local table structure. Assuming ALTER.");

            /// We delay setting table structure till startup() because otherwise new table metadata file can
            /// be overwritten in DatabaseOrdinary::createTable.
            set_table_structure_at_startup = [columns_from_zk, metadata_diff, this]()
            {
                /// Without any locks, because table has not been created yet.
                setTableStructure(std::move(columns_from_zk), metadata_diff);
            };
        }
        else
        {
            throw Exception("Table structure in ZooKeeper is too different from local table structure",
                            ErrorCodes::INCOMPATIBLE_COLUMNS);
        }
    }
}


void StorageReplicatedMergeTree::setTableStructure(ColumnsDescription new_columns, const ReplicatedMergeTreeTableMetadata::Diff & metadata_diff)
{
    StorageInMemoryMetadata metadata = getInMemoryMetadata();
    if (new_columns != metadata.columns)
        metadata.columns = new_columns;

    if (!metadata_diff.empty())
    {
        if (metadata_diff.sorting_key_changed)
        {
            ParserNotEmptyExpressionList parser(false);
            auto new_sorting_key_expr_list = parseQuery(parser, metadata_diff.new_sorting_key, 0);

            if (new_sorting_key_expr_list->children.size() == 1)
                metadata.order_by_ast = new_sorting_key_expr_list->children[0];
            else
            {
                auto tuple = makeASTFunction("tuple");
                tuple->arguments->children = new_sorting_key_expr_list->children;
                metadata.order_by_ast = tuple;
            }

            if (!primary_key_ast)
            {
                /// Primary and sorting key become independent after this ALTER so we have to
                /// save the old ORDER BY expression as the new primary key.
                metadata.primary_key_ast = order_by_ast->clone();
            }
        }

        if (metadata_diff.skip_indices_changed)
            metadata.indices = IndicesDescription::parse(metadata_diff.new_skip_indices);

        if (metadata_diff.constraints_changed)
            metadata.constraints = ConstraintsDescription::parse(metadata_diff.new_constraints);

        if (metadata_diff.ttl_table_changed)
        {
            ParserTTLExpressionList parser;
            metadata.ttl_for_table_ast = parseQuery(parser, metadata_diff.new_ttl_table, 0);
        }
    }

    auto table_id = getStorageID();
    global_context.getDatabase(table_id.database_name)->alterTable(global_context, table_id.table_name, metadata);

    /// Even if the primary/sorting keys didn't change we must reinitialize it
    /// because primary key column types might have changed.
    setProperties(metadata);
    setTTLExpressions(new_columns.getColumnTTLs(), metadata.ttl_for_table_ast);
}


/** If necessary, restore a part, replica itself adds a record for its receipt.
  * What time should I put for this entry in the queue? Time is taken into account when calculating lag of replica.
  * For these purposes, it makes sense to use creation time of missing part
  *  (that is, in calculating lag, it will be taken into account how old is the part we need to recover).
  */
static time_t tryGetPartCreateTime(zkutil::ZooKeeperPtr & zookeeper, const String & replica_path, const String & part_name)
{
    time_t res = 0;

    /// We get creation time of part, if it still exists (was not merged, for example).
    Coordination::Stat stat;
    String unused;
    if (zookeeper->tryGet(replica_path + "/parts/" + part_name, unused, &stat))
        res = stat.ctime / 1000;

    return res;
}


void StorageReplicatedMergeTree::createReplica()
{
    auto zookeeper = getZooKeeper();

    LOG_DEBUG(log, "Creating replica " << replica_path);

    int32_t code;

    do
    {
        Coordination::Stat replicas_stat;
        String last_added_replica = zookeeper->get(zookeeper_path + "/replicas", &replicas_stat);

        /// If it is not the first replica, we will mark it as "lost", to immediately repair (clone) from existing replica.
        String is_lost_value = last_added_replica.empty() ? "0" : "1";

        Coordination::Requests ops;
        Coordination::Responses resps;
        ops.emplace_back(zkutil::makeCreateRequest(replica_path, "", zkutil::CreateMode::Persistent));
        ops.emplace_back(zkutil::makeCreateRequest(replica_path + "/host", "", zkutil::CreateMode::Persistent));
        ops.emplace_back(zkutil::makeCreateRequest(replica_path + "/log_pointer", "", zkutil::CreateMode::Persistent));
        ops.emplace_back(zkutil::makeCreateRequest(replica_path + "/queue", "", zkutil::CreateMode::Persistent));
        ops.emplace_back(zkutil::makeCreateRequest(replica_path + "/parts", "", zkutil::CreateMode::Persistent));
        ops.emplace_back(zkutil::makeCreateRequest(replica_path + "/flags", "", zkutil::CreateMode::Persistent));
        ops.emplace_back(zkutil::makeCreateRequest(replica_path + "/is_lost", is_lost_value, zkutil::CreateMode::Persistent));
        ops.emplace_back(zkutil::makeCreateRequest(replica_path + "/columns", getColumns().toString(), zkutil::CreateMode::Persistent));
        /// Check version of /replicas to see if there are any replicas created at the same moment of time.
        ops.emplace_back(zkutil::makeSetRequest(zookeeper_path + "/replicas", "last added replica: " + replica_name, replicas_stat.version));

        code = zookeeper->tryMulti(ops, resps);
        if (code == Coordination::Error::ZNODEEXISTS)
            throw Exception("Replica " + replica_path + " already exists.", ErrorCodes::REPLICA_IS_ALREADY_EXIST);
        else if (code == Coordination::Error::ZBADVERSION)
            LOG_ERROR(log, "Retrying createReplica(), because some other replicas were created at the same time");
        else
            zkutil::KeeperMultiException::check(code, ops, resps);
    } while (code == Coordination::Error::ZBADVERSION);
}


void StorageReplicatedMergeTree::checkParts(bool skip_sanity_checks)
{
    auto zookeeper = getZooKeeper();

    Strings expected_parts_vec = zookeeper->getChildren(replica_path + "/parts");

    /// Parts in ZK.
    NameSet expected_parts(expected_parts_vec.begin(), expected_parts_vec.end());

    /// There are no PreCommitted parts at startup.
    auto parts = getDataParts({MergeTreeDataPartState::Committed, MergeTreeDataPartState::Outdated});

    /** Local parts that are not in ZK.
      * In very rare cases they may cover missing parts
      * and someone may think that pushing them to zookeeper is good idea.
      * But actually we can't precisely determine that ALL missing parts
      * covered by this unexpected part. So missing parts will be downloaded.
      */
    DataParts unexpected_parts;

    /// Collect unexpected parts
    for (const auto & part : parts)
        if (!expected_parts.count(part->name))
            unexpected_parts.insert(part); /// this parts we will place to detached with ignored_ prefix

    /// Which parts should be taken from other replicas.
    Strings parts_to_fetch;

    for (const String & missing_name : expected_parts)
        if (!getActiveContainingPart(missing_name))
            parts_to_fetch.push_back(missing_name);

    /** To check the adequacy, for the parts that are in the FS, but not in ZK, we will only consider not the most recent parts.
      * Because unexpected new parts usually arise only because they did not have time to enroll in ZK with a rough restart of the server.
      * It also occurs from deduplicated parts that did not have time to retire.
      */
    size_t unexpected_parts_nonnew = 0;
    UInt64 unexpected_parts_nonnew_rows = 0;
    UInt64 unexpected_parts_rows = 0;
    for (const auto & part : unexpected_parts)
    {
        if (part->info.level > 0)
        {
            ++unexpected_parts_nonnew;
            unexpected_parts_nonnew_rows += part->rows_count;
        }

        unexpected_parts_rows += part->rows_count;
    }

    /// Additional helpful statistics
    auto get_blocks_count_in_data_part = [&] (const String & part_name) -> UInt64
    {
        MergeTreePartInfo part_info;
        if (MergeTreePartInfo::tryParsePartName(part_name, &part_info, format_version))
            return part_info.getBlocksCount();

        LOG_ERROR(log, "Unexpected part name: " << part_name);
        return 0;
    };

    UInt64 parts_to_fetch_blocks = 0;
    for (const String & name : parts_to_fetch)
        parts_to_fetch_blocks += get_blocks_count_in_data_part(name);

    std::stringstream sanity_report;
    sanity_report << "There are "
        << unexpected_parts.size() << " unexpected parts with " << unexpected_parts_rows << " rows ("
        << unexpected_parts_nonnew << " of them is not just-written with " << unexpected_parts_rows << " rows), "
        << parts_to_fetch.size() << " missing parts (with " << parts_to_fetch_blocks << " blocks).";

    /** We can automatically synchronize data,
      *  if the ratio of the total number of errors to the total number of parts (minimum - on the local filesystem or in ZK)
      *  is no more than some threshold (for example 50%).
      *
      * A large ratio of mismatches in the data on the filesystem and the expected data
      *  may indicate a configuration error (the server accidentally connected as a replica not from right shard).
      * In this case, the protection mechanism does not allow the server to start.
      */

    UInt64 total_rows_on_filesystem = 0;
    for (const auto & part : parts)
        total_rows_on_filesystem += part->rows_count;

    const auto storage_settings_ptr = getSettings();
    bool insane = unexpected_parts_rows > total_rows_on_filesystem * storage_settings_ptr->replicated_max_ratio_of_wrong_parts;

    if (insane && !skip_sanity_checks)
    {
        std::stringstream why;
        why << "The local set of parts of table " << getStorageID().getNameForLogs() << " doesn't look like the set of parts "
            << "in ZooKeeper: "
            << formatReadableQuantity(unexpected_parts_rows) << " rows of " << formatReadableQuantity(total_rows_on_filesystem)
            << " total rows in filesystem are suspicious.";

        throw Exception(why.str() + " " + sanity_report.str(), ErrorCodes::TOO_MANY_UNEXPECTED_DATA_PARTS);
    }

    if (unexpected_parts_nonnew_rows > 0)
        LOG_WARNING(log, sanity_report.str());

    /// Add to the queue jobs to pick up the missing parts from other replicas and remove from ZK the information that we have them.
    std::vector<std::future<Coordination::ExistsResponse>> exists_futures;
    exists_futures.reserve(parts_to_fetch.size());
    for (const String & part_name : parts_to_fetch)
    {
        String part_path = replica_path + "/parts/" + part_name;
        exists_futures.emplace_back(zookeeper->asyncExists(part_path));
    }

    std::vector<std::future<Coordination::MultiResponse>> enqueue_futures;
    enqueue_futures.reserve(parts_to_fetch.size());
    for (size_t i = 0; i < parts_to_fetch.size(); ++i)
    {
        const String & part_name = parts_to_fetch[i];
        LOG_ERROR(log, "Removing locally missing part from ZooKeeper and queueing a fetch: " << part_name);

        Coordination::Requests ops;

        time_t part_create_time = 0;
        Coordination::ExistsResponse exists_resp = exists_futures[i].get();
        if (!exists_resp.error)
        {
            part_create_time = exists_resp.stat.ctime / 1000;
            removePartFromZooKeeper(part_name, ops, exists_resp.stat.numChildren > 0);
        }

        LogEntry log_entry;
        log_entry.type = LogEntry::GET_PART;
        log_entry.source_replica = "";
        log_entry.new_part_name = part_name;
        log_entry.create_time = part_create_time;

        /// We assume that this occurs before the queue is loaded (queue.initialize).
        ops.emplace_back(zkutil::makeCreateRequest(
            replica_path + "/queue/queue-", log_entry.toString(), zkutil::CreateMode::PersistentSequential));

        enqueue_futures.emplace_back(zookeeper->asyncMulti(ops));
    }

    for (auto & future : enqueue_futures)
        future.get();

    /// Remove extra local parts.
    for (const DataPartPtr & part : unexpected_parts)
    {
        LOG_ERROR(log, "Renaming unexpected part " << part->name << " to ignored_" + part->name);
        forgetPartAndMoveToDetached(part, "ignored", true);
    }
}


void StorageReplicatedMergeTree::checkPartChecksumsAndAddCommitOps(const zkutil::ZooKeeperPtr & zookeeper,
    const DataPartPtr & part, Coordination::Requests & ops, String part_name, NameSet * absent_replicas_paths)
{
    if (part_name.empty())
        part_name = part->name;

    check(part->columns);
    int expected_columns_version = columns_version;

    auto local_part_header = ReplicatedMergeTreePartHeader::fromColumnsAndChecksums(
        part->columns, part->checksums);

    Strings replicas = zookeeper->getChildren(zookeeper_path + "/replicas");
    std::shuffle(replicas.begin(), replicas.end(), thread_local_rng);
    bool has_been_already_added = false;

    for (const String & replica : replicas)
    {
        String current_part_path = zookeeper_path + "/replicas/" + replica + "/parts/" + part_name;

        String part_zk_str;
        if (!zookeeper->tryGet(current_part_path, part_zk_str))
        {
            if (absent_replicas_paths)
                absent_replicas_paths->emplace(current_part_path);

            continue;
        }

        ReplicatedMergeTreePartHeader replica_part_header;
        if (!part_zk_str.empty())
            replica_part_header = ReplicatedMergeTreePartHeader::fromString(part_zk_str);
        else
        {
            Coordination::Stat columns_stat_before, columns_stat_after;
            String columns_str;
            String checksums_str;
            /// Let's check that the node's version with the columns did not change while we were reading the checksums.
            /// This ensures that the columns and the checksum refer to the same
            if (!zookeeper->tryGet(current_part_path + "/columns", columns_str, &columns_stat_before) ||
                !zookeeper->tryGet(current_part_path + "/checksums", checksums_str) ||
                !zookeeper->exists(current_part_path + "/columns", &columns_stat_after) ||
                columns_stat_before.version != columns_stat_after.version)
            {
                LOG_INFO(log, "Not checking checksums of part " << part_name << " with replica " << replica
                    << " because part changed while we were reading its checksums");
                continue;
            }

            replica_part_header = ReplicatedMergeTreePartHeader::fromColumnsAndChecksumsZNodes(
                columns_str, checksums_str);
        }

        if (replica_part_header.getColumnsHash() != local_part_header.getColumnsHash())
        {
            LOG_INFO(log, "Not checking checksums of part " << part_name << " with replica " << replica
                << " because columns are different");
            continue;
        }

        replica_part_header.getChecksums().checkEqual(local_part_header.getChecksums(), true);

        if (replica == replica_name)
            has_been_already_added = true;

        /// If we verify checksums in "sequential manner" (i.e. recheck absence of checksums on other replicas when commit)
        /// then it is enough to verify checksums on at least one replica since checksums on other replicas must be the same.
        if (absent_replicas_paths)
        {
            absent_replicas_paths->clear();
            break;
        }
    }

    if (!has_been_already_added)
    {
        const auto storage_settings_ptr = getSettings();
        String part_path = replica_path + "/parts/" + part_name;

        ops.emplace_back(zkutil::makeCheckRequest(
            zookeeper_path + "/columns", expected_columns_version));

        if (storage_settings_ptr->use_minimalistic_part_header_in_zookeeper)
        {
            ops.emplace_back(zkutil::makeCreateRequest(
                part_path, local_part_header.toString(), zkutil::CreateMode::Persistent));
        }
        else
        {
            ops.emplace_back(zkutil::makeCreateRequest(
                part_path, "", zkutil::CreateMode::Persistent));
            ops.emplace_back(zkutil::makeCreateRequest(
                part_path + "/columns", part->columns.toString(), zkutil::CreateMode::Persistent));
            ops.emplace_back(zkutil::makeCreateRequest(
                part_path + "/checksums", getChecksumsForZooKeeper(part->checksums), zkutil::CreateMode::Persistent));
        }
    }
    else
    {
        LOG_WARNING(log, "checkPartAndAddToZooKeeper: node " << replica_path + "/parts/" + part_name << " already exists."
            << " Will not commit any nodes.");
    }
}

MergeTreeData::DataPartsVector StorageReplicatedMergeTree::checkPartChecksumsAndCommit(Transaction & transaction,
    const DataPartPtr & part)
{
    auto zookeeper = getZooKeeper();

    while (true)
    {
        Coordination::Requests ops;
        NameSet absent_part_paths_on_replicas;

        /// Checksums are checked here and `ops` is filled. In fact, the part is added to ZK just below, when executing `multi`.
        checkPartChecksumsAndAddCommitOps(zookeeper, part, ops, part->name, &absent_part_paths_on_replicas);

        /// Do not commit if the part is obsolete, we have just briefly checked its checksums
        if (transaction.isEmpty())
            return {};

        /// Will check that the part did not suddenly appear on skipped replicas
        if (!absent_part_paths_on_replicas.empty())
        {
            Coordination::Requests new_ops;
            for (const String & part_path : absent_part_paths_on_replicas)
            {
                new_ops.emplace_back(zkutil::makeCreateRequest(part_path, "", zkutil::CreateMode::Persistent));
                new_ops.emplace_back(zkutil::makeRemoveRequest(part_path, -1));
            }

            /// Add check ops at the beginning
            new_ops.insert(new_ops.end(), ops.begin(), ops.end());
            ops = std::move(new_ops);
        }

        try
        {
            zookeeper->multi(ops);
            return transaction.commit();
        }
        catch (const zkutil::KeeperMultiException & e)
        {
            size_t num_check_ops = 2 * absent_part_paths_on_replicas.size();
            size_t failed_op_index = e.failed_op_index;

            if (failed_op_index < num_check_ops && e.code == Coordination::ZNODEEXISTS)
            {
                LOG_INFO(log, "The part " << e.getPathForFirstFailedOp() << " on a replica suddenly appeared, will recheck checksums");
            }
            else
                throw;
        }
    }
}

String StorageReplicatedMergeTree::getChecksumsForZooKeeper(const MergeTreeDataPartChecksums & checksums) const
{
    return MinimalisticDataPartChecksums::getSerializedString(checksums,
        getSettings()->use_minimalistic_checksums_in_zookeeper);
}


bool StorageReplicatedMergeTree::executeLogEntry(LogEntry & entry)
{
    if (entry.type == LogEntry::DROP_RANGE)
    {
        executeDropRange(entry);
        return true;
    }

    if (entry.type == LogEntry::CLEAR_COLUMN || entry.type == LogEntry::CLEAR_INDEX)
    {
        executeClearColumnOrIndexInPartition(entry);
        return true;
    }

    if (entry.type == LogEntry::REPLACE_RANGE)
    {
        executeReplaceRange(entry);
        return true;
    }

    if (entry.type == LogEntry::GET_PART ||
        entry.type == LogEntry::MERGE_PARTS ||
        entry.type == LogEntry::MUTATE_PART)
    {
        /// If we already have this part or a part covering it, we do not need to do anything.
        /// The part may be still in the PreCommitted -> Committed transition so we first search
        /// among PreCommitted parts to definitely find the desired part if it exists.
        DataPartPtr existing_part = getPartIfExists(entry.new_part_name, {MergeTreeDataPartState::PreCommitted});
        if (!existing_part)
            existing_part = getActiveContainingPart(entry.new_part_name);

        /// Even if the part is locally, it (in exceptional cases) may not be in ZooKeeper. Let's check that it is there.
        if (existing_part && getZooKeeper()->exists(replica_path + "/parts/" + existing_part->name))
        {
            if (!(entry.type == LogEntry::GET_PART && entry.source_replica == replica_name))
            {
                LOG_DEBUG(log, "Skipping action for part " << entry.new_part_name << " because part " + existing_part->name + " already exists.");
            }
            return true;
        }
    }

    if (entry.type == LogEntry::GET_PART && entry.source_replica == replica_name)
        LOG_WARNING(log, "Part " << entry.new_part_name << " from own log doesn't exist.");

    /// Perhaps we don't need this part, because during write with quorum, the quorum has failed (see below about `/quorum/failed_parts`).
    if (entry.quorum && getZooKeeper()->exists(zookeeper_path + "/quorum/failed_parts/" + entry.new_part_name))
    {
        LOG_DEBUG(log, "Skipping action for part " << entry.new_part_name << " because quorum for that part was failed.");
        return true;    /// NOTE Deletion from `virtual_parts` is not done, but it is only necessary for merge.
    }

    bool do_fetch = false;
    if (entry.type == LogEntry::GET_PART)
    {
        do_fetch = true;
    }
    else if (entry.type == LogEntry::MERGE_PARTS)
    {
        do_fetch = !tryExecuteMerge(entry);
    }
    else if (entry.type == LogEntry::MUTATE_PART)
    {
        do_fetch = !tryExecutePartMutation(entry);
    }
    else if (entry.type == LogEntry::FINISH_ALTER)
    {
        executeMetadataAlter(entry);
    }
    else
    {
        throw Exception("Unexpected log entry type: " + toString(static_cast<int>(entry.type)), ErrorCodes::LOGICAL_ERROR);
    }

    if (do_fetch)
        return executeFetch(entry);

    return true;
}

bool StorageReplicatedMergeTree::tryExecuteMerge(const LogEntry & entry)
{
    // Log source part names just in case
    {
        std::stringstream log_message;
        log_message << "Executing log entry to merge parts ";
        for (auto i : ext::range(0, entry.source_parts.size()))
            log_message << (i != 0 ? ", " : "") << entry.source_parts[i];
        log_message << " to " << entry.new_part_name;

        LOG_TRACE(log, log_message.rdbuf());
    }

    DataPartsVector parts;
    bool have_all_parts = true;
    for (const String & name : entry.source_parts)
    {
        DataPartPtr part = getActiveContainingPart(name);
        if (!part)
        {
            have_all_parts = false;
            break;
        }
        if (part->name != name)
        {
            LOG_WARNING(log, "Part " << name << " is covered by " << part->name
                << " but should be merged into " << entry.new_part_name << ". This shouldn't happen often.");
            have_all_parts = false;
            break;
        }
        parts.push_back(part);
    }

    const auto storage_settings_ptr = getSettings();
    if (!have_all_parts)
    {
        /// If you do not have all the necessary parts, try to take some already merged part from someone.
        LOG_DEBUG(log, "Don't have all parts for merge " << entry.new_part_name << "; will try to fetch it instead");
        return false;
    }
    else if (entry.create_time + storage_settings_ptr->prefer_fetch_merged_part_time_threshold.totalSeconds() <= time(nullptr))
    {
        /// If entry is old enough, and have enough size, and part are exists in any replica,
        ///  then prefer fetching of merged part from replica.

        size_t sum_parts_bytes_on_disk = 0;
        for (const auto & part : parts)
            sum_parts_bytes_on_disk += part->bytes_on_disk;

        if (sum_parts_bytes_on_disk >= storage_settings_ptr->prefer_fetch_merged_part_size_threshold)
        {
            String replica = findReplicaHavingPart(entry.new_part_name, true);    /// NOTE excessive ZK requests for same data later, may remove.
            if (!replica.empty())
            {
                LOG_DEBUG(log, "Prefer to fetch " << entry.new_part_name << " from replica " << replica);
                return false;
            }
        }
    }

    /// Start to make the main work
    size_t estimated_space_for_merge = MergeTreeDataMergerMutator::estimateNeededDiskSpace(parts);

    /// Can throw an exception while reserving space.
    MergeTreeDataPart::TTLInfos ttl_infos;
    size_t max_volume_index = 0;
    for (auto & part_ptr : parts)
    {
        ttl_infos.update(part_ptr->ttl_infos);
        max_volume_index = std::max(max_volume_index, getStoragePolicy()->getVolumeIndexByDisk(part_ptr->disk));
    }
    ReservationPtr reserved_space = reserveSpacePreferringTTLRules(estimated_space_for_merge,
            ttl_infos, time(nullptr), max_volume_index);

    auto table_lock = lockStructureForShare(false, RWLockImpl::NO_QUERY);

    FutureMergedMutatedPart future_merged_part(parts);
    if (future_merged_part.name != entry.new_part_name)
    {
        throw Exception("Future merged part name " + backQuote(future_merged_part.name) + " differs from part name in log entry: "
            + backQuote(entry.new_part_name), ErrorCodes::BAD_DATA_PART_NAME);
    }
    future_merged_part.updatePath(*this, reserved_space);

    auto table_id = getStorageID();
    MergeList::EntryPtr merge_entry = global_context.getMergeList().insert(table_id.database_name, table_id.table_name, future_merged_part);

    Transaction transaction(*this);
    MutableDataPartPtr part;

    Stopwatch stopwatch;

    auto write_part_log = [&] (const ExecutionStatus & execution_status)
    {
        writePartLog(
            PartLogElement::MERGE_PARTS, execution_status, stopwatch.elapsed(),
            entry.new_part_name, part, parts, merge_entry.get());
    };

    try
    {
        part = merger_mutator.mergePartsToTemporaryPart(
            future_merged_part, *merge_entry, table_lock, entry.create_time, reserved_space, entry.deduplicate, entry.force_ttl);

        merger_mutator.renameMergedTemporaryPart(part, parts, &transaction);
        removeEmptyColumnsFromPart(part);

        try
        {
            checkPartChecksumsAndCommit(transaction, part);
        }
        catch (const Exception & e)
        {
            if (MergeTreeDataPartChecksums::isBadChecksumsErrorCode(e.code()))
            {
                transaction.rollback();

                ProfileEvents::increment(ProfileEvents::DataAfterMergeDiffersFromReplica);

                LOG_ERROR(log, getCurrentExceptionMessage(false) << ". "
                    "Data after merge is not byte-identical to data on another replicas. "
                    "There could be several reasons: "
                    "1. Using newer version of compression library after server update. "
                    "2. Using another compression method. "
                    "3. Non-deterministic compression algorithm (highly unlikely). "
                    "4. Non-deterministic merge algorithm due to logical error in code. "
                    "5. Data corruption in memory due to bug in code. "
                    "6. Data corruption in memory due to hardware issue. "
                    "7. Manual modification of source data after server startup. "
                    "8. Manual modification of checksums stored in ZooKeeper. "
                    "We will download merged part from replica to force byte-identical result.");

                write_part_log(ExecutionStatus::fromCurrentException());

                tryRemovePartImmediately(std::move(part));
                /// No need to delete the part from ZK because we can be sure that the commit transaction
                /// didn't go through.

                return false;
            }

            throw;
        }

        /** Removing old parts from ZK and from the disk is delayed - see ReplicatedMergeTreeCleanupThread, clearOldParts.
          */

        /** With `ZSESSIONEXPIRED` or `ZOPERATIONTIMEOUT`, we can inadvertently roll back local changes to the parts.
          * This is not a problem, because in this case the merge will remain in the queue, and we will try again.
          */
        merge_selecting_task->schedule();
        ProfileEvents::increment(ProfileEvents::ReplicatedPartMerges);

        write_part_log({});

        return true;
    }
    catch (...)
    {
        write_part_log(ExecutionStatus::fromCurrentException());
        throw;
    }
}


bool StorageReplicatedMergeTree::executeMetadataAlter(const StorageReplicatedMergeTree::LogEntry & /*entry*/)
{
    ////std::cerr << "Trying to finish alter\n";
    auto zookeeper = getZooKeeper();

    String columns_path = zookeeper_path + "/columns";
    String columns_str;
    Coordination::Stat columns_znode_stat;
    if (!zookeeper->tryGet(columns_path, columns_str, &columns_znode_stat))
        throw Exception(columns_path + " doesn't exist", ErrorCodes::NOT_FOUND_NODE);
    int32_t columns_version_zk = columns_znode_stat.version;

    String metadata_path = zookeeper_path + "/metadata";
    String metadata_str;
    Coordination::Stat metadata_znode_stat;

    if (!zookeeper->tryGet(metadata_path, metadata_str, &metadata_znode_stat))
        throw Exception(metadata_path + " doesn't exist", ErrorCodes::NOT_FOUND_NODE);
    int32_t metadata_version_zk = metadata_znode_stat.version;

    const bool changed_columns_version = (columns_version_zk != this->columns_version);
    const bool changed_metadata_version = (metadata_version_zk != this->metadata_version);

    ////std::cerr << "Versions changed: columns:" << changed_columns_version << " metadata:" << changed_metadata_version << std::endl;

    if (!(changed_columns_version || changed_metadata_version))
    {
        ////std::cerr << "Nothing changed\n";
        return true;
    }

    ////std::cerr << "Receiving metadata from zookeeper\n";
    auto columns_in_zk = ColumnsDescription::parse(columns_str);
    auto metadata_in_zk = ReplicatedMergeTreeTableMetadata::parse(metadata_str);
    auto metadata_diff = ReplicatedMergeTreeTableMetadata(*this).checkAndFindDiff(metadata_in_zk, /* allow_alter = */ true);

    ////std::cerr << "Metadata received\n";

    MergeTreeData::DataParts parts;

    /// If metadata nodes have changed, we will update table structure locally.
    if (changed_columns_version || changed_metadata_version)
    {
        LOG_INFO(log, "Version of metadata nodes in ZooKeeper changed. Waiting for structure write lock.");

        auto table_lock = lockExclusively(RWLockImpl::NO_QUERY);

        if (columns_in_zk == getColumns() && metadata_diff.empty())
        {
            LOG_INFO(
                log,
                "Metadata nodes changed in ZooKeeper, but their contents didn't change. "
                "Most probably it is a cyclic ALTER.");
        }
        else
        {
            LOG_INFO(log, "Metadata changed in ZooKeeper. Applying changes locally.");

            setTableStructure(std::move(columns_in_zk), metadata_diff);

            LOG_INFO(log, "Applied changes to the metadata of the table.");
        }

        ////std::cerr << "Columns version before:" << columns_version << std::endl;
        ////std::cerr << "Columns version after:" << columns_version_zk << std::endl;
        columns_version = columns_version_zk;
        metadata_version = metadata_version_zk;

        ////std::cerr << "Recalculating columns sizes\n";
        recalculateColumnSizes();
        /// Update metadata ZK nodes for a specific replica.
        if (changed_columns_version)
            zookeeper->set(replica_path + "/columns", columns_str);
        if (changed_metadata_version)
            zookeeper->set(replica_path + "/metadata", metadata_str);

        ////std::cerr << "Nodes in zk updated\n";
    }
    ////std::cerr << "Done\n";
    return true;
}

bool StorageReplicatedMergeTree::tryExecutePartMutation(const StorageReplicatedMergeTree::LogEntry & entry)
{
    const String & source_part_name = entry.source_parts.at(0);
    const auto storage_settings_ptr = getSettings();
    LOG_TRACE(log, "Executing log entry to mutate part " << source_part_name << " to " << entry.new_part_name);

    DataPartPtr source_part = getActiveContainingPart(source_part_name);
    if (!source_part)
    {
        LOG_DEBUG(log, "Source part " + source_part_name + " for " << entry.new_part_name << " is not ready; will try to fetch it instead");
        return false;
    }

    if (source_part->name != source_part_name)
    {
        throw Exception("Part " + source_part_name + " is covered by " + source_part->name
            + " but should be mutated to " + entry.new_part_name + ". This is a bug.",
            ErrorCodes::LOGICAL_ERROR);
    }

    /// TODO - some better heuristic?
    size_t estimated_space_for_result = MergeTreeDataMergerMutator::estimateNeededDiskSpace({source_part});

    if (entry.create_time + storage_settings_ptr->prefer_fetch_merged_part_time_threshold.totalSeconds() <= time(nullptr)
        && estimated_space_for_result >= storage_settings_ptr->prefer_fetch_merged_part_size_threshold)
    {
        /// If entry is old enough, and have enough size, and some replica has the desired part,
        /// then prefer fetching from replica.
        String replica = findReplicaHavingPart(entry.new_part_name, true);    /// NOTE excessive ZK requests for same data later, may remove.
        if (!replica.empty())
        {
            LOG_DEBUG(log, "Prefer to fetch " << entry.new_part_name << " from replica " << replica);
            return false;
        }
    }


    MergeTreePartInfo new_part_info = MergeTreePartInfo::fromPartName(
        entry.new_part_name, format_version);
    MutationCommands commands = queue.getMutationCommands(source_part, new_part_info.mutation);

    /// Once we mutate part, we must reserve space on the same disk, because mutations can possibly create hardlinks.
    /// Can throw an exception.
    ReservationPtr reserved_space = reserveSpace(estimated_space_for_result, source_part->disk);

    auto table_lock = lockStructureForShare(false, RWLockImpl::NO_QUERY);

    MutableDataPartPtr new_part;
    Transaction transaction(*this);

    FutureMergedMutatedPart future_mutated_part;
    future_mutated_part.parts.push_back(source_part);
    future_mutated_part.part_info = new_part_info;
    future_mutated_part.name = entry.new_part_name;
    future_mutated_part.updatePath(*this, reserved_space);

    auto table_id = getStorageID();
    MergeList::EntryPtr merge_entry = global_context.getMergeList().insert(
        table_id.database_name, table_id.table_name, future_mutated_part);

    Stopwatch stopwatch;

    auto write_part_log = [&] (const ExecutionStatus & execution_status)
    {
        writePartLog(
            PartLogElement::MUTATE_PART, execution_status, stopwatch.elapsed(),
            entry.new_part_name, new_part, future_mutated_part.parts, merge_entry.get());
    };

    try
    {
        new_part = merger_mutator.mutatePartToTemporaryPart(future_mutated_part, commands, *merge_entry, global_context, reserved_space, table_lock);
        renameTempPartAndReplace(new_part, nullptr, &transaction);

        try
        {
            checkPartChecksumsAndCommit(transaction, new_part);
        }
        catch (const Exception & e)
        {
            if (MergeTreeDataPartChecksums::isBadChecksumsErrorCode(e.code()))
            {
                transaction.rollback();

                ProfileEvents::increment(ProfileEvents::DataAfterMutationDiffersFromReplica);

                LOG_ERROR(log, getCurrentExceptionMessage(false) << ". "
                    "Data after mutation is not byte-identical to data on another replicas. "
                    "We will download merged part from replica to force byte-identical result.");

                write_part_log(ExecutionStatus::fromCurrentException());

                tryRemovePartImmediately(std::move(new_part));
                /// No need to delete the part from ZK because we can be sure that the commit transaction
                /// didn't go through.

                return false;
            }

            throw;
        }

        /** With `ZSESSIONEXPIRED` or `ZOPERATIONTIMEOUT`, we can inadvertently roll back local changes to the parts.
          * This is not a problem, because in this case the entry will remain in the queue, and we will try again.
          */
        merge_selecting_task->schedule();
        ProfileEvents::increment(ProfileEvents::ReplicatedPartMutations);
        write_part_log({});

        return true;
    }
    catch (...)
    {
        write_part_log(ExecutionStatus::fromCurrentException());
        throw;
    }
}


bool StorageReplicatedMergeTree::executeFetch(LogEntry & entry)
{
    String replica = findReplicaHavingCoveringPart(entry, true);
    const auto storage_settings_ptr = getSettings();

    static std::atomic_uint total_fetches {0};
    if (storage_settings_ptr->replicated_max_parallel_fetches && total_fetches >= storage_settings_ptr->replicated_max_parallel_fetches)
    {
        throw Exception("Too many total fetches from replicas, maximum: " + storage_settings_ptr->replicated_max_parallel_fetches.toString(),
            ErrorCodes::TOO_MANY_FETCHES);
    }

    ++total_fetches;
    SCOPE_EXIT({--total_fetches;});

    if (storage_settings_ptr->replicated_max_parallel_fetches_for_table && current_table_fetches >= storage_settings_ptr->replicated_max_parallel_fetches_for_table)
    {
        throw Exception("Too many fetches from replicas for table, maximum: " + storage_settings_ptr->replicated_max_parallel_fetches_for_table.toString(),
            ErrorCodes::TOO_MANY_FETCHES);
    }

    ++current_table_fetches;
    SCOPE_EXIT({--current_table_fetches;});

    try
    {
        if (replica.empty())
        {
            /** If a part is to be written with a quorum and the quorum is not reached yet,
              *  then (due to the fact that a part is impossible to download right now),
              *  the quorum entry should be considered unsuccessful.
              * TODO Complex code, extract separately.
              */
            if (entry.quorum)
            {
                if (entry.type != LogEntry::GET_PART)
                    throw Exception("Logical error: log entry with quorum but type is not GET_PART", ErrorCodes::LOGICAL_ERROR);

                LOG_DEBUG(log, "No active replica has part " << entry.new_part_name << " which needs to be written with quorum."
                    " Will try to mark that quorum as failed.");

                /** Atomically:
                  * - if replicas do not become active;
                  * - if there is a `quorum` node with this part;
                  * - delete `quorum` node;
                  * - add a part to the list `quorum/failed_parts`;
                  * - if the part is not already removed from the list for deduplication `blocks/block_num`, then delete it;
                  *
                  * If something changes, then we will nothing - we'll get here again next time.
                  */

                /** We collect the `host` node versions from the replicas.
                  * When the replica becomes active, it changes the value of host in the same transaction (with the creation of `is_active`).
                  * This will ensure that the replicas do not become active.
                  */

                auto zookeeper = getZooKeeper();

                Strings replicas = zookeeper->getChildren(zookeeper_path + "/replicas");

                Coordination::Requests ops;

                for (size_t i = 0, size = replicas.size(); i < size; ++i)
                {
                    Coordination::Stat stat;
                    String path = zookeeper_path + "/replicas/" + replicas[i] + "/host";
                    zookeeper->get(path, &stat);
                    ops.emplace_back(zkutil::makeCheckRequest(path, stat.version));
                }

                /// We verify that while we were collecting versions, the replica with the necessary part did not come alive.
                replica = findReplicaHavingPart(entry.new_part_name, true);

                /// Also during this time a completely new replica could be created.
                /// But if a part does not appear on the old, then it can not be on the new one either.

                if (replica.empty())
                {
                    Coordination::Stat quorum_stat;
                    String quorum_path = zookeeper_path + "/quorum/status";
                    String quorum_str = zookeeper->get(quorum_path, &quorum_stat);
                    ReplicatedMergeTreeQuorumEntry quorum_entry;
                    quorum_entry.fromString(quorum_str);

                    if (quorum_entry.part_name == entry.new_part_name)
                    {
                        ops.emplace_back(zkutil::makeRemoveRequest(quorum_path, quorum_stat.version));

                        auto part_info = MergeTreePartInfo::fromPartName(entry.new_part_name, format_version);

                        if (part_info.min_block != part_info.max_block)
                            throw Exception("Logical error: log entry with quorum for part covering more than one block number",
                                ErrorCodes::LOGICAL_ERROR);

                        ops.emplace_back(zkutil::makeCreateRequest(
                            zookeeper_path + "/quorum/failed_parts/" + entry.new_part_name,
                            "",
                            zkutil::CreateMode::Persistent));

                        /// Deleting from `blocks`.
                        if (!entry.block_id.empty() && zookeeper->exists(zookeeper_path + "/blocks/" + entry.block_id))
                            ops.emplace_back(zkutil::makeRemoveRequest(zookeeper_path + "/blocks/" + entry.block_id, -1));

                        Coordination::Responses responses;
                        auto code = zookeeper->tryMulti(ops, responses);

                        if (code == Coordination::ZOK)
                        {
                            LOG_DEBUG(log, "Marked quorum for part " << entry.new_part_name << " as failed.");
                            queue.removeFromVirtualParts(part_info);
                            return true;
                        }
                        else if (code == Coordination::ZBADVERSION || code == Coordination::ZNONODE || code == Coordination::ZNODEEXISTS)
                        {
                            LOG_DEBUG(log, "State was changed or isn't expected when trying to mark quorum for part "
                                << entry.new_part_name << " as failed. Code: " << zkutil::ZooKeeper::error2string(code));
                        }
                        else
                            throw Coordination::Exception(code);
                    }
                    else
                    {
                        LOG_WARNING(log, "No active replica has part " << entry.new_part_name
                            << ", but that part needs quorum and /quorum/status contains entry about another part " << quorum_entry.part_name
                            << ". It means that part was successfully written to " << entry.quorum
                            << " replicas, but then all of them goes offline."
                            << " Or it is a bug.");
                    }
                }
            }

            if (replica.empty())
            {
                ProfileEvents::increment(ProfileEvents::ReplicatedPartFailedFetches);
                throw Exception("No active replica has part " + entry.new_part_name + " or covering part", ErrorCodes::NO_REPLICA_HAS_PART);
            }
        }

        try
        {
            if (!fetchPart(entry.actual_new_part_name, zookeeper_path + "/replicas/" + replica, false, entry.quorum))
                return false;
        }
        catch (Exception & e)
        {
            /// No stacktrace, just log message
            if (e.code() == ErrorCodes::RECEIVED_ERROR_TOO_MANY_REQUESTS)
                e.addMessage("Too busy replica. Will try later.");
            throw;
        }

        if (entry.type == LogEntry::MERGE_PARTS)
            ProfileEvents::increment(ProfileEvents::ReplicatedPartFetchesOfMerged);
    }
    catch (...)
    {
        /** If you can not download the part you need for some merge, it's better not to try to get other parts for this merge,
          * but try to get already merged part. To do this, move the action to get the remaining parts
          * for this merge at the end of the queue.
          */
        try
        {
            auto parts_for_merge = queue.moveSiblingPartsForMergeToEndOfQueue(entry.new_part_name);

            if (!parts_for_merge.empty() && replica.empty())
            {
                LOG_INFO(log, "No active replica has part " << entry.new_part_name << ". Will fetch merged part instead.");
                return false;
            }

            /** If no active replica has a part, and there is no merge in the queue with its participation,
              * check to see if any (active or inactive) replica has such a part or covering it.
              */
            if (replica.empty())
                enqueuePartForCheck(entry.new_part_name);
        }
        catch (...)
        {
            tryLogCurrentException(log, __PRETTY_FUNCTION__);
        }

        throw;
    }

    return true;
}


void StorageReplicatedMergeTree::executeDropRange(const LogEntry & entry)
{
    auto drop_range_info = MergeTreePartInfo::fromPartName(entry.new_part_name, format_version);
    queue.removePartProducingOpsInRange(getZooKeeper(), drop_range_info, entry);

    LOG_DEBUG(log, (entry.detach ? "Detaching" : "Removing") << " parts.");

    /// Delete the parts contained in the range to be deleted.
    /// It's important that no old parts remain (after the merge), because otherwise,
    ///  after adding a new replica, this new replica downloads them, but does not delete them.
    /// And, if you do not, the parts will come to life after the server is restarted.
    /// Therefore, we use all data parts.

    DataPartsVector parts_to_remove;
    {
        auto data_parts_lock = lockParts();
        parts_to_remove = removePartsInRangeFromWorkingSet(drop_range_info, true, true, data_parts_lock);
    }

    if (entry.detach)
    {
        /// If DETACH clone parts to detached/ directory
        for (const auto & part : parts_to_remove)
        {
            LOG_INFO(log, "Detaching " << part->relative_path);
            part->makeCloneInDetached("");
        }
    }

    /// Forcibly remove parts from ZooKeeper
    tryRemovePartsFromZooKeeperWithRetries(parts_to_remove);

    LOG_INFO(log, (entry.detach ? "Detached " : "Removed ") << parts_to_remove.size() << " parts inside " << entry.new_part_name << ".");

    /// We want to remove dropped parts from disk as soon as possible
    /// To be removed a partition should have zero refcount, therefore call the cleanup thread at exit
    parts_to_remove.clear();
    cleanup_thread.wakeup();
}


void StorageReplicatedMergeTree::executeClearColumnOrIndexInPartition(const LogEntry & entry)
{
    LOG_INFO(log, "Clear column " << entry.column_name << " in parts inside " << entry.new_part_name << " range");

    auto entry_part_info = MergeTreePartInfo::fromPartName(entry.new_part_name, format_version);

    /// We don't change table structure, only data in some parts
    /// To disable reading from these parts, we will sequentially acquire write lock for each part inside alterDataPart()
    /// If we will lock the whole table here, a deadlock can occur. For example, if use use Buffer table (CLICKHOUSE-3238)
    auto lock_read_structure = lockStructureForShare(false, RWLockImpl::NO_QUERY);

    auto zookeeper = getZooKeeper();

    AlterCommand alter_command;
    if (entry.type == LogEntry::CLEAR_COLUMN)
    {
        alter_command.type = AlterCommand::DROP_COLUMN;
        alter_command.column_name = entry.column_name;
    }
    else if (entry.type == LogEntry::CLEAR_INDEX)
    {
        alter_command.type = AlterCommand::DROP_INDEX;
        alter_command.index_name = entry.index_name;
    }

    StorageInMemoryMetadata metadata = getInMemoryMetadata();
    alter_command.apply(metadata);

    size_t modified_parts = 0;
    auto parts = getDataParts();
    auto columns_for_parts = metadata.columns.getAllPhysical();

    /// Check there are no merges in range again
    /// TODO: Currently, there are no guarantees that a merge covering entry_part_info will happen during the execution.
    /// To solve this problem we could add read/write flags for each part in future_parts
    ///  and make more sophisticated checks for merges in shouldExecuteLogEntry().
    /// But this feature will be useless when the mutation feature is implemented.
    queue.checkThereAreNoConflictsInRange(entry_part_info, entry);

    for (const auto & part : parts)
    {
        if (!entry_part_info.contains(part->info))
            continue;

        if (entry.type == LogEntry::CLEAR_COLUMN)
            LOG_DEBUG(log, "Clearing column " << alter_command.column_name << " in part " << part->name);
        else if (entry.type == LogEntry::CLEAR_INDEX)
            LOG_DEBUG(log, "Clearing index " << alter_command.index_name << " in part " << part->name);

        MergeTreeData::AlterDataPartTransactionPtr transaction(new MergeTreeData::AlterDataPartTransaction(part));
        alterDataPart(columns_for_parts, metadata.indices.indices, false, transaction);
        if (!transaction->isValid())
            continue;

        updatePartHeaderInZooKeeperAndCommit(zookeeper, *transaction);

        ++modified_parts;
    }

    if (entry.type == LogEntry::CLEAR_COLUMN)
        LOG_DEBUG(log, "Cleared column " << entry.column_name << " in " << modified_parts << " parts");
    else if (entry.type == LogEntry::CLEAR_INDEX)
        LOG_DEBUG(log, "Cleared index " << entry.index_name << " in " << modified_parts << " parts");

    /// Recalculate columns size (not only for the modified column)
    recalculateColumnSizes();
}


bool StorageReplicatedMergeTree::executeReplaceRange(const LogEntry & entry)
{
    Stopwatch watch;
    auto & entry_replace = *entry.replace_range_entry;

    MergeTreePartInfo drop_range = MergeTreePartInfo::fromPartName(entry_replace.drop_range_part_name, format_version);
    /// Range with only one block has special meaning ATTACH PARTITION
    bool replace = drop_range.getBlocksCount() > 1;

    queue.removePartProducingOpsInRange(getZooKeeper(), drop_range, entry);

    struct PartDescription
    {
        PartDescription(size_t index_, const String & src_part_name_, const String & new_part_name_, const String & checksum_hex_,
                        MergeTreeDataFormatVersion format_version)
            : index(index_),
            src_part_name(src_part_name_), src_part_info(MergeTreePartInfo::fromPartName(src_part_name_, format_version)),
            new_part_name(new_part_name_), new_part_info(MergeTreePartInfo::fromPartName(new_part_name_, format_version)),
            checksum_hex(checksum_hex_) {}

        size_t index; // in log entry arrays
        String src_part_name;
        MergeTreePartInfo src_part_info;
        String new_part_name;
        MergeTreePartInfo new_part_info;
        String checksum_hex;

        /// Part which will be committed
        MutableDataPartPtr res_part;

        /// We could find a covering part
        MergeTreePartInfo found_new_part_info;
        String found_new_part_name;

        /// Hold pointer to part in source table if will clone it from local table
        DataPartPtr src_table_part;

        /// A replica that will be used to fetch part
        String replica;
    };

    using PartDescriptionPtr = std::shared_ptr<PartDescription>;
    using PartDescriptions = std::vector<PartDescriptionPtr>;

    PartDescriptions all_parts;
    PartDescriptions parts_to_add;
    DataPartsVector parts_to_remove;

    auto table_lock_holder_dst_table = lockStructureForShare(false, RWLockImpl::NO_QUERY);

    for (size_t i = 0; i < entry_replace.new_part_names.size(); ++i)
    {
        all_parts.emplace_back(std::make_shared<PartDescription>(i,
            entry_replace.src_part_names.at(i),
            entry_replace.new_part_names.at(i),
            entry_replace.part_names_checksums.at(i),
            format_version));
    }

    /// What parts we should add? Or we have already added all required parts (we an replica-initializer)
    {
        auto data_parts_lock = lockParts();

        for (const PartDescriptionPtr & part_desc : all_parts)
        {
            if (!getActiveContainingPart(part_desc->new_part_info, MergeTreeDataPartState::Committed, data_parts_lock))
                parts_to_add.emplace_back(part_desc);
        }

        if (parts_to_add.empty() && replace)
            parts_to_remove = removePartsInRangeFromWorkingSet(drop_range, true, false, data_parts_lock);
    }

    if (parts_to_add.empty())
    {
        LOG_INFO(log, "All parts from REPLACE PARTITION command have been already attached");
        tryRemovePartsFromZooKeeperWithRetries(parts_to_remove);
        return true;
    }

    if (parts_to_add.size() < all_parts.size())
    {
        LOG_WARNING(log, "Some (but not all) parts from REPLACE PARTITION command already exist. REPLACE PARTITION will not be atomic.");
    }

    StoragePtr source_table;
    TableStructureReadLockHolder table_lock_holder_src_table;
    String source_table_name = entry_replace.from_database + "." + entry_replace.from_table;

    auto clone_data_parts_from_source_table = [&] () -> size_t
    {
        source_table = global_context.tryGetTable(entry_replace.from_database, entry_replace.from_table);
        if (!source_table)
        {
            LOG_DEBUG(log, "Can't use " << source_table_name << " as source table for REPLACE PARTITION command. It does not exist.");
            return 0;
        }

        MergeTreeData * src_data = nullptr;
        try
        {
            src_data = &checkStructureAndGetMergeTreeData(source_table);
        }
        catch (Exception &)
        {
            LOG_INFO(log, "Can't use " << source_table_name << " as source table for REPLACE PARTITION command. Will fetch all parts."
                           << " Reason: " << getCurrentExceptionMessage(false));
            return 0;
        }

        table_lock_holder_src_table = source_table->lockStructureForShare(false, RWLockImpl::NO_QUERY);

        DataPartStates valid_states{MergeTreeDataPartState::PreCommitted, MergeTreeDataPartState::Committed,
                                                   MergeTreeDataPartState::Outdated};

        size_t num_clonable_parts = 0;
        for (PartDescriptionPtr & part_desc : parts_to_add)
        {
            auto src_part = src_data->getPartIfExists(part_desc->src_part_info, valid_states);
            if (!src_part)
            {
                LOG_DEBUG(log, "There is no part " << part_desc->src_part_name << " in " << source_table_name);
                continue;
            }

            String checksum_hex;
            {
                std::shared_lock<std::shared_mutex> part_lock(src_part->columns_lock);
                checksum_hex = src_part->checksums.getTotalChecksumHex();
            }

            if (checksum_hex != part_desc->checksum_hex)
            {
                LOG_DEBUG(log, "Part " << part_desc->src_part_name << " of " << source_table_name << " has inappropriate checksum");
                /// TODO: check version
                continue;
            }

            part_desc->found_new_part_name = part_desc->new_part_name;
            part_desc->found_new_part_info = part_desc->new_part_info;
            part_desc->src_table_part = src_part;

            ++num_clonable_parts;
        }

        return num_clonable_parts;
    };

    size_t num_clonable_parts = clone_data_parts_from_source_table();
    LOG_DEBUG(log, "Found " << num_clonable_parts << " parts that could be cloned (of " << parts_to_add.size() << " required parts)");

    ActiveDataPartSet adding_parts_active_set(format_version);
    std::unordered_map<String, PartDescriptionPtr> part_name_to_desc;

    for (PartDescriptionPtr & part_desc : parts_to_add)
    {
        if (part_desc->src_table_part)
        {
            /// It is clonable part
            adding_parts_active_set.add(part_desc->new_part_name);
            part_name_to_desc.emplace(part_desc->new_part_name, part_desc);
            continue;
        }

        /// Firstly, try find exact part to produce more accurate part set
        String replica = findReplicaHavingPart(part_desc->new_part_name, true);
        String found_part_name;
        /// TODO: check version

        if (replica.empty())
        {
            LOG_DEBUG(log, "Part " << part_desc->new_part_name << " is not found on remote replicas");

            /// Fallback to covering part
            replica = findReplicaHavingCoveringPart(part_desc->new_part_name, true, found_part_name);

            if (replica.empty())
            {
                /// It is not fail, since adjacent parts could cover current part
                LOG_DEBUG(log, "Parts covering " << part_desc->new_part_name << " are not found on remote replicas");
                continue;
            }
        }
        else
        {
            found_part_name = part_desc->new_part_name;
        }

        part_desc->found_new_part_name = found_part_name;
        part_desc->found_new_part_info = MergeTreePartInfo::fromPartName(found_part_name, format_version);
        part_desc->replica = replica;

        adding_parts_active_set.add(part_desc->found_new_part_name);
        part_name_to_desc.emplace(part_desc->found_new_part_name, part_desc);
    }

    /// Check that we could cover whole range
    for (PartDescriptionPtr & part_desc : parts_to_add)
    {
        if (adding_parts_active_set.getContainingPart(part_desc->new_part_info).empty())
        {
            throw Exception("Not found part " + part_desc->new_part_name +
                            " (or part covering it) neither source table neither remote replicas" , ErrorCodes::NO_REPLICA_HAS_PART);
        }
    }

    /// Filter covered parts
    PartDescriptions final_parts;
    {
        Strings final_part_names = adding_parts_active_set.getParts();

        for (const String & final_part_name : final_part_names)
        {
            auto part_desc = part_name_to_desc[final_part_name];
            if (!part_desc)
                throw Exception("There is no final part " + final_part_name + ". This is a bug", ErrorCodes::LOGICAL_ERROR);

            final_parts.emplace_back(part_desc);

            if (final_parts.size() > 1)
            {
                auto & prev = *final_parts[final_parts.size() - 2];
                auto & curr = *final_parts[final_parts.size() - 1];

                if (!prev.found_new_part_info.isDisjoint(curr.found_new_part_info))
                {
                    throw Exception("Intersected final parts detected: " + prev.found_new_part_name
                        + " and " + curr.found_new_part_name + ". It should be investigated.", ErrorCodes::INCORRECT_DATA);
                }
            }
        }
    }

    static const String TMP_PREFIX = "tmp_replace_from_";

    auto obtain_part = [&] (PartDescriptionPtr & part_desc)
    {
        if (part_desc->src_table_part)
        {
            std::shared_lock<std::shared_mutex> part_lock(part_desc->src_table_part->columns_lock);

            if (part_desc->checksum_hex != part_desc->src_table_part->checksums.getTotalChecksumHex())
                throw Exception("Checksums of " + part_desc->src_table_part->name + " is suddenly changed", ErrorCodes::UNFINISHED);

            part_desc->res_part = cloneAndLoadDataPartOnSameDisk(
                part_desc->src_table_part, TMP_PREFIX + "clone_", part_desc->new_part_info);
        }
        else if (!part_desc->replica.empty())
        {
            String source_replica_path = zookeeper_path + "/replicas/" + part_desc->replica;
            ReplicatedMergeTreeAddress address(getZooKeeper()->get(source_replica_path + "/host"));
            auto timeouts = ConnectionTimeouts::getHTTPTimeouts(global_context);
            auto [user, password] = global_context.getInterserverCredentials();
            String interserver_scheme = global_context.getInterserverScheme();

            if (interserver_scheme != address.scheme)
                throw Exception("Interserver schemas are different '" + interserver_scheme + "' != '" + address.scheme + "', can't fetch part from " + address.host, ErrorCodes::LOGICAL_ERROR);

            part_desc->res_part = fetcher.fetchPart(part_desc->found_new_part_name, source_replica_path,
                address.host, address.replication_port, timeouts, user, password, interserver_scheme, false, TMP_PREFIX + "fetch_");

            /// TODO: check columns_version of fetched part

            ProfileEvents::increment(ProfileEvents::ReplicatedPartFetches);
        }
        else
            throw Exception("There is no receipt to produce part " + part_desc->new_part_name + ". This is bug", ErrorCodes::LOGICAL_ERROR);
    };

    /// Download or clone parts
    /// TODO: make it in parallel
    for (PartDescriptionPtr & part_desc : final_parts)
        obtain_part(part_desc);

    MutableDataPartsVector res_parts;
    for (PartDescriptionPtr & part_desc : final_parts)
        res_parts.emplace_back(part_desc->res_part);

    try
    {
        /// Commit parts
        auto zookeeper = getZooKeeper();
        Transaction transaction(*this);

        Coordination::Requests ops;
        for (PartDescriptionPtr & part_desc : final_parts)
        {
            renameTempPartAndReplace(part_desc->res_part, nullptr, &transaction);
            getCommitPartOps(ops, part_desc->res_part);

            if (ops.size() > zkutil::MULTI_BATCH_SIZE)
            {
                zookeeper->multi(ops);
                ops.clear();
            }
        }

        if (!ops.empty())
            zookeeper->multi(ops);

        {
            auto data_parts_lock = lockParts();

            transaction.commit(&data_parts_lock);
            if (replace)
                parts_to_remove = removePartsInRangeFromWorkingSet(drop_range, true, false, data_parts_lock);
        }

        PartLog::addNewParts(global_context, res_parts, watch.elapsed());
    }
    catch (...)
    {
        PartLog::addNewParts(global_context, res_parts, watch.elapsed(), ExecutionStatus::fromCurrentException());
        throw;
    }

    tryRemovePartsFromZooKeeperWithRetries(parts_to_remove);
    res_parts.clear();
    parts_to_remove.clear();
    cleanup_thread.wakeup();

    return true;
}


void StorageReplicatedMergeTree::cloneReplica(const String & source_replica, Coordination::Stat source_is_lost_stat, zkutil::ZooKeeperPtr & zookeeper)
{
    LOG_INFO(log, "Will mimic " << source_replica);

    String source_path = zookeeper_path + "/replicas/" + source_replica;

    /** TODO: it will be deleted! (It is only to support old version of CH server).
      * In current code, the replica is created in single transaction.
      * If the reference/master replica is not yet fully created, let's wait.
      */
    while (!zookeeper->exists(source_path + "/columns"))
    {
        LOG_INFO(log, "Waiting for replica " << source_path << " to be fully created");

        zkutil::EventPtr event = std::make_shared<Poco::Event>();
        if (zookeeper->exists(source_path + "/columns", nullptr, event))
        {
            LOG_WARNING(log, "Oops, a watch has leaked");
            break;
        }

        event->wait();
    }

    /// The order of the following three actions is important. Entries in the log can be duplicated, but they can not be lost.

    String raw_log_pointer = zookeeper->get(source_path + "/log_pointer");

    Coordination::Requests ops;
    ops.push_back(zkutil::makeSetRequest(replica_path + "/log_pointer", raw_log_pointer, -1));

    /// For support old versions CH.
    if (source_is_lost_stat.version == -1)
    {
        /// We check that it was not suddenly upgraded to new version.
        /// Otherwise it can be upgraded and instantly become lost, but we cannot notice that.
        ops.push_back(zkutil::makeCreateRequest(source_path + "/is_lost", "0", zkutil::CreateMode::Persistent));
        ops.push_back(zkutil::makeRemoveRequest(source_path + "/is_lost", -1));
    }
    else    /// The replica we clone should not suddenly become lost.
        ops.push_back(zkutil::makeCheckRequest(source_path + "/is_lost", source_is_lost_stat.version));

    Coordination::Responses resp;

    auto error = zookeeper->tryMulti(ops, resp);
    if (error == Coordination::Error::ZBADVERSION)
        throw Exception("Can not clone replica, because the " + source_replica + " became lost", ErrorCodes::REPLICA_STATUS_CHANGED);
    else if (error == Coordination::Error::ZNODEEXISTS)
        throw Exception("Can not clone replica, because the " + source_replica + " updated to new ClickHouse version", ErrorCodes::REPLICA_STATUS_CHANGED);
    else
        zkutil::KeeperMultiException::check(error, ops, resp);

    /// Let's remember the queue of the reference/master replica.
    Strings source_queue_names = zookeeper->getChildren(source_path + "/queue");
    std::sort(source_queue_names.begin(), source_queue_names.end());
    Strings source_queue;
    for (const String & entry_name : source_queue_names)
    {
        String entry;
        if (!zookeeper->tryGet(source_path + "/queue/" + entry_name, entry))
            continue;
        source_queue.push_back(entry);
    }

    /// Add to the queue jobs to receive all the active parts that the reference/master replica has.
    Strings source_replica_parts = zookeeper->getChildren(source_path + "/parts");
    ActiveDataPartSet active_parts_set(format_version, source_replica_parts);

    Strings active_parts = active_parts_set.getParts();

    /// Remove local parts if source replica does not have them, because such parts will never be fetched by other replicas.
    Strings local_parts_in_zk = zookeeper->getChildren(replica_path + "/parts");
    Strings parts_to_remove_from_zk;
    for (const auto & part : local_parts_in_zk)
    {
        if (active_parts_set.getContainingPart(part).empty())
        {
            queue.remove(zookeeper, part);
            parts_to_remove_from_zk.emplace_back(part);
            LOG_WARNING(log, "Source replica does not have part " << part << ". Removing it from ZooKeeper.");
        }
    }
    tryRemovePartsFromZooKeeperWithRetries(parts_to_remove_from_zk);

    auto local_active_parts = getDataParts();
    DataPartsVector parts_to_remove_from_working_set;
    for (const auto & part : local_active_parts)
    {
        if (active_parts_set.getContainingPart(part->name).empty())
        {
            parts_to_remove_from_working_set.emplace_back(part);
            LOG_WARNING(log, "Source replica does not have part " << part->name << ". Removing it from working set.");
        }
    }
    removePartsFromWorkingSet(parts_to_remove_from_working_set, true);

    for (const String & name : active_parts)
    {
        LogEntry log_entry;
        log_entry.type = LogEntry::GET_PART;
        log_entry.source_replica = "";
        log_entry.new_part_name = name;
        log_entry.create_time = tryGetPartCreateTime(zookeeper, source_path, name);

        zookeeper->create(replica_path + "/queue/queue-", log_entry.toString(), zkutil::CreateMode::PersistentSequential);
    }

    LOG_DEBUG(log, "Queued " << active_parts.size() << " parts to be fetched");

    /// Add content of the reference/master replica queue to the queue.
    for (const String & entry : source_queue)
    {
        zookeeper->create(replica_path + "/queue/queue-", entry, zkutil::CreateMode::PersistentSequential);
    }

    LOG_DEBUG(log, "Copied " << source_queue.size() << " queue entries");
}


void StorageReplicatedMergeTree::cloneReplicaIfNeeded(zkutil::ZooKeeperPtr zookeeper)
{
    String res;
    if (zookeeper->tryGet(replica_path + "/is_lost", res))
    {
        if (res == "0")
            return;
    }
    else
    {
        /// Replica was created by old version of CH, so me must create "/is_lost".
        /// Note that in old version of CH there was no "lost" replicas possible.
        zookeeper->create(replica_path + "/is_lost", "0", zkutil::CreateMode::Persistent);
        return;
    }

    /// is_lost is "1": it means that we are in repair mode.

    String source_replica;
    Coordination::Stat source_is_lost_stat;
    source_is_lost_stat.version = -1;

    for (const String & source_replica_name : zookeeper->getChildren(zookeeper_path + "/replicas"))
    {
        String source_replica_path = zookeeper_path + "/replicas/" + source_replica_name;

        /// Do not clone from myself.
        if (source_replica_path != replica_path)
        {
            /// Do not clone from lost replicas.
            String source_replica_is_lost_value;
            if (!zookeeper->tryGet(source_replica_path + "/is_lost", source_replica_is_lost_value, &source_is_lost_stat)
                || source_replica_is_lost_value == "0")
            {
                source_replica = source_replica_name;
                break;
            }
        }
    }

    if (source_replica.empty())
        throw Exception("All replicas are lost", ErrorCodes::ALL_REPLICAS_LOST);

    /// Clear obsolete queue that we no longer need.
    zookeeper->removeChildren(replica_path + "/queue");

    /// Will do repair from the selected replica.
    cloneReplica(source_replica, source_is_lost_stat, zookeeper);
    /// If repair fails to whatever reason, the exception is thrown, is_lost will remain "1" and the replica will be repaired later.

    /// If replica is repaired successfully, we remove is_lost flag.
    zookeeper->set(replica_path + "/is_lost", "0");
}


void StorageReplicatedMergeTree::queueUpdatingTask()
{
    if (!queue_update_in_progress)
    {
        last_queue_update_start_time.store(time(nullptr));
        queue_update_in_progress = true;
    }
    try
    {
        queue.pullLogsToQueue(getZooKeeper(), queue_updating_task->getWatchCallback());
        last_queue_update_finish_time.store(time(nullptr));
        queue_update_in_progress = false;
    }
    catch (const Coordination::Exception & e)
    {
        tryLogCurrentException(log, __PRETTY_FUNCTION__);

        if (e.code == Coordination::ZSESSIONEXPIRED)
        {
            restarting_thread.wakeup();
            return;
        }

        queue_updating_task->scheduleAfter(QUEUE_UPDATE_ERROR_SLEEP_MS);
    }
    catch (...)
    {
        tryLogCurrentException(log, __PRETTY_FUNCTION__);
        queue_updating_task->scheduleAfter(QUEUE_UPDATE_ERROR_SLEEP_MS);
    }
}


void StorageReplicatedMergeTree::mutationsUpdatingTask()
{
    try
    {
        queue.updateMutations(getZooKeeper(), mutations_updating_task->getWatchCallback());
    }
    catch (const Coordination::Exception & e)
    {
        tryLogCurrentException(log, __PRETTY_FUNCTION__);

        if (e.code == Coordination::ZSESSIONEXPIRED)
            return;

        mutations_updating_task->scheduleAfter(QUEUE_UPDATE_ERROR_SLEEP_MS);
    }
    catch (...)
    {
        tryLogCurrentException(log, __PRETTY_FUNCTION__);
        mutations_updating_task->scheduleAfter(QUEUE_UPDATE_ERROR_SLEEP_MS);
    }
}


BackgroundProcessingPoolTaskResult StorageReplicatedMergeTree::queueTask()
{
    /// If replication queue is stopped exit immediately as we successfully executed the task
    if (queue.actions_blocker.isCancelled())
    {
        std::this_thread::sleep_for(std::chrono::milliseconds(5));
        return BackgroundProcessingPoolTaskResult::SUCCESS;
    }

    /// This object will mark the element of the queue as running.
    ReplicatedMergeTreeQueue::SelectedEntry selected;

    try
    {
        selected = queue.selectEntryToProcess(merger_mutator, *this);
    }
    catch (...)
    {
        tryLogCurrentException(log, __PRETTY_FUNCTION__);
    }

    LogEntryPtr & entry = selected.first;

    if (!entry)
        return BackgroundProcessingPoolTaskResult::NOTHING_TO_DO;

    time_t prev_attempt_time = entry->last_attempt_time;

    bool res = queue.processEntry([this]{ return getZooKeeper(); }, entry, [&](LogEntryPtr & entry_to_process)
    {
        try
        {
            return executeLogEntry(*entry_to_process);
        }
        catch (const Exception & e)
        {
            if (e.code() == ErrorCodes::NO_REPLICA_HAS_PART)
            {
                /// If no one has the right part, probably not all replicas work; We will not write to log with Error level.
                LOG_INFO(log, e.displayText());
            }
            else if (e.code() == ErrorCodes::ABORTED)
            {
                /// Interrupted merge or downloading a part is not an error.
                LOG_INFO(log, e.message());
            }
            else if (e.code() == ErrorCodes::PART_IS_TEMPORARILY_LOCKED)
            {
                /// Part cannot be added temporarily
                LOG_INFO(log, e.displayText());
                cleanup_thread.wakeup();
            }
            else
                tryLogCurrentException(log, __PRETTY_FUNCTION__);

            /** This exception will be written to the queue element, and it can be looked up using `system.replication_queue` table.
              * The thread that performs this action will sleep a few seconds after the exception.
              * See `queue.processEntry` function.
              */
            throw;
        }
        catch (...)
        {
            tryLogCurrentException(log, __PRETTY_FUNCTION__);
            throw;
        }
    });

    /// We will go to sleep if the processing fails and if we have already processed this record recently.
    bool need_sleep = !res && (entry->last_attempt_time - prev_attempt_time < 10);

    /// If there was no exception, you do not need to sleep.
    return need_sleep ? BackgroundProcessingPoolTaskResult::ERROR : BackgroundProcessingPoolTaskResult::SUCCESS;
}


bool StorageReplicatedMergeTree::partIsAssignedToBackgroundOperation(const DataPartPtr & part) const
{
    return queue.isVirtualPart(part);
}

BackgroundProcessingPoolTaskResult StorageReplicatedMergeTree::movePartsTask()
{
    try
    {
        if (!selectPartsAndMove())
            return BackgroundProcessingPoolTaskResult::NOTHING_TO_DO;

        return BackgroundProcessingPoolTaskResult::SUCCESS;
    }
    catch (...)
    {
        tryLogCurrentException(log);
        return BackgroundProcessingPoolTaskResult::ERROR;
    }
}


void StorageReplicatedMergeTree::mergeSelectingTask()
{
    if (!is_leader)
        return;

    const auto storage_settings_ptr = getSettings();
    const bool deduplicate = false; /// TODO: read deduplicate option from table config
    const bool force_ttl = false;

    bool success = false;

    try
    {
        /// We must select parts for merge under merge_selecting_mutex because other threads
        /// (OPTIMIZE queries) can assign new merges.
        std::lock_guard merge_selecting_lock(merge_selecting_mutex);

        auto zookeeper = getZooKeeper();

        ReplicatedMergeTreeMergePredicate merge_pred = queue.getMergePredicate(zookeeper);

        /// If many merges is already queued, then will queue only small enough merges.
        /// Otherwise merge queue could be filled with only large merges,
        /// and in the same time, many small parts could be created and won't be merged.

        auto merges_and_mutations_queued = queue.countMergesAndPartMutations();
        size_t merges_and_mutations_sum = merges_and_mutations_queued.first + merges_and_mutations_queued.second;
        if (merges_and_mutations_sum >= storage_settings_ptr->max_replicated_merges_in_queue)
        {
            LOG_TRACE(log, "Number of queued merges (" << merges_and_mutations_queued.first << ") and part mutations ("
                << merges_and_mutations_queued.second << ") is greater than max_replicated_merges_in_queue ("
                << storage_settings_ptr->max_replicated_merges_in_queue << "), so won't select new parts to merge or mutate.");
        }
        else
        {
            UInt64 max_source_parts_size_for_merge = merger_mutator.getMaxSourcePartsSizeForMerge(
                storage_settings_ptr->max_replicated_merges_in_queue, merges_and_mutations_sum);
            UInt64 max_source_part_size_for_mutation = merger_mutator.getMaxSourcePartSizeForMutation();

            FutureMergedMutatedPart future_merged_part;
            if (max_source_parts_size_for_merge > 0 &&
                merger_mutator.selectPartsToMerge(future_merged_part, false, max_source_parts_size_for_merge, merge_pred))
            {
                success = createLogEntryToMergeParts(zookeeper, future_merged_part.parts,
                    future_merged_part.name, deduplicate, force_ttl);
            }
            /// If there are many mutations in queue it may happen, that we cannot enqueue enough merges to merge all new parts
            else if (max_source_part_size_for_mutation > 0 && queue.countMutations() > 0
                     && merges_and_mutations_queued.second < storage_settings_ptr->max_replicated_mutations_in_queue)
            {
                /// Choose a part to mutate.
                DataPartsVector data_parts = getDataPartsVector();
                for (const auto & part : data_parts)
                {
                    if (part->bytes_on_disk > max_source_part_size_for_mutation)
                        continue;

                    std::optional<Int64> desired_mutation_version = merge_pred.getDesiredMutationVersion(part);
                    if (!desired_mutation_version)
                        continue;

                    if (createLogEntryToMutatePart(*part, *desired_mutation_version))
                    {
                        success = true;
                        break;
                    }
                }
            }
        }
    }
    catch (...)
    {
        tryLogCurrentException(log, __PRETTY_FUNCTION__);
    }

    if (!is_leader)
        return;

    if (!success)
        merge_selecting_task->scheduleAfter(MERGE_SELECTING_SLEEP_MS);
    else
        merge_selecting_task->schedule();

}


void StorageReplicatedMergeTree::mutationsFinalizingTask()
{
    bool needs_reschedule = false;

    try
    {
        needs_reschedule = queue.tryFinalizeMutations(getZooKeeper());
    }
    catch (...)
    {
        tryLogCurrentException(log, __PRETTY_FUNCTION__);
        needs_reschedule = true;
    }

    if (needs_reschedule)
        mutations_finalizing_task->scheduleAfter(MUTATIONS_FINALIZING_SLEEP_MS);
}


bool StorageReplicatedMergeTree::createLogEntryToMergeParts(
    zkutil::ZooKeeperPtr & zookeeper,
    const DataPartsVector & parts,
    const String & merged_name,
    bool deduplicate,
    bool force_ttl,
    ReplicatedMergeTreeLogEntryData * out_log_entry)
{
    std::vector<std::future<Coordination::ExistsResponse>> exists_futures;
    exists_futures.reserve(parts.size());
    for (const auto & part : parts)
        exists_futures.emplace_back(zookeeper->asyncExists(replica_path + "/parts/" + part->name));

    bool all_in_zk = true;
    for (size_t i = 0; i < parts.size(); ++i)
    {
        /// If there is no information about part in ZK, we will not merge it.
        if (exists_futures[i].get().error == Coordination::ZNONODE)
        {
            all_in_zk = false;

            const auto & part = parts[i];
            if (part->modification_time + MAX_AGE_OF_LOCAL_PART_THAT_WASNT_ADDED_TO_ZOOKEEPER < time(nullptr))
            {
                LOG_WARNING(log, "Part " << part->name << " (that was selected for merge)"
                    << " with age " << (time(nullptr) - part->modification_time)
                    << " seconds exists locally but not in ZooKeeper."
                    << " Won't do merge with that part and will check it.");
                enqueuePartForCheck(part->name);
            }
        }
    }

    if (!all_in_zk)
        return false;

    ReplicatedMergeTreeLogEntryData entry;
    entry.type = LogEntry::MERGE_PARTS;
    entry.source_replica = replica_name;
    entry.new_part_name = merged_name;
    entry.deduplicate = deduplicate;
    entry.force_ttl = force_ttl;
    entry.create_time = time(nullptr);

    for (const auto & part : parts)
        entry.source_parts.push_back(part->name);

    String path_created = zookeeper->create(zookeeper_path + "/log/log-", entry.toString(), zkutil::CreateMode::PersistentSequential);
    entry.znode_name = path_created.substr(path_created.find_last_of('/') + 1);

    if (out_log_entry)
        *out_log_entry = entry;

    return true;
}


bool StorageReplicatedMergeTree::createLogEntryToMutatePart(const MergeTreeDataPart & part, Int64 mutation_version)
{
    auto zookeeper = getZooKeeper();

    /// If there is no information about part in ZK, we will not mutate it.
    if (!zookeeper->exists(replica_path + "/parts/" + part.name))
    {
        if (part.modification_time + MAX_AGE_OF_LOCAL_PART_THAT_WASNT_ADDED_TO_ZOOKEEPER < time(nullptr))
        {
            LOG_WARNING(log, "Part " << part.name << " (that was selected for mutation)"
                << " with age " << (time(nullptr) - part.modification_time)
                << " seconds exists locally but not in ZooKeeper."
                << " Won't mutate that part and will check it.");
            enqueuePartForCheck(part.name);
        }

        return false;
    }

    MergeTreePartInfo new_part_info = part.info;
    new_part_info.mutation = mutation_version;

    String new_part_name = part.getNewName(new_part_info);

    ReplicatedMergeTreeLogEntryData entry;
    entry.type = LogEntry::MUTATE_PART;
    entry.source_replica = replica_name;
    entry.source_parts.push_back(part.name);
    entry.new_part_name = new_part_name;
    entry.create_time = time(nullptr);

    zookeeper->create(zookeeper_path + "/log/log-", entry.toString(), zkutil::CreateMode::PersistentSequential);
    return true;
}


void StorageReplicatedMergeTree::removePartFromZooKeeper(const String & part_name, Coordination::Requests & ops, bool has_children)
{
    String part_path = replica_path + "/parts/" + part_name;

    if (has_children)
    {
        ops.emplace_back(zkutil::makeRemoveRequest(part_path + "/checksums", -1));
        ops.emplace_back(zkutil::makeRemoveRequest(part_path + "/columns", -1));
    }
    ops.emplace_back(zkutil::makeRemoveRequest(part_path, -1));
}


void StorageReplicatedMergeTree::removePartAndEnqueueFetch(const String & part_name)
{
    auto zookeeper = getZooKeeper();

    String part_path = replica_path + "/parts/" + part_name;

    Coordination::Requests ops;

    time_t part_create_time = 0;
    Coordination::Stat stat;
    if (zookeeper->exists(part_path, &stat))
    {
        part_create_time = stat.ctime / 1000;
        removePartFromZooKeeper(part_name, ops, stat.numChildren > 0);
    }

    LogEntryPtr log_entry = std::make_shared<LogEntry>();
    log_entry->type = LogEntry::GET_PART;
    log_entry->create_time = part_create_time;
    log_entry->source_replica = "";
    log_entry->new_part_name = part_name;

    ops.emplace_back(zkutil::makeCreateRequest(
        replica_path + "/queue/queue-", log_entry->toString(),
        zkutil::CreateMode::PersistentSequential));

    auto results = zookeeper->multi(ops);

    String path_created = dynamic_cast<const Coordination::CreateResponse &>(*results.back()).path_created;
    log_entry->znode_name = path_created.substr(path_created.find_last_of('/') + 1);
    queue.insert(zookeeper, log_entry);
}


void StorageReplicatedMergeTree::enterLeaderElection()
{
    auto callback = [this]()
    {
        CurrentMetrics::add(CurrentMetrics::LeaderReplica);
        LOG_INFO(log, "Became leader");

        is_leader = true;
        merge_selecting_task->activateAndSchedule();
    };

    try
    {
        leader_election = std::make_shared<zkutil::LeaderElection>(
            global_context.getSchedulePool(),
            zookeeper_path + "/leader_election",
            *current_zookeeper,    /// current_zookeeper lives for the lifetime of leader_election,
                                   ///  since before changing `current_zookeeper`, `leader_election` object is destroyed in `partialShutdown` method.
            callback,
            replica_name);
    }
    catch (...)
    {
        leader_election = nullptr;
        throw;
    }
}

void StorageReplicatedMergeTree::exitLeaderElection()
{
    if (!leader_election)
        return;

    /// Shut down the leader election thread to avoid suddenly becoming the leader again after
    /// we have stopped the merge_selecting_thread, but before we have deleted the leader_election object.
    leader_election->shutdown();

    if (is_leader)
    {
        CurrentMetrics::sub(CurrentMetrics::LeaderReplica);
        LOG_INFO(log, "Stopped being leader");

        is_leader = false;
        merge_selecting_task->deactivate();
    }

    /// Delete the node in ZK only after we have stopped the merge_selecting_thread - so that only one
    /// replica assigns merges at any given time.
    leader_election = nullptr;
}


String StorageReplicatedMergeTree::findReplicaHavingPart(const String & part_name, bool active)
{
    auto zookeeper = getZooKeeper();
    Strings replicas = zookeeper->getChildren(zookeeper_path + "/replicas");

    /// Select replicas in uniformly random order.
    std::shuffle(replicas.begin(), replicas.end(), thread_local_rng);

    for (const String & replica : replicas)
    {
        /// We don't interested in ourself.
        if (replica == replica_name)
            continue;

        if (zookeeper->exists(zookeeper_path + "/replicas/" + replica + "/parts/" + part_name) &&
            (!active || zookeeper->exists(zookeeper_path + "/replicas/" + replica + "/is_active")))
            return replica;

        /// Obviously, replica could become inactive or even vanish after return from this method.
    }

    return {};
}


String StorageReplicatedMergeTree::findReplicaHavingCoveringPart(LogEntry & entry, bool active)
{
    auto zookeeper = getZooKeeper();
    Strings replicas = zookeeper->getChildren(zookeeper_path + "/replicas");

    /// Select replicas in uniformly random order.
    std::shuffle(replicas.begin(), replicas.end(), thread_local_rng);

    for (const String & replica : replicas)
    {
        if (replica == replica_name)
            continue;

        if (active && !zookeeper->exists(zookeeper_path + "/replicas/" + replica + "/is_active"))
            continue;

        String largest_part_found;
        Strings parts = zookeeper->getChildren(zookeeper_path + "/replicas/" + replica + "/parts");
        for (const String & part_on_replica : parts)
        {
            if (part_on_replica == entry.new_part_name
                || MergeTreePartInfo::contains(part_on_replica, entry.new_part_name, format_version))
            {
                if (largest_part_found.empty()
                    || MergeTreePartInfo::contains(part_on_replica, largest_part_found, format_version))
                {
                    largest_part_found = part_on_replica;
                }
            }
        }

        if (!largest_part_found.empty())
        {
            bool the_same_part = largest_part_found == entry.new_part_name;

            /// Make a check in case if selected part differs from source part
            if (!the_same_part)
            {
                String reject_reason;
                if (!queue.addFuturePartIfNotCoveredByThem(largest_part_found, entry, reject_reason))
                {
                    LOG_INFO(log, "Will not fetch part " << largest_part_found << " covering " << entry.new_part_name << ". " << reject_reason);
                    return {};
                }
            }
            else
            {
                entry.actual_new_part_name = entry.new_part_name;
            }

            return replica;
        }
    }

    return {};
}


String StorageReplicatedMergeTree::findReplicaHavingCoveringPart(
    const String & part_name, bool active, String & found_part_name)
{
    auto zookeeper = getZooKeeper();
    Strings replicas = zookeeper->getChildren(zookeeper_path + "/replicas");

    /// Select replicas in uniformly random order.
    std::shuffle(replicas.begin(), replicas.end(), thread_local_rng);

    String largest_part_found;
    String largest_replica_found;

    for (const String & replica : replicas)
    {
        if (replica == replica_name)
            continue;

        if (active && !zookeeper->exists(zookeeper_path + "/replicas/" + replica + "/is_active"))
            continue;

        Strings parts = zookeeper->getChildren(zookeeper_path + "/replicas/" + replica + "/parts");
        for (const String & part_on_replica : parts)
        {
            if (part_on_replica == part_name
                || MergeTreePartInfo::contains(part_on_replica, part_name, format_version))
            {
                if (largest_part_found.empty()
                    || MergeTreePartInfo::contains(part_on_replica, largest_part_found, format_version))
                {
                    largest_part_found = part_on_replica;
                    largest_replica_found = replica;
                }
            }
        }
    }

    found_part_name = largest_part_found;
    return largest_replica_found;
}



/** If a quorum is tracked for a part, update information about it in ZK.
  */
void StorageReplicatedMergeTree::updateQuorum(const String & part_name)
{
    auto zookeeper = getZooKeeper();

    /// Information on which replicas a part has been added, if the quorum has not yet been reached.
    const String quorum_status_path = zookeeper_path + "/quorum/status";
    /// The name of the previous part for which the quorum was reached.
    const String quorum_last_part_path = zookeeper_path + "/quorum/last_part";

    String value;
    Coordination::Stat stat;

    /// If there is no node, then all quorum INSERTs have already reached the quorum, and nothing is needed.
    while (zookeeper->tryGet(quorum_status_path, value, &stat))
    {
        ReplicatedMergeTreeQuorumEntry quorum_entry;
        quorum_entry.fromString(value);

        if (quorum_entry.part_name != part_name)
        {
            /// The quorum has already been achieved. Moreover, another INSERT with a quorum has already started.
            break;
        }

        quorum_entry.replicas.insert(replica_name);

        if (quorum_entry.replicas.size() >= quorum_entry.required_number_of_replicas)
        {
            /// The quorum is reached. Delete the node, and update information about the last part that was successfully written with quorum.

            Coordination::Requests ops;
            Coordination::Responses responses;

            Coordination::Stat added_parts_stat;
            String old_added_parts = zookeeper->get(quorum_last_part_path, &added_parts_stat);

            ReplicatedMergeTreeQuorumAddedParts parts_with_quorum(format_version);

            if (!old_added_parts.empty())
                parts_with_quorum.fromString(old_added_parts);

            auto part_info = MergeTreePartInfo::fromPartName(part_name, format_version);
            parts_with_quorum.added_parts[part_info.partition_id] = part_name;

            String new_added_parts = parts_with_quorum.toString();

            ops.emplace_back(zkutil::makeRemoveRequest(quorum_status_path, stat.version));
            ops.emplace_back(zkutil::makeSetRequest(quorum_last_part_path, new_added_parts, added_parts_stat.version));
            auto code = zookeeper->tryMulti(ops, responses);

            if (code == Coordination::ZOK)
            {
                break;
            }
            else if (code == Coordination::ZNONODE)
            {
                /// The quorum has already been achieved.
                break;
            }
            else if (code == Coordination::ZBADVERSION)
            {
                /// Node was updated meanwhile. We must re-read it and repeat all the actions.
                continue;
            }
            else
                throw Coordination::Exception(code, quorum_status_path);
        }
        else
        {
            /// We update the node, registering there one more replica.
            auto code = zookeeper->trySet(quorum_status_path, quorum_entry.toString(), stat.version);

            if (code == Coordination::ZOK)
            {
                break;
            }
            else if (code == Coordination::ZNONODE)
            {
                /// The quorum has already been achieved.
                break;
            }
            else if (code == Coordination::ZBADVERSION)
            {
                /// Node was updated meanwhile. We must re-read it and repeat all the actions.
                continue;
            }
            else
                throw Coordination::Exception(code, quorum_status_path);
        }
    }
}


bool StorageReplicatedMergeTree::fetchPart(const String & part_name, const String & source_replica_path, bool to_detached, size_t quorum)
{
    const auto part_info = MergeTreePartInfo::fromPartName(part_name, format_version);

    if (auto part = getPartIfExists(part_info, {MergeTreeDataPart::State::Outdated, MergeTreeDataPart::State::Deleting}))
    {
        LOG_DEBUG(log, "Part " << part->name << " should be deleted after previous attempt before fetch");
        /// Force immediate parts cleanup to delete the part that was left from the previous fetch attempt.
        cleanup_thread.wakeup();
        return false;
    }

    {
        std::lock_guard lock(currently_fetching_parts_mutex);
        if (!currently_fetching_parts.insert(part_name).second)
        {
            LOG_DEBUG(log, "Part " << part_name << " is already fetching right now");
            return false;
        }
    }

    SCOPE_EXIT
    ({
        std::lock_guard lock(currently_fetching_parts_mutex);
        currently_fetching_parts.erase(part_name);
    });

    LOG_DEBUG(log, "Fetching part " << part_name << " from " << source_replica_path);

    TableStructureReadLockHolder table_lock_holder;
    if (!to_detached)
        table_lock_holder = lockStructureForShare(true, RWLockImpl::NO_QUERY);

    /// Logging
    Stopwatch stopwatch;
    MutableDataPartPtr part;
    DataPartsVector replaced_parts;

    auto write_part_log = [&] (const ExecutionStatus & execution_status)
    {
        writePartLog(
            PartLogElement::DOWNLOAD_PART, execution_status, stopwatch.elapsed(),
            part_name, part, replaced_parts, nullptr);
    };

    DataPartPtr part_to_clone;
    {
        /// If the desired part is a result of a part mutation, try to find the source part and compare
        /// its checksums to the checksums of the desired part. If they match, we can just clone the local part.

        /// If we have the source part, its part_info will contain covered_part_info.
        auto covered_part_info = part_info;
        covered_part_info.mutation = 0;
        auto source_part = getActiveContainingPart(covered_part_info);

        if (source_part)
        {
            MinimalisticDataPartChecksums source_part_checksums;
            source_part_checksums.computeTotalChecksums(source_part->checksums);

            MinimalisticDataPartChecksums desired_checksums;
            auto zookeeper = getZooKeeper();
            String part_path = source_replica_path + "/parts/" + part_name;
            String part_znode = zookeeper->get(part_path);
            if (!part_znode.empty())
                desired_checksums = ReplicatedMergeTreePartHeader::fromString(part_znode).getChecksums();
            else
            {
                String desired_checksums_str = zookeeper->get(part_path + "/checksums");
                desired_checksums = MinimalisticDataPartChecksums::deserializeFrom(desired_checksums_str);
            }

            if (source_part_checksums == desired_checksums)
            {
                LOG_TRACE(log, "Found local part " << source_part->name << " with the same checksums as " << part_name);
                part_to_clone = source_part;
            }
        }

    }

    std::function<MutableDataPartPtr()> get_part;
    if (part_to_clone)
    {
        get_part = [&, part_to_clone]()
        {
            return cloneAndLoadDataPartOnSameDisk(part_to_clone, "tmp_clone_", part_info);
        };
    }
    else
    {
        ReplicatedMergeTreeAddress address(getZooKeeper()->get(source_replica_path + "/host"));
        auto timeouts = ConnectionTimeouts::getHTTPTimeouts(global_context);
        auto user_password = global_context.getInterserverCredentials();
        String interserver_scheme = global_context.getInterserverScheme();

        get_part = [&, address, timeouts, user_password, interserver_scheme]()
        {
            if (interserver_scheme != address.scheme)
                throw Exception("Interserver schemes are different: '" + interserver_scheme
                    + "' != '" + address.scheme + "', can't fetch part from " + address.host,
                    ErrorCodes::LOGICAL_ERROR);

            return fetcher.fetchPart(
                part_name, source_replica_path,
                address.host, address.replication_port,
                timeouts, user_password.first, user_password.second, interserver_scheme, to_detached);
        };
    }

    try
    {
        part = get_part();

        if (!to_detached)
        {
            Transaction transaction(*this);
            renameTempPartAndReplace(part, nullptr, &transaction);

            /** NOTE
              * Here, an error occurs if ALTER occurred with a change in the column type or column deletion,
              *  and the part on remote server has not yet been modified.
              * After a while, one of the following attempts to make `fetchPart` succeed.
              */
            replaced_parts = checkPartChecksumsAndCommit(transaction, part);

            /** If a quorum is tracked for this part, you must update it.
              * If you do not have time, in case of losing the session, when you restart the server - see the `ReplicatedMergeTreeRestartingThread::updateQuorumIfWeHavePart` method.
              */
            if (quorum)
                updateQuorum(part_name);

            merge_selecting_task->schedule();

            for (const auto & replaced_part : replaced_parts)
            {
                LOG_DEBUG(log, "Part " << replaced_part->name << " is rendered obsolete by fetching part " << part_name);
                ProfileEvents::increment(ProfileEvents::ObsoleteReplicatedParts);
            }

            write_part_log({});
        }
        else
        {
            part->renameTo("detached/" + part_name);
        }
    }
    catch (...)
    {
        if (!to_detached)
            write_part_log(ExecutionStatus::fromCurrentException());

        throw;
    }

    ProfileEvents::increment(ProfileEvents::ReplicatedPartFetches);

    if (part_to_clone)
        LOG_DEBUG(log, "Cloned part " << part_name << " from " << part_to_clone->name << (to_detached ? " (to 'detached' directory)" : ""));
    else
        LOG_DEBUG(log, "Fetched part " << part_name << " from " << source_replica_path << (to_detached ? " (to 'detached' directory)" : ""));

    return true;
}


void StorageReplicatedMergeTree::startup()
{
    if (is_readonly)
        return;

    if (set_table_structure_at_startup)
        set_table_structure_at_startup();

    queue.initialize(
        zookeeper_path, replica_path,
        getStorageID().getFullTableName() + " (ReplicatedMergeTreeQueue)",
        getDataParts());

    data_parts_exchange_endpoint = std::make_shared<DataPartsExchange::Service>(*this);
    global_context.getInterserverIOHandler().addEndpoint(data_parts_exchange_endpoint->getId(replica_path), data_parts_exchange_endpoint);

    queue_task_handle = global_context.getBackgroundPool().addTask([this] { return queueTask(); });
    if (areBackgroundMovesNeeded())
        move_parts_task_handle = global_context.getBackgroundMovePool().addTask([this] { return movePartsTask(); });

    /// In this thread replica will be activated.
    restarting_thread.start();

    /// Wait while restarting_thread initializes LeaderElection (and so on) or makes first attmept to do it
    startup_event.wait();
}


void StorageReplicatedMergeTree::shutdown()
{
    clearOldPartsFromFilesystem(true);
    /// Cancel fetches, merges and mutations to force the queue_task to finish ASAP.
    fetcher.blocker.cancelForever();
    merger_mutator.merges_blocker.cancelForever();
    parts_mover.moves_blocker.cancelForever();

    restarting_thread.shutdown();

    if (queue_task_handle)
        global_context.getBackgroundPool().removeTask(queue_task_handle);
    queue_task_handle.reset();

    if (move_parts_task_handle)
        global_context.getBackgroundMovePool().removeTask(move_parts_task_handle);
    move_parts_task_handle.reset();

    if (data_parts_exchange_endpoint)
    {
        global_context.getInterserverIOHandler().removeEndpointIfExists(data_parts_exchange_endpoint->getId(replica_path));
        /// Ask all parts exchange handlers to finish asap. New ones will fail to start
        data_parts_exchange_endpoint->blocker.cancelForever();
        /// Wait for all of them
        std::unique_lock lock(data_parts_exchange_endpoint->rwlock);
    }
    data_parts_exchange_endpoint.reset();
}


StorageReplicatedMergeTree::~StorageReplicatedMergeTree()
{
    try
    {
        shutdown();
    }
    catch (...)
    {
        tryLogCurrentException(__PRETTY_FUNCTION__);
    }
}


ReplicatedMergeTreeQuorumAddedParts::PartitionIdToMaxBlock StorageReplicatedMergeTree::getMaxAddedBlocks() const
{
    ReplicatedMergeTreeQuorumAddedParts::PartitionIdToMaxBlock max_added_blocks;

    for (const auto & data_part : getDataParts())
    {
        max_added_blocks[data_part->info.partition_id]
            = std::max(max_added_blocks[data_part->info.partition_id], data_part->info.max_block);
    }

    auto zookeeper = getZooKeeper();

    const String quorum_status_path = zookeeper_path + "/quorum/status";

    String value;
    Coordination::Stat stat;

    if (zookeeper->tryGet(quorum_status_path, value, &stat))
    {
        ReplicatedMergeTreeQuorumEntry quorum_entry;
        quorum_entry.fromString(value);

        auto part_info = MergeTreePartInfo::fromPartName(quorum_entry.part_name, format_version);

        max_added_blocks[part_info.partition_id] = part_info.max_block - 1;
    }

    String added_parts_str;
    if (zookeeper->tryGet(zookeeper_path + "/quorum/last_part", added_parts_str))
    {
        if (!added_parts_str.empty())
        {
            ReplicatedMergeTreeQuorumAddedParts part_with_quorum(format_version);
            part_with_quorum.fromString(added_parts_str);

            auto added_parts = part_with_quorum.added_parts;

            for (const auto & added_part : added_parts)
                if (!getActiveContainingPart(added_part.second))
                    throw Exception(
                        "Replica doesn't have part " + added_part.second
                            + " which was successfully written to quorum of other replicas."
                              " Send query to another replica or disable 'select_sequential_consistency' setting.",
                        ErrorCodes::REPLICA_IS_NOT_IN_QUORUM);

            for (const auto & max_block : part_with_quorum.getMaxInsertedBlocks())
                max_added_blocks[max_block.first] = max_block.second;
        }
    }
    return max_added_blocks;
}

Pipes StorageReplicatedMergeTree::readWithProcessors(
    const Names & column_names,
    const SelectQueryInfo & query_info,
    const Context & context,
    QueryProcessingStage::Enum /*processed_stage*/,
    const size_t max_block_size,
    const unsigned num_streams)
{
    const Settings & settings_ = context.getSettingsRef();

    /** The `select_sequential_consistency` setting has two meanings:
    * 1. To throw an exception if on a replica there are not all parts which have been written down on quorum of remaining replicas.
    * 2. Do not read parts that have not yet been written to the quorum of the replicas.
    * For this you have to synchronously go to ZooKeeper.
    */
    if (settings_.select_sequential_consistency)
    {
        auto max_added_blocks = getMaxAddedBlocks();
        return reader.read(column_names, query_info, context, max_block_size, num_streams, &max_added_blocks);
    }

    return reader.read(column_names, query_info, context, max_block_size, num_streams);
}


std::optional<UInt64> StorageReplicatedMergeTree::totalRows() const
{
    size_t res = 0;
    auto max_added_blocks = getMaxAddedBlocks();
    auto lock = lockParts();
    for (auto & part : getDataPartsStateRange(DataPartState::Committed))
    {
        if (part->isEmpty())
            continue;

        auto blocks_iterator = max_added_blocks.find(part->info.partition_id);
        if (blocks_iterator == max_added_blocks.end() || part->info.max_block > blocks_iterator->second)
            continue;

        res += part->rows_count;
    }
    return res;
}


void StorageReplicatedMergeTree::assertNotReadonly() const
{
    if (is_readonly)
        throw Exception("Table is in readonly mode", ErrorCodes::TABLE_IS_READ_ONLY);
}


BlockOutputStreamPtr StorageReplicatedMergeTree::write(const ASTPtr & /*query*/, const Context & context)
{
    const auto storage_settings_ptr = getSettings();
    assertNotReadonly();

    const Settings & query_settings = context.getSettingsRef();
    bool deduplicate = storage_settings_ptr->replicated_deduplication_window != 0 && query_settings.insert_deduplicate;

    return std::make_shared<ReplicatedMergeTreeBlockOutputStream>(*this,
        query_settings.insert_quorum, query_settings.insert_quorum_timeout.totalMilliseconds(), query_settings.max_partitions_per_insert_block, deduplicate);
}


bool StorageReplicatedMergeTree::optimize(const ASTPtr & query, const ASTPtr & partition, bool final, bool deduplicate, const Context & query_context)
{
    assertNotReadonly();

    if (!is_leader)
    {
        sendRequestToLeaderReplica(query, query_context);
        return true;
    }

    std::vector<ReplicatedMergeTreeLogEntryData> merge_entries;
    {
        /// We must select parts for merge under merge_selecting_mutex because other threads
        /// (merge_selecting_thread or OPTIMIZE queries) could assign new merges.
        std::lock_guard merge_selecting_lock(merge_selecting_mutex);

        auto zookeeper = getZooKeeper();
        ReplicatedMergeTreeMergePredicate can_merge = queue.getMergePredicate(zookeeper);

        auto handle_noop = [&] (const String & message)
        {
            if (query_context.getSettingsRef().optimize_throw_if_noop)
                throw Exception(message, ErrorCodes::CANNOT_ASSIGN_OPTIMIZE);
            return false;
        };

        bool force_ttl = (final && (hasTableTTL() || hasAnyColumnTTL()));
        const auto storage_settings_ptr = getSettings();

        if (!partition && final)
        {
            DataPartsVector data_parts = getDataPartsVector();
            std::unordered_set<String> partition_ids;

            for (const DataPartPtr & part : data_parts)
                partition_ids.emplace(part->info.partition_id);

            UInt64 disk_space = storage_policy->getMaxUnreservedFreeSpace();

            for (const String & partition_id : partition_ids)
            {
                FutureMergedMutatedPart future_merged_part;
                bool selected = merger_mutator.selectAllPartsToMergeWithinPartition(
                    future_merged_part, disk_space, can_merge, partition_id, true, nullptr);
                ReplicatedMergeTreeLogEntryData merge_entry;
                if (selected && !createLogEntryToMergeParts(zookeeper, future_merged_part.parts,
                        future_merged_part.name, deduplicate, force_ttl, &merge_entry))
                    return handle_noop("Can't create merge queue node in ZooKeeper");
                if (merge_entry.type != ReplicatedMergeTreeLogEntryData::Type::EMPTY)
                    merge_entries.push_back(std::move(merge_entry));
            }
        }
        else
        {
            FutureMergedMutatedPart future_merged_part;
            String disable_reason;
            bool selected = false;
            if (!partition)
            {
                selected = merger_mutator.selectPartsToMerge(
                    future_merged_part, true, storage_settings_ptr->max_bytes_to_merge_at_max_space_in_pool, can_merge, &disable_reason);
            }
            else
            {

                UInt64 disk_space = storage_policy->getMaxUnreservedFreeSpace();
                String partition_id = getPartitionIDFromQuery(partition, query_context);
                selected = merger_mutator.selectAllPartsToMergeWithinPartition(
                    future_merged_part, disk_space, can_merge, partition_id, final, &disable_reason);
            }

            if (!selected)
            {
                std::stringstream message;
                message << "Cannot select parts for optimization";
                if (!disable_reason.empty())
                    message << ": " << disable_reason;
                LOG_INFO(log, message.rdbuf());
                return handle_noop(message.str());
            }

            ReplicatedMergeTreeLogEntryData merge_entry;
            if (!createLogEntryToMergeParts(zookeeper, future_merged_part.parts,
                future_merged_part.name, deduplicate, force_ttl, &merge_entry))
                return handle_noop("Can't create merge queue node in ZooKeeper");
            if (merge_entry.type != ReplicatedMergeTreeLogEntryData::Type::EMPTY)
                merge_entries.push_back(std::move(merge_entry));
        }
    }

    if (query_context.getSettingsRef().replication_alter_partitions_sync != 0)
    {
        /// NOTE Table lock must not be held while waiting. Some combination of R-W-R locks from different threads will yield to deadlock.
        for (auto & merge_entry : merge_entries)
            waitForAllReplicasToProcessLogEntry(merge_entry, false);
    }

    return true;
}


void StorageReplicatedMergeTree::alter(
    const AlterCommands & params, const Context & query_context, TableStructureWriteLockHolder & table_lock_holder)
{
    assertNotReadonly();

    LOG_DEBUG(log, "Doing ALTER");

<<<<<<< HEAD
    const String current_database_name = getDatabaseName();
    const String current_table_name = getTableName();
    auto maybe_mutation_commands = params.getMutationCommands(getInMemoryMetadata());
=======
    auto table_id = getStorageID();
>>>>>>> d1595703

    /// We cannot check this alter commands with method isModifyingData()
    /// because ReplicatedMergeTree stores both columns and metadata for
    /// each replica. So we have to wait AlterThread even with lightweight
    /// metadata alter.
    if (params.isSettingsAlter())
    {
        /// We don't replicate storage_settings_ptr ALTER. It's local operation.
        /// Also we don't upgrade alter lock to table structure lock.
        LOG_DEBUG(log, "ALTER storage_settings_ptr only");
        StorageInMemoryMetadata metadata = getInMemoryMetadata();
        params.apply(metadata);

        changeSettings(metadata.settings_ast, table_lock_holder);

        global_context.getDatabase(table_id.database_name)->alterTable(query_context, table_id.table_name, metadata);
        return;
    }


    struct ChangedNode
    {
        ChangedNode(const String & table_path_, String name_, String new_value_)
            : table_path(table_path_), name(std::move(name_)), shared_path(table_path + "/" + name), new_value(std::move(new_value_))
        {
        }

        const String & table_path;
        String name;

        String shared_path;

        String new_value;
        int32_t new_version = -1; /// Initialization is to suppress (useless) false positive warning found by cppcheck.
    };

    auto ast_to_str = [](ASTPtr query) -> String {
        if (!query)
            return "";
        return queryToString(query);
    };

    //std::cerr << " Columns preparation to alter:" << getColumns().getAllPhysical().toString() << std::endl;

    /// /columns and /metadata nodes
    std::vector<ChangedNode> changed_nodes;
    {
        /// Just to read current structure. Alter will be done in separate thread.
        auto table_lock = lockStructureForShare(false, query_context.getCurrentQueryId());

        if (is_readonly)
            throw Exception("Can't ALTER readonly table", ErrorCodes::TABLE_IS_READ_ONLY);

        StorageInMemoryMetadata metadata = getInMemoryMetadata();
        params.apply(metadata);

        String new_columns_str = metadata.columns.toString();
        if (new_columns_str != getColumns().toString())
            changed_nodes.emplace_back(zookeeper_path, "columns", new_columns_str);

        ReplicatedMergeTreeTableMetadata new_metadata(*this);
        if (ast_to_str(metadata.order_by_ast) != ast_to_str(order_by_ast))
            new_metadata.sorting_key = serializeAST(*extractKeyExpressionList(metadata.order_by_ast));

        if (ast_to_str(metadata.ttl_for_table_ast) != ast_to_str(ttl_table_ast))
            new_metadata.ttl_table = serializeAST(*metadata.ttl_for_table_ast);

        String new_indices_str = metadata.indices.toString();
        if (new_indices_str != getIndices().toString())
            new_metadata.skip_indices = new_indices_str;

        String new_constraints_str = metadata.constraints.toString();
        if (new_constraints_str != getConstraints().toString())
            new_metadata.constraints = new_constraints_str;

        String new_metadata_str = new_metadata.toString();
        if (new_metadata_str != ReplicatedMergeTreeTableMetadata(*this).toString())
            changed_nodes.emplace_back(zookeeper_path, "metadata", new_metadata_str);

        /// Perform settings update locally

        auto old_metadata = getInMemoryMetadata();
        old_metadata.settings_ast = metadata.settings_ast;
        changeSettings(metadata.settings_ast, table_lock_holder);
        global_context.getDatabase(table_id.database_name)->alterTable(query_context, table_id.table_name, old_metadata);

        /// Modify shared metadata nodes in ZooKeeper.
        Coordination::Requests ops;
        for (const auto & node : changed_nodes)
            ops.emplace_back(zkutil::makeSetRequest(node.shared_path, node.new_value, -1));

        Coordination::Responses results = getZooKeeper()->multi(ops);

        for (size_t i = 0; i < changed_nodes.size(); ++i)
            changed_nodes[i].new_version = dynamic_cast<const Coordination::SetResponse &>(*results[i]).stat.version;
    }

    LOG_DEBUG(log, "Updated shared metadata nodes in ZooKeeper. Waiting for replicas to apply changes.");

    table_lock_holder.release();

    ReplicatedMergeTreeLogEntryData entry;
    entry.type = LogEntry::FINISH_ALTER;
    entry.source_replica = replica_name;

    ////std::cerr << " Columns before mutation:" << getColumns().getAllPhysical().toString() << std::endl;

    entry.new_part_name = "";
    entry.create_time = time(nullptr);

    String path_created = getZooKeeper()->create(zookeeper_path + "/log/log-", entry.toString(), zkutil::CreateMode::PersistentSequential);
    entry.znode_name = path_created.substr(path_created.find_last_of('/') + 1);

    ////std::cerr << "Waiting for replicas\n";
    auto unwaited = waitForAllReplicasToProcessLogEntry(entry, false);

    ////std::cerr << "Replicas done";

    if (!maybe_mutation_commands.empty())
    {
        ////std::cerr << "We have mutation commands:" << maybe_mutation_commands.size() << std::endl;
        Context copy_context = query_context;
        copy_context.getSettingsRef().mutations_sync = 2;
        ReplicatedMergeTreeMutationEntry mutation_entry = mutateImpl(maybe_mutation_commands, copy_context);
        ////std::cerr << "Mutation finished\n";
    }

    if (!unwaited.empty())
    {
        throw Exception("Some replicas doesn't finish alter", ErrorCodes::UNFINISHED);
    }
}

void StorageReplicatedMergeTree::alterPartition(const ASTPtr & query, const PartitionCommands & commands, const Context & query_context)
{
    for (const PartitionCommand & command : commands)
    {
        switch (command.type)
        {
            case PartitionCommand::DROP_PARTITION:
                checkPartitionCanBeDropped(command.partition);
                dropPartition(query, command.partition, command.detach, query_context);
                break;

            case PartitionCommand::DROP_DETACHED_PARTITION:
                dropDetached(command.partition, command.part, query_context);
                break;

            case PartitionCommand::ATTACH_PARTITION:
                attachPartition(command.partition, command.part, query_context);
                break;
            case PartitionCommand::MOVE_PARTITION:
            {
                switch (command.move_destination_type)
                {
                    case PartitionCommand::MoveDestinationType::DISK:
                        movePartitionToDisk(command.partition, command.move_destination_name, command.part, query_context);
                        break;
                    case PartitionCommand::MoveDestinationType::VOLUME:
                        movePartitionToVolume(command.partition, command.move_destination_name, command.part, query_context);
                        break;
                    case PartitionCommand::MoveDestinationType::TABLE:
                        checkPartitionCanBeDropped(command.partition);
                        String dest_database = command.to_database.empty() ? query_context.getCurrentDatabase() : command.to_database;
                        auto dest_storage = query_context.getTable(dest_database, command.to_table);
                        movePartitionToTable(dest_storage, command.partition, query_context);
                        break;
                }
            }
            break;

            case PartitionCommand::REPLACE_PARTITION:
            {
                checkPartitionCanBeDropped(command.partition);
                String from_database = command.from_database.empty() ? query_context.getCurrentDatabase() : command.from_database;
                auto from_storage = query_context.getTable(from_database, command.from_table);
                replacePartitionFrom(from_storage, command.partition, command.replace, query_context);
            }
            break;

            case PartitionCommand::FETCH_PARTITION:
                fetchPartition(command.partition, command.from_zookeeper_path, query_context);
                break;

            case PartitionCommand::FREEZE_PARTITION:
            {
                auto lock = lockStructureForShare(false, query_context.getCurrentQueryId());
                freezePartition(command.partition, command.with_name, query_context, lock);
            }
            break;

            case PartitionCommand::CLEAR_COLUMN:
            {
                LogEntry entry;
                entry.type = LogEntry::CLEAR_COLUMN;
                entry.column_name = command.column_name.safeGet<String>();
                clearColumnOrIndexInPartition(command.partition, std::move(entry), query_context);
            }
            break;

            case PartitionCommand::CLEAR_INDEX:
            {
                LogEntry entry;
                entry.type = LogEntry::CLEAR_INDEX;
                entry.index_name = command.index_name.safeGet<String>();
                clearColumnOrIndexInPartition(command.partition, std::move(entry), query_context);
            }
            break;

            case PartitionCommand::FREEZE_ALL_PARTITIONS:
            {
                auto lock = lockStructureForShare(false, query_context.getCurrentQueryId());
                freezeAll(command.with_name, query_context, lock);
            }
            break;
        }
    }
}


/// If new version returns ordinary name, else returns part name containing the first and last month of the month
static String getPartNamePossiblyFake(MergeTreeDataFormatVersion format_version, const MergeTreePartInfo & part_info)
{
    if (format_version < MERGE_TREE_DATA_MIN_FORMAT_VERSION_WITH_CUSTOM_PARTITIONING)
    {
        /// The date range is all month long.
        const auto & lut = DateLUT::instance();
        time_t start_time = lut.YYYYMMDDToDate(parse<UInt32>(part_info.partition_id + "01"));
        DayNum left_date = lut.toDayNum(start_time);
        DayNum right_date = DayNum(static_cast<size_t>(left_date) + lut.daysInMonth(start_time) - 1);
        return part_info.getPartNameV0(left_date, right_date);
    }

    return part_info.getPartName();
}

bool StorageReplicatedMergeTree::getFakePartCoveringAllPartsInPartition(const String & partition_id, MergeTreePartInfo & part_info)
{
    /// Even if there is no data in the partition, you still need to mark the range for deletion.
    /// - Because before executing DETACH, tasks for downloading parts to this partition can be executed.
    Int64 left = 0;

    /** Let's skip one number in `block_numbers` for the partition being deleted, and we will only delete parts until this number.
      * This prohibits merges of deleted parts with the new inserted
      * Invariant: merges of deleted parts with other parts do not appear in the log.
      * NOTE: If you need to similarly support a `DROP PART` request, you will have to think of some new mechanism for it,
      *     to guarantee this invariant.
      */
    Int64 right;
    Int64 mutation_version;

    {
        auto zookeeper = getZooKeeper();
        auto block_number_lock = allocateBlockNumber(partition_id, zookeeper);
        right = block_number_lock->getNumber();
        block_number_lock->unlock();
        mutation_version = queue.getCurrentMutationVersion(partition_id, right);
    }

    /// Empty partition.
    if (right == 0)
        return false;

    --right;

    /// Artificial high level is chosen, to make this part "covering" all parts inside.
    part_info = MergeTreePartInfo(partition_id, left, right, MergeTreePartInfo::MAX_LEVEL, mutation_version);
    return true;
}


void StorageReplicatedMergeTree::clearColumnOrIndexInPartition(
    const ASTPtr & partition, LogEntry && entry, const Context & query_context)
{
    assertNotReadonly();

    /// We don't block merges, so anyone can manage this task (not only leader)

    String partition_id = getPartitionIDFromQuery(partition, query_context);
    MergeTreePartInfo drop_range_info;

    if (!getFakePartCoveringAllPartsInPartition(partition_id, drop_range_info))
    {
        LOG_INFO(log, "Will not clear partition " << partition_id << ", it is empty.");
        return;
    }

    /// We allocated new block number for this part, so new merges can't merge clearing parts with new ones
    entry.new_part_name = getPartNamePossiblyFake(format_version, drop_range_info);
    entry.create_time = time(nullptr);

    String log_znode_path = getZooKeeper()->create(zookeeper_path + "/log/log-", entry.toString(), zkutil::CreateMode::PersistentSequential);
    entry.znode_name = log_znode_path.substr(log_znode_path.find_last_of('/') + 1);

    /// If necessary, wait until the operation is performed on itself or on all replicas.
    if (query_context.getSettingsRef().replication_alter_partitions_sync != 0)
    {
        if (query_context.getSettingsRef().replication_alter_partitions_sync == 1)
            waitForReplicaToProcessLogEntry(replica_name, entry);
        else
            waitForAllReplicasToProcessLogEntry(entry);
    }
}


void StorageReplicatedMergeTree::dropPartition(const ASTPtr & query, const ASTPtr & partition, bool detach, const Context & query_context)
{
    assertNotReadonly();

    zkutil::ZooKeeperPtr zookeeper = getZooKeeper();

    if (!is_leader)
    {
        // TODO: we can manually reconstruct the query from outside the |dropPartition()| and remove the |query| argument from interface.
        //       It's the only place where we need this argument.
        sendRequestToLeaderReplica(query, query_context);
        return;
    }

    String partition_id = getPartitionIDFromQuery(partition, query_context);

    LogEntry entry;
    if (dropPartsInPartition(*zookeeper, partition_id, entry, detach))
    {
        /// If necessary, wait until the operation is performed on itself or on all replicas.
        if (query_context.getSettingsRef().replication_alter_partitions_sync != 0)
        {
            if (query_context.getSettingsRef().replication_alter_partitions_sync == 1)
                waitForReplicaToProcessLogEntry(replica_name, entry);
            else
                waitForAllReplicasToProcessLogEntry(entry);
        }
    }
}


void StorageReplicatedMergeTree::truncate(const ASTPtr & query, const Context & query_context, TableStructureWriteLockHolder & table_lock)
{
    table_lock.release();   /// Truncate is done asynchronously.

    assertNotReadonly();

    zkutil::ZooKeeperPtr zookeeper = getZooKeeper();

    if (!is_leader)
    {
        sendRequestToLeaderReplica(query, query_context);
        return;
    }

    Strings partitions = zookeeper->getChildren(zookeeper_path + "/block_numbers");

    for (String & partition_id : partitions)
    {
        LogEntry entry;

        if (dropPartsInPartition(*zookeeper, partition_id, entry, false))
            waitForAllReplicasToProcessLogEntry(entry);
    }
}


void StorageReplicatedMergeTree::attachPartition(const ASTPtr & partition, bool attach_part, const Context & query_context)
{
    // TODO: should get some locks to prevent race with 'alter … modify column'

    assertNotReadonly();

    PartsTemporaryRename renamed_parts(*this, "detached/");
    MutableDataPartsVector loaded_parts = tryLoadPartsToAttach(partition, attach_part, query_context, renamed_parts);

    ReplicatedMergeTreeBlockOutputStream output(*this, 0, 0, 0, false);   /// TODO Allow to use quorum here.
    for (size_t i = 0; i < loaded_parts.size(); ++i)
    {
        String old_name = loaded_parts[i]->name;
        output.writeExistingPart(loaded_parts[i]);
        renamed_parts.old_and_new_names[i].first.clear();
        LOG_DEBUG(log, "Attached part " << old_name << " as " << loaded_parts[i]->name);
    }
}


void StorageReplicatedMergeTree::checkTableCanBeDropped() const
{
    /// Consider only synchronized data
    const_cast<StorageReplicatedMergeTree &>(*this).recalculateColumnSizes();
    auto table_id = getStorageID();
    global_context.checkTableCanBeDropped(table_id.database_name, table_id.table_name, getTotalActiveSizeInBytes());
}


void StorageReplicatedMergeTree::checkPartitionCanBeDropped(const ASTPtr & partition)
{
    const_cast<StorageReplicatedMergeTree &>(*this).recalculateColumnSizes();

    const String partition_id = getPartitionIDFromQuery(partition, global_context);
    auto parts_to_remove = getDataPartsVectorInPartition(MergeTreeDataPartState::Committed, partition_id);

    UInt64 partition_size = 0;

    for (const auto & part : parts_to_remove)
        partition_size += part->bytes_on_disk;

    auto table_id = getStorageID();
    global_context.checkPartitionCanBeDropped(table_id.database_name, table_id.table_name, partition_size);
}


void StorageReplicatedMergeTree::drop(TableStructureWriteLockHolder &)
{
    {
        auto zookeeper = tryGetZooKeeper();

        if (is_readonly || !zookeeper)
            throw Exception("Can't drop readonly replicated table (need to drop data in ZooKeeper as well)", ErrorCodes::TABLE_IS_READ_ONLY);

        shutdown();

        if (zookeeper->expired())
            throw Exception("Table was not dropped because ZooKeeper session has expired.", ErrorCodes::TABLE_WAS_NOT_DROPPED);

        LOG_INFO(log, "Removing replica " << replica_path);
        replica_is_active_node = nullptr;
        zookeeper->tryRemoveRecursive(replica_path);

        /// Check that `zookeeper_path` exists: it could have been deleted by another replica after execution of previous line.
        Strings replicas;
        if (zookeeper->tryGetChildren(zookeeper_path + "/replicas", replicas) == Coordination::ZOK && replicas.empty())
        {
            LOG_INFO(log, "Removing table " << zookeeper_path << " (this might take several minutes)");
            zookeeper->tryRemoveRecursive(zookeeper_path);
        }
    }

    dropAllData();
}


void StorageReplicatedMergeTree::rename(
    const String & new_path_to_table_data, const String & new_database_name,
    const String & new_table_name, TableStructureWriteLockHolder & lock)
{
    MergeTreeData::rename(new_path_to_table_data, new_database_name, new_table_name, lock);

    /// Update table name in zookeeper
    auto zookeeper = getZooKeeper();
    zookeeper->set(replica_path + "/host", getReplicatedMergeTreeAddress().toString());

    /// TODO: You can update names of loggers.
}


bool StorageReplicatedMergeTree::existsNodeCached(const std::string & path)
{
    {
        std::lock_guard lock(existing_nodes_cache_mutex);
        if (existing_nodes_cache.count(path))
            return true;
    }

    bool res = getZooKeeper()->exists(path);

    if (res)
    {
        std::lock_guard lock(existing_nodes_cache_mutex);
        existing_nodes_cache.insert(path);
    }

    return res;
}


std::optional<EphemeralLockInZooKeeper>
StorageReplicatedMergeTree::allocateBlockNumber(
    const String & partition_id, zkutil::ZooKeeperPtr & zookeeper, const String & zookeeper_block_id_path)
{
    /// Lets check for duplicates in advance, to avoid superfluous block numbers allocation
    Coordination::Requests deduplication_check_ops;
    if (!zookeeper_block_id_path.empty())
    {
        deduplication_check_ops.emplace_back(zkutil::makeCreateRequest(zookeeper_block_id_path, "", zkutil::CreateMode::Persistent));
        deduplication_check_ops.emplace_back(zkutil::makeRemoveRequest(zookeeper_block_id_path, -1));
    }

    String block_numbers_path = zookeeper_path + "/block_numbers";
    String partition_path = block_numbers_path + "/" + partition_id;

    if (!existsNodeCached(partition_path))
    {
        Coordination::Requests ops;
        ops.push_back(zkutil::makeCreateRequest(partition_path, "", zkutil::CreateMode::Persistent));
        /// We increment data version of the block_numbers node so that it becomes possible
        /// to check in a ZK transaction that the set of partitions didn't change
        /// (unfortunately there is no CheckChildren op).
        ops.push_back(zkutil::makeSetRequest(block_numbers_path, "", -1));

        Coordination::Responses responses;
        int code = zookeeper->tryMulti(ops, responses);
        if (code && code != Coordination::ZNODEEXISTS)
            zkutil::KeeperMultiException::check(code, ops, responses);
    }

    EphemeralLockInZooKeeper lock;
    /// 2 RTT
    try
    {
        lock = EphemeralLockInZooKeeper(
            partition_path + "/block-", zookeeper_path + "/temp", *zookeeper, &deduplication_check_ops);
    }
    catch (const zkutil::KeeperMultiException & e)
    {
        if (e.code == Coordination::ZNODEEXISTS && e.getPathForFirstFailedOp() == zookeeper_block_id_path)
            return {};

        throw Exception("Cannot allocate block number in ZooKeeper: " + e.displayText(), ErrorCodes::KEEPER_EXCEPTION);
    }
    catch (const Coordination::Exception & e)
    {
        throw Exception("Cannot allocate block number in ZooKeeper: " + e.displayText(), ErrorCodes::KEEPER_EXCEPTION);
    }

    return {std::move(lock)};
}


Strings StorageReplicatedMergeTree::waitForAllReplicasToProcessLogEntry(const ReplicatedMergeTreeLogEntryData & entry, bool wait_for_non_active)
{
    LOG_DEBUG(log, "Waiting for all replicas to process " << entry.znode_name);

    auto zookeeper = getZooKeeper();
    Strings replicas = zookeeper->getChildren(zookeeper_path + "/replicas");
    Strings unwaited;
    for (const String & replica : replicas)
    {
        if (wait_for_non_active || zookeeper->exists(zookeeper_path + "/replicas/" + replica + "/is_active"))
        {
            waitForReplicaToProcessLogEntry(replica, entry);
        }
        else
        {
            unwaited.push_back(replica);
        }
    }

    LOG_DEBUG(log, "Finished waiting for all replicas to process " << entry.znode_name);
    return unwaited;
}


void StorageReplicatedMergeTree::waitForReplicaToProcessLogEntry(const String & replica, const ReplicatedMergeTreeLogEntryData & entry)
{
    String entry_str = entry.toString();
    String log_node_name;

    /** Two types of entries can be passed to this function
      * 1. (more often) From `log` directory - a common log, from where replicas copy entries to their queue.
      * 2. From the `queue` directory of one of the replicas.
      *
      * The problem is that the numbers (`sequential` node) of the queue elements in `log` and in `queue` do not match.
      * (And the numbers of the same log element for different replicas do not match in the `queue`.)
      *
      * Therefore, you should consider these cases separately.
      */

    /** First, you need to wait until replica takes `queue` element from the `log` to its queue,
      *  if it has not been done already (see the `pullLogsToQueue` function).
      *
      * To do this, check its node `log_pointer` - the maximum number of the element taken from `log` + 1.
      */

    if (startsWith(entry.znode_name, "log-"))
    {
        /** In this case, just take the number from the node name `log-xxxxxxxxxx`.
          */

        UInt64 log_index = parse<UInt64>(entry.znode_name.substr(entry.znode_name.size() - 10));
        log_node_name = entry.znode_name;

        LOG_DEBUG(log, "Waiting for " << replica << " to pull " << log_node_name << " to queue");

        /// Let's wait until entry gets into the replica queue.
        while (true)
        {
            zkutil::EventPtr event = std::make_shared<Poco::Event>();

            String log_pointer = getZooKeeper()->get(zookeeper_path + "/replicas/" + replica + "/log_pointer", nullptr, event);
            if (!log_pointer.empty() && parse<UInt64>(log_pointer) > log_index)
                break;

            event->wait();
        }
    }
    else if (startsWith(entry.znode_name, "queue-"))
    {
        /** In this case, the number of `log` node is unknown. You need look through everything from `log_pointer` to the end,
          *  looking for a node with the same content. And if we do not find it - then the replica has already taken this entry in its queue.
          */

        String log_pointer = getZooKeeper()->get(zookeeper_path + "/replicas/" + replica + "/log_pointer");

        Strings log_entries = getZooKeeper()->getChildren(zookeeper_path + "/log");
        UInt64 log_index = 0;
        bool found = false;

        for (const String & log_entry_name : log_entries)
        {
            log_index = parse<UInt64>(log_entry_name.substr(log_entry_name.size() - 10));

            if (!log_pointer.empty() && log_index < parse<UInt64>(log_pointer))
                continue;

            String log_entry_str;
            bool exists = getZooKeeper()->tryGet(zookeeper_path + "/log/" + log_entry_name, log_entry_str);
            if (exists && entry_str == log_entry_str)
            {
                found = true;
                log_node_name = log_entry_name;
                break;
            }
        }

        if (found)
        {
            LOG_DEBUG(log, "Waiting for " << replica << " to pull " << log_node_name << " to queue");

            /// Let's wait until the entry gets into the replica queue.
            while (true)
            {
                zkutil::EventPtr event = std::make_shared<Poco::Event>();

                String log_pointer_new = getZooKeeper()->get(zookeeper_path + "/replicas/" + replica + "/log_pointer", nullptr, event);
                if (!log_pointer_new.empty() && parse<UInt64>(log_pointer_new) > log_index)
                    break;

                event->wait();
            }
        }
    }
    else
        throw Exception("Logical error: unexpected name of log node: " + entry.znode_name, ErrorCodes::LOGICAL_ERROR);

    if (!log_node_name.empty())
        LOG_DEBUG(log, "Looking for node corresponding to " << log_node_name << " in " << replica << " queue");
    else
        LOG_DEBUG(log, "Looking for corresponding node in " << replica << " queue");

    /** Second - find the corresponding entry in the queue of the specified replica.
      * Its number may match neither the `log` node nor the `queue` node of the current replica (for us).
      * Therefore, we search by comparing the content.
      */

    Strings queue_entries = getZooKeeper()->getChildren(zookeeper_path + "/replicas/" + replica + "/queue");
    String queue_entry_to_wait_for;

    for (const String & entry_name : queue_entries)
    {
        String queue_entry_str;
        bool exists = getZooKeeper()->tryGet(zookeeper_path + "/replicas/" + replica + "/queue/" + entry_name, queue_entry_str);
        if (exists && queue_entry_str == entry_str)
        {
            queue_entry_to_wait_for = entry_name;
            break;
        }
    }

    /// While looking for the record, it has already been executed and deleted.
    if (queue_entry_to_wait_for.empty())
    {
        LOG_DEBUG(log, "No corresponding node found. Assuming it has been already processed." " Found " << queue_entries.size() << " nodes.");
        return;
    }

    LOG_DEBUG(log, "Waiting for " << queue_entry_to_wait_for << " to disappear from " << replica << " queue");

    /// Third - wait until the entry disappears from the replica queue.
    getZooKeeper()->waitForDisappear(zookeeper_path + "/replicas/" + replica + "/queue/" + queue_entry_to_wait_for);
}


void StorageReplicatedMergeTree::getStatus(Status & res, bool with_zk_fields)
{
    auto zookeeper = tryGetZooKeeper();
    const auto storage_settings_ptr = getSettings();

    res.is_leader = is_leader;
    res.can_become_leader = storage_settings_ptr->replicated_can_become_leader;
    res.is_readonly = is_readonly;
    res.is_session_expired = !zookeeper || zookeeper->expired();

    res.queue = queue.getStatus();
    res.absolute_delay = getAbsoluteDelay(); /// NOTE: may be slightly inconsistent with queue status.

    res.parts_to_check = part_check_thread.size();

    res.zookeeper_path = zookeeper_path;
    res.replica_name = replica_name;
    res.replica_path = replica_path;
    res.columns_version = columns_version;

    if (res.is_session_expired || !with_zk_fields)
    {
        res.log_max_index = 0;
        res.log_pointer = 0;
        res.total_replicas = 0;
        res.active_replicas = 0;
    }
    else
    {
        auto log_entries = zookeeper->getChildren(zookeeper_path + "/log");

        if (log_entries.empty())
        {
            res.log_max_index = 0;
        }
        else
        {
            const String & last_log_entry = *std::max_element(log_entries.begin(), log_entries.end());
            res.log_max_index = parse<UInt64>(last_log_entry.substr(strlen("log-")));
        }

        String log_pointer_str = zookeeper->get(replica_path + "/log_pointer");
        res.log_pointer = log_pointer_str.empty() ? 0 : parse<UInt64>(log_pointer_str);

        auto all_replicas = zookeeper->getChildren(zookeeper_path + "/replicas");
        res.total_replicas = all_replicas.size();

        res.active_replicas = 0;
        for (const String & replica : all_replicas)
            if (zookeeper->exists(zookeeper_path + "/replicas/" + replica + "/is_active"))
                ++res.active_replicas;
    }
}


/// TODO: Probably it is better to have queue in ZK with tasks for leader (like DDL)
void StorageReplicatedMergeTree::sendRequestToLeaderReplica(const ASTPtr & query, const Context & query_context)
{
    auto live_replicas = getZooKeeper()->getChildren(zookeeper_path + "/leader_election");
    if (live_replicas.empty())
        throw Exception("No active replicas", ErrorCodes::NO_ACTIVE_REPLICAS);

    std::sort(live_replicas.begin(), live_replicas.end());
    const auto leader = getZooKeeper()->get(zookeeper_path + "/leader_election/" + live_replicas.front());

    if (leader == replica_name)
        throw Exception("Leader was suddenly changed or logical error.", ErrorCodes::LEADERSHIP_CHANGED);

    /// SECONDARY_QUERY here means, that we received query from DDLWorker
    /// there is no sense to send query to leader, because he will receive it from own DDLWorker
    if (query_context.getClientInfo().query_kind == ClientInfo::QueryKind::SECONDARY_QUERY)
    {
        throw Exception("Cannot execute DDL query, because leader was suddenly changed or logical error.", ErrorCodes::LEADERSHIP_CHANGED);
    }

    ReplicatedMergeTreeAddress leader_address(getZooKeeper()->get(zookeeper_path + "/replicas/" + leader + "/host"));

    /// TODO: add setters and getters interface for database and table fields of AST
    auto new_query = query->clone();
    if (auto * alter = new_query->as<ASTAlterQuery>())
    {
        alter->database = leader_address.database;
        alter->table = leader_address.table;
    }
    else if (auto * optimize = new_query->as<ASTOptimizeQuery>())
    {
        optimize->database = leader_address.database;
        optimize->table = leader_address.table;
    }
    else if (auto * drop = new_query->as<ASTDropQuery>(); drop->kind == ASTDropQuery::Kind::Truncate)
    {
        drop->database = leader_address.database;
        drop->table    = leader_address.table;
    }
    else
        throw Exception("Can't proxy this query. Unsupported query type", ErrorCodes::NOT_IMPLEMENTED);

    const auto & query_settings = query_context.getSettingsRef();
    const auto & query_client_info = query_context.getClientInfo();
    String user = query_client_info.current_user;
    String password = query_client_info.current_password;

    if (auto address = findClusterAddress(leader_address); address)
    {
        user = address->user;
        password = address->password;
    }

    Connection connection(
        leader_address.host,
        leader_address.queries_port,
        leader_address.database,
        user, password, "Follower replica");

    std::stringstream new_query_ss;
    formatAST(*new_query, new_query_ss, false, true);
    RemoteBlockInputStream stream(connection, new_query_ss.str(), {}, global_context, &query_settings);
    NullBlockOutputStream output({});

    copyData(stream, output);
    return;
}


std::optional<Cluster::Address> StorageReplicatedMergeTree::findClusterAddress(const ReplicatedMergeTreeAddress & leader_address) const
{
    for (auto & iter : global_context.getClusters().getContainer())
    {
        const auto & shards = iter.second->getShardsAddresses();

        for (size_t shard_num = 0; shard_num < shards.size(); ++shard_num)
        {
            for (size_t replica_num = 0; replica_num < shards[shard_num].size(); ++replica_num)
            {
                const Cluster::Address & address = shards[shard_num][replica_num];
                /// user is actually specified, not default
                if (address.host_name == leader_address.host && address.port == leader_address.queries_port && address.user_specified)
                    return address;
            }
        }
    }
    return {};
}

void StorageReplicatedMergeTree::getQueue(LogEntriesData & res, String & replica_name_)
{
    replica_name_ = replica_name;
    queue.getEntries(res);
}

time_t StorageReplicatedMergeTree::getAbsoluteDelay() const
{
    time_t min_unprocessed_insert_time = 0;
    time_t max_processed_insert_time = 0;
    queue.getInsertTimes(min_unprocessed_insert_time, max_processed_insert_time);

    /// Load start time, then finish time to avoid reporting false delay when start time is updated
    /// between loading of two variables.
    time_t queue_update_start_time = last_queue_update_start_time.load();
    time_t queue_update_finish_time = last_queue_update_finish_time.load();

    time_t current_time = time(nullptr);

    if (!queue_update_finish_time)
    {
        /// We have not updated queue even once yet (perhaps replica is readonly).
        /// As we have no info about the current state of replication log, return effectively infinite delay.
        return current_time;
    }
    else if (min_unprocessed_insert_time)
    {
        /// There are some unprocessed insert entries in queue.
        return (current_time > min_unprocessed_insert_time) ? (current_time - min_unprocessed_insert_time) : 0;
    }
    else if (queue_update_start_time > queue_update_finish_time)
    {
        /// Queue is empty, but there are some in-flight or failed queue update attempts
        /// (likely because of problems with connecting to ZooKeeper).
        /// Return the time passed since last attempt.
        return (current_time > queue_update_start_time) ? (current_time - queue_update_start_time) : 0;
    }
    else
    {
        /// Everything is up-to-date.
        return 0;
    }
}

void StorageReplicatedMergeTree::getReplicaDelays(time_t & out_absolute_delay, time_t & out_relative_delay)
{
    assertNotReadonly();

    time_t current_time = time(nullptr);

    out_absolute_delay = getAbsoluteDelay();
    out_relative_delay = 0;
    const auto storage_settings_ptr = getSettings();

    /** Relative delay is the maximum difference of absolute delay from any other replica,
      *  (if this replica lags behind any other live replica, or zero, otherwise).
      * Calculated only if the absolute delay is large enough.
      */

    if (out_absolute_delay < static_cast<time_t>(storage_settings_ptr->min_relative_delay_to_yield_leadership))
        return;

    auto zookeeper = getZooKeeper();

    time_t max_replicas_unprocessed_insert_time = 0;
    bool have_replica_with_nothing_unprocessed = false;

    Strings replicas = zookeeper->getChildren(zookeeper_path + "/replicas");

    for (const auto & replica : replicas)
    {
        if (replica == replica_name)
            continue;

        /// Skip dead replicas.
        if (!zookeeper->exists(zookeeper_path + "/replicas/" + replica + "/is_active"))
            continue;

        String value;
        if (!zookeeper->tryGet(zookeeper_path + "/replicas/" + replica + "/min_unprocessed_insert_time", value))
            continue;

        time_t replica_time = value.empty() ? 0 : parse<time_t>(value);

        if (replica_time == 0)
        {
            /** Note
              * The conclusion that the replica does not lag may be incorrect,
              *  because the information about `min_unprocessed_insert_time` is taken
              *  only from that part of the log that has been moved to the queue.
              * If the replica for some reason has stalled `queueUpdatingTask`,
              *  then `min_unprocessed_insert_time` will be incorrect.
              */

            have_replica_with_nothing_unprocessed = true;
            break;
        }

        if (replica_time > max_replicas_unprocessed_insert_time)
            max_replicas_unprocessed_insert_time = replica_time;
    }

    if (have_replica_with_nothing_unprocessed)
        out_relative_delay = out_absolute_delay;
    else
    {
        max_replicas_unprocessed_insert_time = std::min(current_time, max_replicas_unprocessed_insert_time);
        time_t min_replicas_delay = current_time - max_replicas_unprocessed_insert_time;
        if (out_absolute_delay > min_replicas_delay)
            out_relative_delay = out_absolute_delay - min_replicas_delay;
    }
}


void StorageReplicatedMergeTree::fetchPartition(const ASTPtr & partition, const String & from_, const Context & query_context)
{
    String partition_id = getPartitionIDFromQuery(partition, query_context);

    String from = from_;
    if (from.back() == '/')
        from.resize(from.size() - 1);

    LOG_INFO(log, "Will fetch partition " << partition_id << " from shard " << from_);

    /** Let's check that there is no such partition in the `detached` directory (where we will write the downloaded parts).
      * Unreliable (there is a race condition) - such a partition may appear a little later.
      */
    Poco::DirectoryIterator dir_end;
    for (const std::string & path : getDataPaths())
    {
        for (Poco::DirectoryIterator dir_it{path + "detached/"}; dir_it != dir_end; ++dir_it)
        {
            MergeTreePartInfo part_info;
            if (MergeTreePartInfo::tryParsePartName(dir_it.name(), &part_info, format_version)
                && part_info.partition_id == partition_id)
                throw Exception("Detached partition " + partition_id + " already exists.", ErrorCodes::PARTITION_ALREADY_EXISTS);
        }

    }

    zkutil::Strings replicas;
    zkutil::Strings active_replicas;
    String best_replica;

    {
        auto zookeeper = getZooKeeper();

        /// List of replicas of source shard.
        replicas = zookeeper->getChildren(from + "/replicas");

        /// Leave only active replicas.
        active_replicas.reserve(replicas.size());

        for (const String & replica : replicas)
            if (zookeeper->exists(from + "/replicas/" + replica + "/is_active"))
                active_replicas.push_back(replica);

        if (active_replicas.empty())
            throw Exception("No active replicas for shard " + from, ErrorCodes::NO_ACTIVE_REPLICAS);

        /** You must select the best (most relevant) replica.
        * This is a replica with the maximum `log_pointer`, then with the minimum `queue` size.
        * NOTE This is not exactly the best criteria. It does not make sense to download old partitions,
        *  and it would be nice to be able to choose the replica closest by network.
        * NOTE Of course, there are data races here. You can solve it by retrying.
        */
        Int64 max_log_pointer = -1;
        UInt64 min_queue_size = std::numeric_limits<UInt64>::max();

        for (const String & replica : active_replicas)
        {
            String current_replica_path = from + "/replicas/" + replica;

            String log_pointer_str = zookeeper->get(current_replica_path + "/log_pointer");
            Int64 log_pointer = log_pointer_str.empty() ? 0 : parse<UInt64>(log_pointer_str);

            Coordination::Stat stat;
            zookeeper->get(current_replica_path + "/queue", &stat);
            size_t queue_size = stat.numChildren;

            if (log_pointer > max_log_pointer
                || (log_pointer == max_log_pointer && queue_size < min_queue_size))
            {
                max_log_pointer = log_pointer;
                min_queue_size = queue_size;
                best_replica = replica;
            }
        }
    }

    if (best_replica.empty())
        throw Exception("Logical error: cannot choose best replica.", ErrorCodes::LOGICAL_ERROR);

    LOG_INFO(log, "Found " << replicas.size() << " replicas, " << active_replicas.size() << " of them are active."
        << " Selected " << best_replica << " to fetch from.");

    String best_replica_path = from + "/replicas/" + best_replica;

    /// Let's find out which parts are on the best replica.

    /** Trying to download these parts.
      * Some of them could be deleted due to the merge.
      * In this case, update the information about the available parts and try again.
      */

    unsigned try_no = 0;
    Strings missing_parts;
    do
    {
        if (try_no)
            LOG_INFO(log, "Some of parts (" << missing_parts.size() << ") are missing. Will try to fetch covering parts.");

        if (try_no >= query_context.getSettings().max_fetch_partition_retries_count)
            throw Exception("Too many retries to fetch parts from " + best_replica_path, ErrorCodes::TOO_MANY_RETRIES_TO_FETCH_PARTS);

        Strings parts = getZooKeeper()->getChildren(best_replica_path + "/parts");
        ActiveDataPartSet active_parts_set(format_version, parts);
        Strings parts_to_fetch;

        if (missing_parts.empty())
        {
            parts_to_fetch = active_parts_set.getParts();

            /// Leaving only the parts of the desired partition.
            Strings parts_to_fetch_partition;
            for (const String & part : parts_to_fetch)
            {
                if (MergeTreePartInfo::fromPartName(part, format_version).partition_id == partition_id)
                    parts_to_fetch_partition.push_back(part);
            }

            parts_to_fetch = std::move(parts_to_fetch_partition);

            if (parts_to_fetch.empty())
                throw Exception("Partition " + partition_id + " on " + best_replica_path + " doesn't exist", ErrorCodes::PARTITION_DOESNT_EXIST);
        }
        else
        {
            for (const String & missing_part : missing_parts)
            {
                String containing_part = active_parts_set.getContainingPart(missing_part);
                if (!containing_part.empty())
                    parts_to_fetch.push_back(containing_part);
                else
                    LOG_WARNING(log, "Part " << missing_part << " on replica " << best_replica_path << " has been vanished.");
            }
        }

        LOG_INFO(log, "Parts to fetch: " << parts_to_fetch.size());

        missing_parts.clear();
        for (const String & part : parts_to_fetch)
        {
            try
            {
                fetchPart(part, best_replica_path, true, 0);
            }
            catch (const DB::Exception & e)
            {
                if (e.code() != ErrorCodes::RECEIVED_ERROR_FROM_REMOTE_IO_SERVER && e.code() != ErrorCodes::RECEIVED_ERROR_TOO_MANY_REQUESTS
                    && e.code() != ErrorCodes::CANNOT_READ_ALL_DATA)
                    throw;

                LOG_INFO(log, e.displayText());
                missing_parts.push_back(part);
            }
        }

        ++try_no;
    } while (!missing_parts.empty());
}


void StorageReplicatedMergeTree::mutate(const MutationCommands & commands, const Context & query_context)
{
    mutateImpl(commands, query_context);
}

ReplicatedMergeTreeMutationEntry StorageReplicatedMergeTree::mutateImpl(const MutationCommands & commands, const Context & query_context)
{
    /// Overview of the mutation algorithm.
    ///
    /// When the client executes a mutation, this method is called. It acquires block numbers in all
    /// partitions, saves them in the mutation entry and writes the mutation entry to a new ZK node in
    /// the /mutations folder. This block numbers are needed to determine which parts should be mutated and
    /// which shouldn't (parts inserted after the mutation will have the block number higher than the
    /// block number acquired by the mutation in that partition and so will not be mutatied).
    /// This block number is called "mutation version" in that partition.
    ///
    /// Mutation versions are acquired atomically in all partitions, so the case when an insert in some
    /// partition has the block number higher than the mutation version but the following insert into another
    /// partition acquires the block number lower than the mutation version in that partition is impossible.
    /// Another important invariant: mutation entries appear in /mutations in the order of their mutation
    /// versions (in any partition). This means that mutations form a sequence and we can execute them in
    /// the order of their mutation versions and not worry that some mutation with the smaller version
    /// will suddenly appear.
    ///
    /// During mutations individual parts are immutable - when we want to change the contents of a part
    /// we prepare the new part and add it to MergeTreeData (the original part gets replaced). The fact that
    /// we have mutated the part is recorded in the part->info.mutation field of MergeTreePartInfo.
    /// The relation with the original part is preserved because the new part covers the same block range
    /// as the original one.
    ///
    /// We then can for each part determine its "mutation version": the version of the last mutation in
    /// the mutation sequence that we regard as already applied to that part. All mutations with the greater
    /// version number will still need to be applied to that part.
    ///
    /// Execution of mutations is done asynchronously. All replicas watch the /mutations directory and
    /// load new mutation entries as they appear (see mutationsUpdatingTask()). Next we need to determine
    /// how to mutate individual parts consistently with part merges. This is done by the leader replica
    /// (see mergeSelectingTask() and class ReplicatedMergeTreeMergePredicate for details). Important
    /// invariants here are that a) all source parts for a single merge must have the same mutation version
    /// and b) any part can be mutated only once or merged only once (e.g. once we have decided to mutate
    /// a part then we need to execute that mutation and can assign merges only to the new part and not to the
    /// original part). Multiple consecutive mutations can be executed at once (without writing the
    /// intermediate result to a part).
    ///
    /// Leader replica records its decisions to the replication log (/log directory in ZK) in the form of
    /// MUTATE_PART entries and all replicas then execute them in the background pool
    /// (see tryExecutePartMutation() function). When a replica encounters a MUTATE_PART command, it is
    /// guaranteed that the corresponding mutation entry is already loaded (when we pull entries from
    /// replication log into the replica queue, we also load mutation entries). Note that just as with merges
    /// the replica can decide not to do the mutation locally and fetch the mutated part from another replica
    /// instead.
    ///
    /// Mutations of individual parts are in fact pretty similar to merges, e.g. their assignment and execution
    /// is governed by the same storage_settings. TODO: support a single "merge-mutation" operation when the data
    /// read from the the source parts is first mutated on the fly to some uniform mutation version and then
    /// merged to a resulting part.
    ///
    /// After all needed parts are mutated (i.e. all active parts have the mutation version greater than
    /// the version of this mutation), the mutation is considered done and can be deleted.

    ReplicatedMergeTreeMutationEntry entry;
    entry.source_replica = replica_name;
    entry.commands = commands;

    String mutations_path = zookeeper_path + "/mutations";

    /// Update the mutations_path node when creating the mutation and check its version to ensure that
    /// nodes for mutations are created in the same order as the corresponding block numbers.
    /// Should work well if the number of concurrent mutation requests is small.
    while (true)
    {
        auto zookeeper = getZooKeeper();

        Coordination::Stat mutations_stat;
        zookeeper->get(mutations_path, &mutations_stat);

        EphemeralLocksInAllPartitions block_number_locks(
            zookeeper_path + "/block_numbers", "block-", zookeeper_path + "/temp", *zookeeper);

        for (const auto & lock : block_number_locks.getLocks())
            entry.block_numbers[lock.partition_id] = lock.number;

        entry.create_time = time(nullptr);

        Coordination::Requests requests;
        requests.emplace_back(zkutil::makeSetRequest(mutations_path, String(), mutations_stat.version));
        requests.emplace_back(zkutil::makeCreateRequest(
            mutations_path + "/", entry.toString(), zkutil::CreateMode::PersistentSequential));

        Coordination::Responses responses;
        int32_t rc = zookeeper->tryMulti(requests, responses);

        if (rc == Coordination::ZOK)
        {
            const String & path_created =
                dynamic_cast<const Coordination::CreateResponse *>(responses[1].get())->path_created;
            entry.znode_name = path_created.substr(path_created.find_last_of('/') + 1);
            LOG_TRACE(log, "Created mutation with ID " << entry.znode_name);
            break;
        }
        else if (rc == Coordination::ZBADVERSION)
        {
            LOG_TRACE(log, "Version conflict when trying to create a mutation node, retrying...");
            continue;
        }
        else
            throw Coordination::Exception("Unable to create a mutation znode", rc);
    }

    /// we have to wait
    if (query_context.getSettingsRef().mutations_sync != 0)
    {
        Strings replicas;
        if (query_context.getSettingsRef().mutations_sync == 2) /// wait for all replicas
            replicas = getZooKeeper()->getChildren(zookeeper_path + "/replicas");
        else if (query_context.getSettingsRef().mutations_sync == 1) /// just wait for ourself
            replicas.push_back(replica_path);

        //std::cerr << "Waiting for mutation on replicas:" << replicas.size() << std::endl;
        waitMutationToFinishOnReplicas(replicas, entry.znode_name);
    }

    return entry;
}

std::vector<MergeTreeMutationStatus> StorageReplicatedMergeTree::getMutationsStatus() const
{
    return queue.getMutationsStatus();
}

CancellationCode StorageReplicatedMergeTree::killMutation(const String & mutation_id)
{
    assertNotReadonly();

    zkutil::ZooKeeperPtr zookeeper = getZooKeeper();

    LOG_TRACE(log, "Killing mutation " << mutation_id);

    auto mutation_entry = queue.removeMutation(zookeeper, mutation_id);
    if (!mutation_entry)
        return CancellationCode::NotFound;

    /// After this point no new part mutations will start and part mutations that still exist
    /// in the queue will be skipped.

    /// Cancel already running part mutations.
    for (const auto & pair : mutation_entry->block_numbers)
    {
        const String & partition_id = pair.first;
        Int64 block_number = pair.second;
        global_context.getMergeList().cancelPartMutations(partition_id, block_number);
    }
    return CancellationCode::CancelSent;
}


void StorageReplicatedMergeTree::clearOldPartsAndRemoveFromZK()
{
    /// Critical section is not required (since grabOldParts() returns unique part set on each call)

    auto table_lock = lockStructureForShare(false, RWLockImpl::NO_QUERY);
    auto zookeeper = getZooKeeper();

    DataPartsVector parts = grabOldParts();
    if (parts.empty())
        return;

    DataPartsVector parts_to_delete_only_from_filesystem;    // Only duplicates
    DataPartsVector parts_to_delete_completely;              // All parts except duplicates
    DataPartsVector parts_to_retry_deletion;                 // Parts that should be retried due to network problems
    DataPartsVector parts_to_remove_from_filesystem;         // Parts removed from ZK

    for (const auto & part : parts)
    {
        if (!part->is_duplicate)
            parts_to_delete_completely.emplace_back(part);
        else
            parts_to_delete_only_from_filesystem.emplace_back(part);
    }
    parts.clear();

    auto remove_parts_from_filesystem = [log=log] (const DataPartsVector & parts_to_remove)
    {
        for (auto & part : parts_to_remove)
        {
            try
            {
                part->remove();
            }
            catch (...)
            {
                tryLogCurrentException(log, "There is a problem with deleting part " + part->name + " from filesystem");
            }
        }
    };

    /// Delete duplicate parts from filesystem
    if (!parts_to_delete_only_from_filesystem.empty())
    {
        remove_parts_from_filesystem(parts_to_delete_only_from_filesystem);
        removePartsFinally(parts_to_delete_only_from_filesystem);

        LOG_DEBUG(log, "Removed " << parts_to_delete_only_from_filesystem.size() << " old duplicate parts");
    }

    /// Delete normal parts from ZooKeeper
    NameSet part_names_to_retry_deletion;
    try
    {
        Strings part_names_to_delete_completely;
        for (const auto & part : parts_to_delete_completely)
            part_names_to_delete_completely.emplace_back(part->name);

        LOG_DEBUG(log, "Removing " << parts_to_delete_completely.size() << " old parts from ZooKeeper");
        removePartsFromZooKeeper(zookeeper, part_names_to_delete_completely, &part_names_to_retry_deletion);
    }
    catch (...)
    {
        LOG_ERROR(log, "There is a problem with deleting parts from ZooKeeper: " << getCurrentExceptionMessage(true));
    }

    /// Part names that were reliably deleted from ZooKeeper should be deleted from filesystem
    auto num_reliably_deleted_parts = parts_to_delete_completely.size() - part_names_to_retry_deletion.size();
    LOG_DEBUG(log, "Removed " << num_reliably_deleted_parts << " old parts from ZooKeeper. Removing them from filesystem.");

    /// Delete normal parts on two sets
    for (auto & part : parts_to_delete_completely)
    {
        if (part_names_to_retry_deletion.count(part->name) == 0)
            parts_to_remove_from_filesystem.emplace_back(part);
        else
            parts_to_retry_deletion.emplace_back(part);
    }

    /// Will retry deletion
    if (!parts_to_retry_deletion.empty())
    {
        rollbackDeletingParts(parts_to_retry_deletion);
        LOG_DEBUG(log, "Will retry deletion of " << parts_to_retry_deletion.size() << " parts in the next time");
    }

    /// Remove parts from filesystem and finally from data_parts
    if (!parts_to_remove_from_filesystem.empty())
    {
        remove_parts_from_filesystem(parts_to_remove_from_filesystem);
        removePartsFinally(parts_to_remove_from_filesystem);

        LOG_DEBUG(log, "Removed " << parts_to_remove_from_filesystem.size() << " old parts");
    }
}


bool StorageReplicatedMergeTree::tryRemovePartsFromZooKeeperWithRetries(DataPartsVector & parts, size_t max_retries)
{
    Strings part_names_to_remove;
    for (const auto & part : parts)
        part_names_to_remove.emplace_back(part->name);

    return tryRemovePartsFromZooKeeperWithRetries(part_names_to_remove, max_retries);
}

bool StorageReplicatedMergeTree::tryRemovePartsFromZooKeeperWithRetries(const Strings & part_names, size_t max_retries)
{
    size_t num_tries = 0;
    bool success = false;

    while (!success && (max_retries == 0 || num_tries < max_retries))
    {
        try
        {
            ++num_tries;
            success = true;

            auto zookeeper = getZooKeeper();

            std::vector<std::future<Coordination::ExistsResponse>> exists_futures;
            exists_futures.reserve(part_names.size());
            for (const String & part_name : part_names)
            {
                String part_path = replica_path + "/parts/" + part_name;
                exists_futures.emplace_back(zookeeper->asyncExists(part_path));
            }

            std::vector<std::future<Coordination::MultiResponse>> remove_futures;
            remove_futures.reserve(part_names.size());
            for (size_t i = 0; i < part_names.size(); ++i)
            {
                Coordination::ExistsResponse exists_resp = exists_futures[i].get();
                if (!exists_resp.error)
                {
                    Coordination::Requests ops;
                    removePartFromZooKeeper(part_names[i], ops, exists_resp.stat.numChildren > 0);
                    remove_futures.emplace_back(zookeeper->tryAsyncMulti(ops));
                }
            }

            for (auto & future : remove_futures)
            {
                auto response = future.get();

                if (response.error == 0 || response.error == Coordination::ZNONODE)
                    continue;

                if (Coordination::isHardwareError(response.error))
                {
                    success = false;
                    continue;
                }

                throw Coordination::Exception(response.error);
            }
        }
        catch (Coordination::Exception & e)
        {
            success = false;

            if (Coordination::isHardwareError(e.code))
                tryLogCurrentException(log, __PRETTY_FUNCTION__);
            else
                throw;
        }

        if (!success && num_tries < max_retries)
            std::this_thread::sleep_for(std::chrono::milliseconds(1000));
    }

    return success;
}

void StorageReplicatedMergeTree::removePartsFromZooKeeper(
    zkutil::ZooKeeperPtr & zookeeper, const Strings & part_names, NameSet * parts_should_be_retried)
{
    std::vector<std::future<Coordination::ExistsResponse>> exists_futures;
    std::vector<std::future<Coordination::MultiResponse>> remove_futures;
    exists_futures.reserve(part_names.size());
    remove_futures.reserve(part_names.size());
    try
    {
        /// Exception can be thrown from loop
        /// if zk session will be dropped
        for (const String & part_name : part_names)
        {
            String part_path = replica_path + "/parts/" + part_name;
            exists_futures.emplace_back(zookeeper->asyncExists(part_path));
        }

        for (size_t i = 0; i < part_names.size(); ++i)
        {
            Coordination::ExistsResponse exists_resp = exists_futures[i].get();
            if (!exists_resp.error)
            {
                Coordination::Requests ops;
                removePartFromZooKeeper(part_names[i], ops, exists_resp.stat.numChildren > 0);
                remove_futures.emplace_back(zookeeper->tryAsyncMulti(ops));
            }
            else
            {
                LOG_DEBUG(log,
                    "There is no part " << part_names[i] << " in ZooKeeper, it was only in filesystem");
                // emplace invalid future so that the total number of futures is the same as part_names.size();
                remove_futures.emplace_back();
            }
        }
    }
    catch (const Coordination::Exception & e)
    {
        if (parts_should_be_retried && Coordination::isHardwareError(e.code))
            parts_should_be_retried->insert(part_names.begin(), part_names.end());
        throw;
    }

    for (size_t i = 0; i < remove_futures.size(); ++i)
    {
        auto & future = remove_futures[i];

        if (!future.valid())
            continue;

        auto response = future.get();
        if (response.error == Coordination::ZOK)
            continue;
        else if (response.error == Coordination::ZNONODE)
        {
            LOG_DEBUG(log,
                "There is no part " << part_names[i] << " in ZooKeeper, it was only in filesystem");
            continue;
        }
        else if (Coordination::isHardwareError(response.error))
        {
            if (parts_should_be_retried)
                parts_should_be_retried->insert(part_names[i]);
            continue;
        }
        else
            LOG_WARNING(log, "Cannot remove part " << part_names[i] << " from ZooKeeper: "
                << zkutil::ZooKeeper::error2string(response.error));
    }
}


void StorageReplicatedMergeTree::clearBlocksInPartition(
    zkutil::ZooKeeper & zookeeper, const String & partition_id, Int64 min_block_num, Int64 max_block_num)
{
    Strings blocks;
    if (zookeeper.tryGetChildren(zookeeper_path + "/blocks", blocks))
        throw Exception(zookeeper_path + "/blocks doesn't exist", ErrorCodes::NOT_FOUND_NODE);

    String partition_prefix = partition_id + "_";
    zkutil::AsyncResponses<Coordination::GetResponse> get_futures;
    for (const String & block_id : blocks)
    {
        if (startsWith(block_id, partition_prefix))
        {
            String path = zookeeper_path + "/blocks/" + block_id;
            get_futures.emplace_back(path, zookeeper.asyncTryGet(path));
        }
    }

    zkutil::AsyncResponses<Coordination::RemoveResponse> to_delete_futures;
    for (auto & pair : get_futures)
    {
        const String & path = pair.first;
        auto result = pair.second.get();

        if (result.error == Coordination::ZNONODE)
            continue;

        ReadBufferFromString buf(result.data);
        Int64 block_num = 0;
        bool parsed = tryReadIntText(block_num, buf) && buf.eof();
        if (!parsed || (min_block_num <= block_num && block_num <= max_block_num))
            to_delete_futures.emplace_back(path, zookeeper.asyncTryRemove(path));
    }

    for (auto & pair : to_delete_futures)
    {
        const String & path = pair.first;
        int32_t rc = pair.second.get().error;
        if (rc == Coordination::ZNOTEMPTY)
        {
             /// Can happen if there are leftover block nodes with children created by previous server versions.
            zookeeper.removeRecursive(path);
        }
        else if (rc)
            LOG_WARNING(log,
                "Error while deleting ZooKeeper path `" << path << "`: " + zkutil::ZooKeeper::error2string(rc) << ", ignoring.");
    }

    LOG_TRACE(log, "Deleted " << to_delete_futures.size() << " deduplication block IDs in partition ID " << partition_id);
}

void StorageReplicatedMergeTree::replacePartitionFrom(const StoragePtr & source_table, const ASTPtr & partition, bool replace,
                                                      const Context & context)
{
    auto lock1 = lockStructureForShare(false, context.getCurrentQueryId());
    auto lock2 = source_table->lockStructureForShare(false, context.getCurrentQueryId());

    Stopwatch watch;
    MergeTreeData & src_data = checkStructureAndGetMergeTreeData(source_table);
    String partition_id = getPartitionIDFromQuery(partition, context);

    DataPartsVector src_all_parts = src_data.getDataPartsVectorInPartition(MergeTreeDataPartState::Committed, partition_id);
    DataPartsVector src_parts;
    MutableDataPartsVector dst_parts;
    Strings block_id_paths;
    Strings part_checksums;
    std::vector<EphemeralLockInZooKeeper> ephemeral_locks;

    LOG_DEBUG(log, "Cloning " << src_all_parts.size() << " parts");

    static const String TMP_PREFIX = "tmp_replace_from_";
    auto zookeeper = getZooKeeper();

    /// Firstly, generate last block number and compute drop_range
    /// NOTE: Even if we make ATTACH PARTITION instead of REPLACE PARTITION drop_range will not be empty, it will contain a block.
    /// So, such case has special meaning, if drop_range contains only one block it means that nothing to drop.
    MergeTreePartInfo drop_range;
    drop_range.partition_id = partition_id;
    drop_range.max_block = allocateBlockNumber(partition_id, zookeeper)->getNumber();
    drop_range.min_block = replace ? 0 : drop_range.max_block;
    drop_range.level = std::numeric_limits<decltype(drop_range.level)>::max();

    String drop_range_fake_part_name = getPartNamePossiblyFake(format_version, drop_range);

    if (drop_range.getBlocksCount() > 1)
    {
        /// We have to prohibit merges in drop_range, since new merge log entry appeared after this REPLACE FROM entry
        ///  could produce new merged part instead in place of just deleted parts.
        /// It is better to prohibit them on leader replica (like DROP PARTITION makes),
        ///  but it is inconvenient for a user since he could actually use source table from this replica.
        /// Therefore prohibit merges on the initializer server now and on the remaining servers when log entry will be executed.
        /// It does not provides strong guarantees, but is suitable for intended use case (assume merges are quite rare).

        {
            std::lock_guard merge_selecting_lock(merge_selecting_mutex);
            queue.disableMergesInBlockRange(drop_range_fake_part_name);
        }
    }

    for (size_t i = 0; i < src_all_parts.size(); ++i)
    {
        /// We also make some kind of deduplication to avoid duplicated parts in case of ATTACH PARTITION
        /// Assume that merges in the partition are quite rare
        /// Save deduplication block ids with special prefix replace_partition

        auto & src_part = src_all_parts[i];

        if (!canReplacePartition(src_part))
            throw Exception(
                "Cannot replace partition '" + partition_id + "' because part '" + src_part->name + "' has inconsistent granularity with table",
                ErrorCodes::LOGICAL_ERROR);

        String hash_hex = src_part->checksums.getTotalChecksumHex();
        String block_id_path = replace ? "" : (zookeeper_path + "/blocks/" + partition_id + "_replace_from_" + hash_hex);

        auto lock = allocateBlockNumber(partition_id, zookeeper, block_id_path);
        if (!lock)
        {
            LOG_INFO(log, "Part " << src_part->name << " (hash " << hash_hex << ") has been already attached");
            continue;
        }

        UInt64 index = lock->getNumber();
        MergeTreePartInfo dst_part_info(partition_id, index, index, src_part->info.level);
        auto dst_part = cloneAndLoadDataPartOnSameDisk(src_part, TMP_PREFIX, dst_part_info);

        src_parts.emplace_back(src_part);
        dst_parts.emplace_back(dst_part);
        ephemeral_locks.emplace_back(std::move(*lock));
        block_id_paths.emplace_back(block_id_path);
        part_checksums.emplace_back(hash_hex);
    }

    ReplicatedMergeTreeLogEntryData entry;
    {
        auto src_table_id = src_data.getStorageID();
        entry.type = ReplicatedMergeTreeLogEntryData::REPLACE_RANGE;
        entry.source_replica = replica_name;
        entry.create_time = time(nullptr);
        entry.replace_range_entry = std::make_shared<ReplicatedMergeTreeLogEntryData::ReplaceRangeEntry>();

        auto & entry_replace = *entry.replace_range_entry;
        entry_replace.drop_range_part_name = drop_range_fake_part_name;
        entry_replace.from_database = src_table_id.database_name;
        entry_replace.from_table = src_table_id.table_name;
        for (const auto & part : src_parts)
            entry_replace.src_part_names.emplace_back(part->name);
        for (const auto & part : dst_parts)
            entry_replace.new_part_names.emplace_back(part->name);
        for (const String & checksum : part_checksums)
            entry_replace.part_names_checksums.emplace_back(checksum);
        entry_replace.columns_version = columns_version;
    }

    /// We are almost ready to commit changes, remove fetches and merges from drop range
    queue.removePartProducingOpsInRange(zookeeper, drop_range, entry);

    /// Remove deduplication block_ids of replacing parts
    if (replace)
        clearBlocksInPartition(*zookeeper, drop_range.partition_id, drop_range.max_block, drop_range.max_block);

    DataPartsVector parts_to_remove;
    Coordination::Responses op_results;

    try
    {
        Coordination::Requests ops;
        for (size_t i = 0; i < dst_parts.size(); ++i)
        {
            getCommitPartOps(ops, dst_parts[i], block_id_paths[i]);
            ephemeral_locks[i].getUnlockOps(ops);

            if (ops.size() > zkutil::MULTI_BATCH_SIZE)
            {
                /// It is unnecessary to add parts to working set until we commit log entry
                zookeeper->multi(ops);
                ops.clear();
            }
        }

        ops.emplace_back(zkutil::makeCreateRequest(zookeeper_path + "/log/log-", entry.toString(), zkutil::CreateMode::PersistentSequential));

        Transaction transaction(*this);
        {
            auto data_parts_lock = lockParts();

            for (MutableDataPartPtr & part : dst_parts)
                renameTempPartAndReplace(part, nullptr, &transaction, data_parts_lock);
        }

        op_results = zookeeper->multi(ops);

        {
            auto data_parts_lock = lockParts();

            transaction.commit(&data_parts_lock);
            if (replace)
                parts_to_remove = removePartsInRangeFromWorkingSet(drop_range, true, false, data_parts_lock);
        }

        PartLog::addNewParts(global_context, dst_parts, watch.elapsed());
    }
    catch (...)
    {
        PartLog::addNewParts(global_context, dst_parts, watch.elapsed(), ExecutionStatus::fromCurrentException());
        throw;
    }

    String log_znode_path = dynamic_cast<const Coordination::CreateResponse &>(*op_results.back()).path_created;
    entry.znode_name = log_znode_path.substr(log_znode_path.find_last_of('/') + 1);

    for (auto & lock : ephemeral_locks)
        lock.assumeUnlocked();

    /// Forcibly remove replaced parts from ZooKeeper
    tryRemovePartsFromZooKeeperWithRetries(parts_to_remove);

    /// Speedup removing of replaced parts from filesystem
    parts_to_remove.clear();
    cleanup_thread.wakeup();

    /// If necessary, wait until the operation is performed on all replicas.
    if (context.getSettingsRef().replication_alter_partitions_sync > 1)
    {
        lock2.release();
        lock1.release();
        waitForAllReplicasToProcessLogEntry(entry);
    }
}

void StorageReplicatedMergeTree::movePartitionToTable(const StoragePtr & dest_table, const ASTPtr & partition, const Context & context)
{
    auto lock1 = lockStructureForShare(false, context.getCurrentQueryId());
    auto lock2 = dest_table->lockStructureForShare(false, context.getCurrentQueryId());

    auto dest_table_storage = std::dynamic_pointer_cast<StorageReplicatedMergeTree>(dest_table);
    if (!dest_table_storage)
        throw Exception("Table " + getStorageID().getNameForLogs() + " supports attachPartitionFrom only for ReplicatedMergeTree family of table engines."
                        " Got " + dest_table->getName(), ErrorCodes::NOT_IMPLEMENTED);
    if (dest_table_storage->getStoragePolicy() != this->getStoragePolicy())
        throw Exception("Destination table " + dest_table_storage->getStorageID().getNameForLogs() +
                        " should have the same storage policy of source table " + getStorageID().getNameForLogs() + ". " +
                        getStorageID().getNameForLogs() + ": " + this->getStoragePolicy()->getName() + ", " +
                        getStorageID().getNameForLogs() + ": " + dest_table_storage->getStoragePolicy()->getName(), ErrorCodes::LOGICAL_ERROR);

    Stopwatch watch;
    MergeTreeData & src_data = dest_table_storage->checkStructureAndGetMergeTreeData(this);
    auto src_data_id = src_data.getStorageID();
    String partition_id = getPartitionIDFromQuery(partition, context);

    DataPartsVector src_all_parts = src_data.getDataPartsVectorInPartition(MergeTreeDataPartState::Committed, partition_id);
    DataPartsVector src_parts;
    MutableDataPartsVector dst_parts;
    Strings block_id_paths;
    Strings part_checksums;
    std::vector<EphemeralLockInZooKeeper> ephemeral_locks;

    LOG_DEBUG(log, "Cloning " << src_all_parts.size() << " parts");

    static const String TMP_PREFIX = "tmp_replace_from_";
    auto zookeeper = getZooKeeper();

    MergeTreePartInfo drop_range;
    drop_range.partition_id = partition_id;
    drop_range.max_block = allocateBlockNumber(partition_id, zookeeper)->getNumber();
    drop_range.min_block = 0;
    drop_range.level = std::numeric_limits<decltype(drop_range.level)>::max();

    String drop_range_fake_part_name = getPartNamePossiblyFake(format_version, drop_range);

    if (drop_range.getBlocksCount() > 1)
    {
        std::lock_guard merge_selecting_lock(merge_selecting_mutex);
        queue.disableMergesInBlockRange(drop_range_fake_part_name);
    }

    for (size_t i = 0; i < src_all_parts.size(); ++i)
    {
        auto & src_part = src_all_parts[i];

        if (!dest_table_storage->canReplacePartition(src_part))
            throw Exception(
                "Cannot replace partition '" + partition_id + "' because part '" + src_part->name + "' has inconsistent granularity with table",
                ErrorCodes::LOGICAL_ERROR);

        String hash_hex = src_part->checksums.getTotalChecksumHex();
        String block_id_path = "";

        auto lock = dest_table_storage->allocateBlockNumber(partition_id, zookeeper, block_id_path);
        if (!lock)
        {
            LOG_INFO(log, "Part " << src_part->name << " (hash " << hash_hex << ") has been already attached");
            continue;
        }

        UInt64 index = lock->getNumber();
        MergeTreePartInfo dst_part_info(partition_id, index, index, src_part->info.level);
        auto dst_part = dest_table_storage->cloneAndLoadDataPartOnSameDisk(src_part, TMP_PREFIX, dst_part_info);

        src_parts.emplace_back(src_part);
        dst_parts.emplace_back(dst_part);
        ephemeral_locks.emplace_back(std::move(*lock));
        block_id_paths.emplace_back(block_id_path);
        part_checksums.emplace_back(hash_hex);
    }

    ReplicatedMergeTreeLogEntryData entry_delete;
    {
        entry_delete.type = LogEntry::DROP_RANGE;
        entry_delete.source_replica = replica_name;
        entry_delete.new_part_name = drop_range_fake_part_name;
        entry_delete.detach = false;
        entry_delete.create_time = time(nullptr);
    }

    ReplicatedMergeTreeLogEntryData entry;
    {
        MergeTreePartInfo drop_range_dest;
        drop_range_dest.partition_id = drop_range.partition_id;
        drop_range_dest.max_block = drop_range.max_block;
        drop_range_dest.min_block = drop_range.max_block;
        drop_range_dest.level = drop_range.level;

        entry.type = ReplicatedMergeTreeLogEntryData::REPLACE_RANGE;
        entry.source_replica = dest_table_storage->replica_name;
        entry.create_time = time(nullptr);
        entry.replace_range_entry = std::make_shared<ReplicatedMergeTreeLogEntryData::ReplaceRangeEntry>();

        auto & entry_replace = *entry.replace_range_entry;
        entry_replace.drop_range_part_name = getPartNamePossiblyFake(format_version, drop_range_dest);
        entry_replace.from_database = src_data_id.database_name;
        entry_replace.from_table = src_data_id.table_name;
        for (const auto & part : src_parts)
            entry_replace.src_part_names.emplace_back(part->name);
        for (const auto & part : dst_parts)
            entry_replace.new_part_names.emplace_back(part->name);
        for (const String & checksum : part_checksums)
            entry_replace.part_names_checksums.emplace_back(checksum);
        entry_replace.columns_version = columns_version;
    }

    queue.removePartProducingOpsInRange(zookeeper, drop_range, entry);

    clearBlocksInPartition(*zookeeper, drop_range.partition_id, drop_range.max_block, drop_range.max_block);

    DataPartsVector parts_to_remove;
    Coordination::Responses op_results;

    try
    {
        Coordination::Requests ops;
        for (size_t i = 0; i < dst_parts.size(); ++i)
        {
            dest_table_storage->getCommitPartOps(ops, dst_parts[i], block_id_paths[i]);
            ephemeral_locks[i].getUnlockOps(ops);

            if (ops.size() > zkutil::MULTI_BATCH_SIZE)
            {
                zookeeper->multi(ops);
                ops.clear();
            }
        }

        ops.emplace_back(zkutil::makeCreateRequest(dest_table_storage->zookeeper_path + "/log/log-", entry.toString(), zkutil::CreateMode::PersistentSequential));

        {
            Transaction transaction(*dest_table_storage);

            auto src_data_parts_lock = lockParts();
            auto dest_data_parts_lock = dest_table_storage->lockParts();

            std::mutex mutex;
            DataPartsLock lock(mutex);

            for (MutableDataPartPtr & part : dst_parts)
                dest_table_storage->renameTempPartAndReplace(part, nullptr, &transaction, lock);

            op_results = zookeeper->multi(ops);

            parts_to_remove = removePartsInRangeFromWorkingSet(drop_range, true, false, lock);
            transaction.commit(&lock);
        }

        PartLog::addNewParts(global_context, dst_parts, watch.elapsed());
    }
    catch (...)
    {
        PartLog::addNewParts(global_context, dst_parts, watch.elapsed(), ExecutionStatus::fromCurrentException());
        throw;
    }

    String log_znode_path = dynamic_cast<const Coordination::CreateResponse &>(*op_results.back()).path_created;
    entry.znode_name = log_znode_path.substr(log_znode_path.find_last_of('/') + 1);

    for (auto & lock : ephemeral_locks)
        lock.assumeUnlocked();

    tryRemovePartsFromZooKeeperWithRetries(parts_to_remove);

    parts_to_remove.clear();
    cleanup_thread.wakeup();

    if (context.getSettingsRef().replication_alter_partitions_sync > 1)
    {
        lock2.release();
        dest_table_storage->waitForAllReplicasToProcessLogEntry(entry);
    }

    Coordination::Requests ops_dest;

    ops_dest.emplace_back(zkutil::makeCreateRequest(zookeeper_path + "/log/log-", entry_delete.toString(), zkutil::CreateMode::PersistentSequential));

    op_results = zookeeper->multi(ops_dest);

    log_znode_path = dynamic_cast<const Coordination::CreateResponse &>(*op_results.back()).path_created;
    entry_delete.znode_name = log_znode_path.substr(log_znode_path.find_last_of('/') + 1);

    if (context.getSettingsRef().replication_alter_partitions_sync > 1)
    {
        lock1.release();
        waitForAllReplicasToProcessLogEntry(entry_delete);
    }
}

void StorageReplicatedMergeTree::getCommitPartOps(
    Coordination::Requests & ops,
    MutableDataPartPtr & part,
    const String & block_id_path) const
{
    const String & part_name = part->name;
    const auto storage_settings_ptr = getSettings();

    if (!block_id_path.empty())
    {
        /// Make final duplicate check and commit block_id
        ops.emplace_back(
            zkutil::makeCreateRequest(
                block_id_path,
                part_name,  /// We will be able to know original part number for duplicate blocks, if we want.
                zkutil::CreateMode::Persistent));
    }

    /// Information about the part, in the replica

    ops.emplace_back(zkutil::makeCheckRequest(
        zookeeper_path + "/columns",
        columns_version));

    if (storage_settings_ptr->use_minimalistic_part_header_in_zookeeper)
    {
        ops.emplace_back(zkutil::makeCreateRequest(
            replica_path + "/parts/" + part->name,
            ReplicatedMergeTreePartHeader::fromColumnsAndChecksums(part->columns, part->checksums).toString(),
            zkutil::CreateMode::Persistent));
    }
    else
    {
        ops.emplace_back(zkutil::makeCreateRequest(
            replica_path + "/parts/" + part->name,
            "",
            zkutil::CreateMode::Persistent));
        ops.emplace_back(zkutil::makeCreateRequest(
            replica_path + "/parts/" + part->name + "/columns",
            part->columns.toString(),
            zkutil::CreateMode::Persistent));
        ops.emplace_back(zkutil::makeCreateRequest(
            replica_path + "/parts/" + part->name + "/checksums",
            getChecksumsForZooKeeper(part->checksums),
            zkutil::CreateMode::Persistent));
    }
}

void StorageReplicatedMergeTree::updatePartHeaderInZooKeeperAndCommit(
    const zkutil::ZooKeeperPtr & zookeeper,
    AlterDataPartTransaction & transaction)
{
    String part_path = replica_path + "/parts/" + transaction.getPartName();
    const auto storage_settings_ptr = getSettings();

    bool need_delete_columns_and_checksums_nodes = false;
    try
    {
        if (storage_settings_ptr->use_minimalistic_part_header_in_zookeeper)
        {
            auto part_header = ReplicatedMergeTreePartHeader::fromColumnsAndChecksums(
                transaction.getNewColumns(), transaction.getNewChecksums());
            Coordination::Stat stat;
            zookeeper->set(part_path, part_header.toString(), -1, &stat);

            need_delete_columns_and_checksums_nodes = stat.numChildren > 0;
        }
        else
        {
            Coordination::Requests ops;
            ops.emplace_back(zkutil::makeSetRequest(
                    part_path, String(), -1));
            ops.emplace_back(zkutil::makeSetRequest(
                    part_path + "/columns", transaction.getNewColumns().toString(), -1));
            ops.emplace_back(zkutil::makeSetRequest(
                    part_path + "/checksums", getChecksumsForZooKeeper(transaction.getNewChecksums()), -1));
            zookeeper->multi(ops);
        }
    }
    catch (const Coordination::Exception & e)
    {
        /// The part does not exist in ZK. We will add to queue for verification - maybe the part is superfluous, and it must be removed locally.
        if (e.code == Coordination::ZNONODE)
            enqueuePartForCheck(transaction.getPartName());

        throw;
    }

    /// Apply file changes.
    transaction.commit();

    /// Legacy <part_path>/columns and <part_path>/checksums znodes are not needed anymore and can be deleted.
    if (need_delete_columns_and_checksums_nodes)
    {
        Coordination::Requests ops;
        ops.emplace_back(zkutil::makeRemoveRequest(part_path + "/columns", -1));
        ops.emplace_back(zkutil::makeRemoveRequest(part_path + "/checksums", -1));
        zookeeper->multi(ops);
    }
}

ReplicatedMergeTreeAddress StorageReplicatedMergeTree::getReplicatedMergeTreeAddress() const
{
    auto host_port = global_context.getInterserverIOAddress();
    auto table_id = getStorageID();

    ReplicatedMergeTreeAddress res;
    res.host = host_port.first;
    res.replication_port = host_port.second;
    res.queries_port = global_context.getTCPPort();
    res.database = table_id.database_name;
    res.table = table_id.table_name;
    res.scheme = global_context.getInterserverScheme();
    return res;
}

ActionLock StorageReplicatedMergeTree::getActionLock(StorageActionBlockType action_type)
{
    if (action_type == ActionLocks::PartsMerge)
        return merger_mutator.merges_blocker.cancel();

    if (action_type == ActionLocks::PartsTTLMerge)
        return merger_mutator.ttl_merges_blocker.cancel();

    if (action_type == ActionLocks::PartsFetch)
        return fetcher.blocker.cancel();

    if (action_type == ActionLocks::PartsSend)
        return data_parts_exchange_endpoint ? data_parts_exchange_endpoint->blocker.cancel() : ActionLock();

    if (action_type == ActionLocks::ReplicationQueue)
        return queue.actions_blocker.cancel();

    if (action_type == ActionLocks::PartsMove)
        return parts_mover.moves_blocker.cancel();

    return {};
}


bool StorageReplicatedMergeTree::waitForShrinkingQueueSize(size_t queue_size, UInt64 max_wait_milliseconds)
{
    Stopwatch watch;

    /// Let's fetch new log entries firstly
    queue.pullLogsToQueue(getZooKeeper());

    Poco::Event target_size_event;
    auto callback = [&target_size_event, queue_size] (size_t new_queue_size)
    {
        if (new_queue_size <= queue_size)
            target_size_event.set();
    };
    const auto handler = queue.addSubscriber(std::move(callback));

    while (!target_size_event.tryWait(50))
    {
        if (max_wait_milliseconds && watch.elapsedMilliseconds() > max_wait_milliseconds)
            return false;

        if (partial_shutdown_called)
            throw Exception("Shutdown is called for table", ErrorCodes::ABORTED);
    }

    return true;
}


bool StorageReplicatedMergeTree::dropPartsInPartition(
    zkutil::ZooKeeper & zookeeper, String & partition_id, StorageReplicatedMergeTree::LogEntry & entry, bool detach)
{
    MergeTreePartInfo drop_range_info;
    if (!getFakePartCoveringAllPartsInPartition(partition_id, drop_range_info))
    {
        LOG_INFO(log, "Will not drop partition " << partition_id << ", it is empty.");
        return false;
    }

    clearBlocksInPartition(zookeeper, partition_id, drop_range_info.min_block, drop_range_info.max_block);

    /** Forbid to choose the parts to be deleted for merging.
      * Invariant: after the `DROP_RANGE` entry appears in the log, merge of deleted parts will not appear in the log.
      */
    String drop_range_fake_part_name = getPartNamePossiblyFake(format_version, drop_range_info);
    {
        std::lock_guard merge_selecting_lock(merge_selecting_mutex);
        queue.disableMergesInBlockRange(drop_range_fake_part_name);
    }

    LOG_DEBUG(log, "Disabled merges covered by range " << drop_range_fake_part_name);

    /// Finally, having achieved the necessary invariants, you can put an entry in the log.
    entry.type = LogEntry::DROP_RANGE;
    entry.source_replica = replica_name;
    entry.new_part_name = drop_range_fake_part_name;
    entry.detach = detach;
    entry.create_time = time(nullptr);

    String log_znode_path = zookeeper.create(zookeeper_path + "/log/log-", entry.toString(), zkutil::CreateMode::PersistentSequential);
    entry.znode_name = log_znode_path.substr(log_znode_path.find_last_of('/') + 1);

    return true;
}


CheckResults StorageReplicatedMergeTree::checkData(const ASTPtr & query, const Context & context)
{
    CheckResults results;
    DataPartsVector data_parts;
    if (const auto & check_query = query->as<ASTCheckQuery &>(); check_query.partition)
    {
        String partition_id = getPartitionIDFromQuery(check_query.partition, context);
        data_parts = getDataPartsVectorInPartition(MergeTreeDataPartState::Committed, partition_id);
    }
    else
        data_parts = getDataPartsVector();

    for (auto & part : data_parts)
    {
        try
        {
            results.push_back(part_check_thread.checkPart(part->name));
        }
        catch (const Exception & ex)
        {
            results.emplace_back(part->name, false, "Check of part finished with error: '" + ex.message() + "'");
        }
    }
    return results;
}

bool StorageReplicatedMergeTree::canUseAdaptiveGranularity() const
{
    const auto storage_settings_ptr = getSettings();
    return storage_settings_ptr->index_granularity_bytes != 0 &&
        (storage_settings_ptr->enable_mixed_granularity_parts ||
            (!has_non_adaptive_index_granularity_parts && !other_replicas_fixed_granularity));
}


}<|MERGE_RESOLUTION|>--- conflicted
+++ resolved
@@ -200,17 +200,6 @@
     const MergingParams & merging_params_,
     std::unique_ptr<MergeTreeSettings> settings_,
     bool has_force_restore_data_flag)
-<<<<<<< HEAD
-    : MergeTreeData(database_name_, table_name_, relative_data_path_, metadata,
-        context_, date_column_name, merging_params_, std::move(settings_), true, attach,
-            [this] (const std::string & name) { enqueuePartForCheck(name); }),
-
-        zookeeper_path(global_context.getMacros()->expand(zookeeper_path_, database_name_, table_name_)),
-        replica_name(global_context.getMacros()->expand(replica_name_, database_name_, table_name_)),
-        reader(*this), writer(*this), merger_mutator(*this, global_context.getBackgroundPool().getNumberOfThreads()),
-        queue(*this), fetcher(*this), cleanup_thread(*this),
-        part_check_thread(*this), restarting_thread(*this)
-=======
     : MergeTreeData(table_id_,
                     relative_data_path_,
                     metadata,
@@ -229,10 +218,8 @@
     , queue(*this)
     , fetcher(*this)
     , cleanup_thread(*this)
-    , alter_thread(*this)
     , part_check_thread(*this)
     , restarting_thread(*this)
->>>>>>> d1595703
 {
     if (!zookeeper_path.empty() && zookeeper_path.back() == '/')
         zookeeper_path.resize(zookeeper_path.size() - 1);
@@ -3312,13 +3299,8 @@
 
     LOG_DEBUG(log, "Doing ALTER");
 
-<<<<<<< HEAD
-    const String current_database_name = getDatabaseName();
-    const String current_table_name = getTableName();
     auto maybe_mutation_commands = params.getMutationCommands(getInMemoryMetadata());
-=======
     auto table_id = getStorageID();
->>>>>>> d1595703
 
     /// We cannot check this alter commands with method isModifyingData()
     /// because ReplicatedMergeTree stores both columns and metadata for
