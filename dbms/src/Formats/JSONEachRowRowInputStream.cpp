#include <IO/ReadHelpers.h>

#include <Formats/JSONEachRowRowInputStream.h>
#include <Formats/FormatFactory.h>
#include <Formats/BlockInputStreamFromRowInputStream.h>
#include <DataTypes/NestedUtils.h>

namespace DB
{

namespace ErrorCodes
{
    extern const int INCORRECT_DATA;
    extern const int CANNOT_READ_ALL_DATA;
    extern const int LOGICAL_ERROR;
}

namespace
{

enum
{
    UNKNOWN_FIELD = size_t(-1),
    NESTED_FIELD = size_t(-2)
};

}


JSONEachRowRowInputStream::JSONEachRowRowInputStream(ReadBuffer & istr_, const Block & header_, const FormatSettings & format_settings)
    : istr(istr_), header(header_), format_settings(format_settings), name_map(header.columns())
{
    /// In this format, BOM at beginning of stream cannot be confused with value, so it is safe to skip it.
    skipBOMIfExists(istr);

    size_t num_columns = header.columns();
    for (size_t i = 0; i < num_columns; ++i)
    {
        const String & colname = columnName(i);
        name_map[colname] = i;        /// NOTE You could place names more cache-locally.
        if (format_settings.import_nested_json)
        {
            const auto splitted = Nested::splitName(colname);
            if (!splitted.second.empty())
            {
                const StringRef table_name(colname.data(), splitted.first.size());
                name_map[table_name] = NESTED_FIELD;
            }
        }
    }

    prev_positions.assign(num_columns, name_map.end());
}

const String & JSONEachRowRowInputStream::columnName(size_t i) const
{
    return header.getByPosition(i).name;
}

inline size_t JSONEachRowRowInputStream::columnIndex(const StringRef & name, size_t key_index)
{
    /// Optimization by caching the order of fields (which is almost always the same)
    /// and a quick check to match the next expected field, instead of searching the hash table.

    if (prev_positions.size() > key_index
        && prev_positions[key_index] != name_map.end()
        && name == prev_positions[key_index]->first)
    {
        return prev_positions[key_index]->second;
    }
    else
    {
        const auto it = name_map.find(name);

        if (name_map.end() != it)
        {
            if (key_index < prev_positions.size())
                prev_positions[key_index] = it;

            return it->second;
        }
        else
            return UNKNOWN_FIELD;
    }
}

/** Read the field name and convert it to column name
  *  (taking into account the current nested name prefix)
  * Resulting StringRef is valid only before next read from buf.
  */
StringRef JSONEachRowRowInputStream::readColumnName(ReadBuffer & buf)
{
    // This is just an optimization: try to avoid copying the name into current_column_name

    if (nested_prefix_length == 0 && buf.position() + 1 < buf.buffer().end())
    {
        char * next_pos = find_first_symbols<'\\', '"'>(buf.position() + 1, buf.buffer().end());

        if (next_pos != buf.buffer().end() && *next_pos != '\\')
        {
            /// The most likely option is that there is no escape sequence in the key name, and the entire name is placed in the buffer.
            assertChar('"', buf);
            StringRef res(buf.position(), next_pos - buf.position());
            buf.position() = next_pos + 1;
            return res;
        }
    }

    current_column_name.resize(nested_prefix_length);
    readJSONStringInto(current_column_name, buf);
    return current_column_name;
}


static inline void skipColonDelimeter(ReadBuffer & istr)
{
    skipWhitespaceIfAny(istr);
    assertChar(':', istr);
    skipWhitespaceIfAny(istr);
}

void JSONEachRowRowInputStream::skipUnknownField(const StringRef & name_ref)
{
    if (!format_settings.skip_unknown_fields)
        throw Exception("Unknown field found while parsing JSONEachRow format: " + name_ref.toString(), ErrorCodes::INCORRECT_DATA);

    skipJSONField(istr, name_ref);
}

void JSONEachRowRowInputStream::readField(size_t index, MutableColumns & columns)
{
<<<<<<< HEAD
    RowReadExtention tmp;
    return extendedRead(columns, tmp);
}

bool JSONEachRowRowInputStream::extendedRead(MutableColumns & columns, RowReadExtention & ext)
{
    skipWhitespaceIfAny(istr);
=======
    if (read_columns[index])
        throw Exception("Duplicate field found while parsing JSONEachRow format: " + columnName(index), ErrorCodes::INCORRECT_DATA);
>>>>>>> 6aec41a2

    try
    {
        header.getByPosition(index).type->deserializeTextJSON(*columns[index], istr, format_settings);
    }
    catch (Exception & e)
    {
        e.addMessage("(while read the value of key " + columnName(index) + ")");
        throw;
    }

    read_columns[index] = true;
}

inline bool JSONEachRowRowInputStream::advanceToNextKey(size_t key_index)
{
    skipWhitespaceIfAny(istr);

    if (istr.eof())
        throw Exception("Unexpected end of stream while parsing JSONEachRow format", ErrorCodes::CANNOT_READ_ALL_DATA);
    else if (*istr.position() == '}')
    {
        ++istr.position();
        return false;
    }

    if (key_index > 0)
    {
        assertChar(',', istr);
        skipWhitespaceIfAny(istr);
    }
    return true;
}

<<<<<<< HEAD
    /// Set of columns for which the values were read. The rest will be filled with default values.
    /// TODO Ability to provide your DEFAULTs.
    auto & read_columns = ext.read_columns;
    read_columns.assign(num_columns, false);
=======
void JSONEachRowRowInputStream::readJSONObject(MutableColumns & columns)
{
    assertChar('{', istr);
>>>>>>> 6aec41a2

    for (size_t key_index = 0; advanceToNextKey(key_index); ++key_index)
    {
        StringRef name_ref = readColumnName(istr);
        const size_t column_index = columnIndex(name_ref, key_index);

        if (unlikely(ssize_t(column_index) < 0))
        {
            /// name_ref may point directly to the input buffer
            /// and input buffer may be filled with new data on next read
            /// If we want to use name_ref after another reads from buffer, we must copy it to temporary string.

            current_column_name.assign(name_ref.data, name_ref.size);
            name_ref = StringRef(current_column_name);

            skipColonDelimeter(istr);

            if (column_index == UNKNOWN_FIELD)
                skipUnknownField(name_ref);
            else if (column_index == NESTED_FIELD)
                readNestedData(name_ref.toString(), columns);
            else
                throw Exception("Logical error: illegal value of column_index", ErrorCodes::LOGICAL_ERROR);
        }
        else
        {
            skipColonDelimeter(istr);
            readField(column_index, columns);
        }
    }
}

void JSONEachRowRowInputStream::readNestedData(const String & name, MutableColumns & columns)
{
    current_column_name = name;
    current_column_name.push_back('.');
    nested_prefix_length = current_column_name.size();
    readJSONObject(columns);
    nested_prefix_length = 0;
}

bool JSONEachRowRowInputStream::read(MutableColumns & columns)
{
    skipWhitespaceIfAny(istr);

    /// We consume ;, or \n before scanning a new row, instead scanning to next row at the end.
    /// The reason is that if we want an exact number of rows read with LIMIT x
    /// from a streaming table engine with text data format, like File or Kafka
    /// then seeking to next ;, or \n would trigger reading of an extra row at the end.

    /// Semicolon is added for convenience as it could be used at end of INSERT query.
    if (!istr.eof() && (*istr.position() == ',' || *istr.position() == ';'))
        ++istr.position();

    skipWhitespaceIfAny(istr);
    if (istr.eof())
        return false;

    size_t num_columns = columns.size();

    /// Set of columns for which the values were read. The rest will be filled with default values.
    /// TODO Ability to provide your DEFAULTs.
    read_columns.assign(num_columns, false);

    nested_prefix_length = 0;
    readJSONObject(columns);

    /// Fill non-visited columns with the default values.
    for (size_t i = 0; i < num_columns; ++i)
        if (!read_columns[i])
            header.getByPosition(i).type->insertDefaultInto(*columns[i]);

    return true;
}


void JSONEachRowRowInputStream::syncAfterError()
{
    skipToUnescapedNextLineOrEOF(istr);
}


void registerInputFormatJSONEachRow(FormatFactory & factory)
{
    factory.registerInputFormat("JSONEachRow", [](
        ReadBuffer & buf,
        const Block & sample,
        const Context &,
        size_t max_block_size,
        const FormatSettings & settings)
    {
        return std::make_shared<BlockInputStreamFromRowInputStream>(
            std::make_shared<JSONEachRowRowInputStream>(buf, sample, settings),
            sample, max_block_size, settings);
    });
}

}<|MERGE_RESOLUTION|>--- conflicted
+++ resolved
@@ -129,18 +129,8 @@
 
 void JSONEachRowRowInputStream::readField(size_t index, MutableColumns & columns)
 {
-<<<<<<< HEAD
-    RowReadExtention tmp;
-    return extendedRead(columns, tmp);
-}
-
-bool JSONEachRowRowInputStream::extendedRead(MutableColumns & columns, RowReadExtention & ext)
-{
-    skipWhitespaceIfAny(istr);
-=======
     if (read_columns[index])
         throw Exception("Duplicate field found while parsing JSONEachRow format: " + columnName(index), ErrorCodes::INCORRECT_DATA);
->>>>>>> 6aec41a2
 
     try
     {
@@ -175,16 +165,9 @@
     return true;
 }
 
-<<<<<<< HEAD
-    /// Set of columns for which the values were read. The rest will be filled with default values.
-    /// TODO Ability to provide your DEFAULTs.
-    auto & read_columns = ext.read_columns;
-    read_columns.assign(num_columns, false);
-=======
 void JSONEachRowRowInputStream::readJSONObject(MutableColumns & columns)
 {
     assertChar('{', istr);
->>>>>>> 6aec41a2
 
     for (size_t key_index = 0; advanceToNextKey(key_index); ++key_index)
     {
@@ -228,6 +211,12 @@
 
 bool JSONEachRowRowInputStream::read(MutableColumns & columns)
 {
+    RowReadExtention tmp;
+    return extendedRead(columns, tmp);
+}
+
+bool JSONEachRowRowInputStream::extendedRead(MutableColumns & columns, RowReadExtention & ext)
+{
     skipWhitespaceIfAny(istr);
 
     /// We consume ;, or \n before scanning a new row, instead scanning to next row at the end.
@@ -246,7 +235,6 @@
     size_t num_columns = columns.size();
 
     /// Set of columns for which the values were read. The rest will be filled with default values.
-    /// TODO Ability to provide your DEFAULTs.
     read_columns.assign(num_columns, false);
 
     nested_prefix_length = 0;
@@ -257,6 +245,8 @@
         if (!read_columns[i])
             header.getByPosition(i).type->insertDefaultInto(*columns[i]);
 
+    /// return info about defaults set
+    ext.read_columns = read_columns;
     return true;
 }
 
