--- conflicted
+++ resolved
@@ -140,13 +140,11 @@
 /// It could be any magic number.
 #define DBMS_DISTRIBUTED_SENDS_MAGIC_NUMBER 0xCAFECABE
 
-<<<<<<< HEAD
 #if !__has_include(<sanitizer/asan_interface.h>)
 #   define ASAN_UNPOISON_MEMORY_REGION(a,b)
 #   define ASAN_POISON_MEMORY_REGION(a,b)
 #endif
-=======
+
 /// A macro for suppressing warnings about unused variables or function results.
 /// Useful for structured bindings which have no standard way to declare this.
-#define UNUSED(X) (void) (X)
->>>>>>> 4460c56b
+#define UNUSED(X) (void) (X)