--- conflicted
+++ resolved
@@ -1,12 +1,4 @@
-<<<<<<< HEAD
-drop table if exists `table`;
-create table `table` (val Int32) engine = MergeTree order by val;
-insert into `table` values (-2), (0), (2);
-select count() from `table` where toUInt64(val) == 0;
-drop table `table`;
-=======
 drop table if exists `table_00653`;
 create table `table_00653` (val Int32) engine = MergeTree order by val;
 insert into `table_00653` values (-2), (0), (2);
-select count() from `table_00653` where toUInt64(val) == 0;
->>>>>>> 00a1ac64
+select count() from `table_00653` where toUInt64(val) == 0;