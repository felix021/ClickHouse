--- conflicted
+++ resolved
@@ -23,28 +23,16 @@
         cluster.shutdown()
 
 
-<<<<<<< HEAD
 def test_single_file(started_cluster):
     node.query("create table test.distr_1 (x UInt64, s String) engine = Distributed('test_cluster', database, table)")
-    node.query("insert into test.distr_1 values (1, 'a'), (2, 'bb'), (3, 'ccc')")
+    node.query("insert into test.distr_1 values (1, 'a'), (2, 'bb'), (3, 'ccc')", settings={"use_compact_format_in_distributed_parts_names": "1"})
 
-    query = "select * from file('/var/lib/clickhouse/data/test/distr_1/default@not_existing:9000/1.bin', 'Distributed')"
-=======
-def test_single_file_new(started_cluster):
-    node.query("create table distr_1 (x UInt64, s String) engine = Distributed('test_cluster', database, table)")
-    node.query("insert into distr_1 values (1, 'a'), (2, 'bb'), (3, 'ccc')", settings={"use_compact_format_in_distributed_parts_names": "1"})
-
-    query = "select * from file('/var/lib/clickhouse/data/default/distr_1/shard1_replica1/1.bin', 'Distributed')"
->>>>>>> 11d4fc98
+    query = "select * from file('/var/lib/clickhouse/data/test/distr_1/shard1_replica1/1.bin', 'Distributed')"
     out = node.exec_in_container(['/usr/bin/clickhouse', 'local', '--stacktrace', '-q', query])
 
     assert out == '1\ta\n2\tbb\n3\tccc\n'
 
-<<<<<<< HEAD
-    query = "create table t (dummy UInt32) engine = File('Distributed', '/var/lib/clickhouse/data/test/distr_1/default@not_existing:9000/1.bin');" \
-=======
-    query = "create table t (dummy UInt32) engine = File('Distributed', '/var/lib/clickhouse/data/default/distr_1/shard1_replica1/1.bin');" \
->>>>>>> 11d4fc98
+    query = "create table t (dummy UInt32) engine = File('Distributed', '/var/lib/clickhouse/data/test/distr_1/shard1_replica1/1.bin');" \
             "select * from t"
     out = node.exec_in_container(['/usr/bin/clickhouse', 'local', '--stacktrace', '-q', query])
 
@@ -54,37 +42,22 @@
 
 
 def test_two_files(started_cluster):
-<<<<<<< HEAD
     node.query("create table test.distr_2 (x UInt64, s String) engine = Distributed('test_cluster', database, table)")
-    node.query("insert into test.distr_2 values (0, '_'), (1, 'a')")
-    node.query("insert into test.distr_2 values (2, 'bb'), (3, 'ccc')")
+    node.query("insert into test.distr_2 values (0, '_'), (1, 'a')", settings={"use_compact_format_in_distributed_parts_names": "1"})
+    node.query("insert into test.distr_2 values (2, 'bb'), (3, 'ccc')", settings={"use_compact_format_in_distributed_parts_names": "1"})
 
-    query = "select * from file('/var/lib/clickhouse/data/test/distr_2/default@not_existing:9000/{1,2,3,4}.bin', 'Distributed') order by x"
-=======
-    node.query("create table distr_2 (x UInt64, s String) engine = Distributed('test_cluster', database, table)")
-    node.query("insert into distr_2 values (0, '_'), (1, 'a')", settings={"use_compact_format_in_distributed_parts_names": "1"})
-    node.query("insert into distr_2 values (2, 'bb'), (3, 'ccc')", settings={"use_compact_format_in_distributed_parts_names": "1"})
-
-    query = "select * from file('/var/lib/clickhouse/data/default/distr_2/shard1_replica1/{1,2,3,4}.bin', 'Distributed') order by x"
->>>>>>> 11d4fc98
+    query = "select * from file('/var/lib/clickhouse/data/test/distr_2/shard1_replica1/{1,2,3,4}.bin', 'Distributed') order by x"
     out = node.exec_in_container(['/usr/bin/clickhouse', 'local', '--stacktrace', '-q', query])
 
     assert out == '0\t_\n1\ta\n2\tbb\n3\tccc\n'
 
-<<<<<<< HEAD
-    query = "create table t (dummy UInt32) engine = File('Distributed', '/var/lib/clickhouse/data/test/distr_2/default@not_existing:9000/{1,2,3,4}.bin');" \
-=======
-    query = "create table t (dummy UInt32) engine = File('Distributed', '/var/lib/clickhouse/data/default/distr_2/shard1_replica1/{1,2,3,4}.bin');" \
->>>>>>> 11d4fc98
+    query = "create table t (dummy UInt32) engine = File('Distributed', '/var/lib/clickhouse/data/test/distr_2/shard1_replica1/{1,2,3,4}.bin');" \
             "select * from t order by x"
     out = node.exec_in_container(['/usr/bin/clickhouse', 'local', '--stacktrace', '-q', query])
 
     assert out == '0\t_\n1\ta\n2\tbb\n3\tccc\n'
 
-<<<<<<< HEAD
     node.query("drop table test.distr_2")
-=======
-    node.query("drop table distr_2")
 
 
 def test_single_file_old(started_cluster):
@@ -102,5 +75,4 @@
 
     assert out == '1\ta\n2\tbb\n3\tccc\n'
 
-    node.query("drop table distr_3")
->>>>>>> 11d4fc98
+    node.query("drop table distr_3")