---
toc_priority: 63
toc_title: Nullable
---

# Functions for Working with Nullable Values {#functions-for-working-with-nullable-aggregates}

## isNull {#isnull}

Checks whether the argument is [NULL](../../sql-reference/syntax.md#null-literal).

``` sql
isNull(x)
```

<<<<<<< HEAD
Alias: `ISNULL`.

**Parameters**
=======
**Arguments**
>>>>>>> 628d78f4

-   `x` — A value with a non-compound data type.

**Returned value**

-   `1` if `x` is `NULL`.
-   `0` if `x` is not `NULL`.

**Example**

Input table

``` text
┌─x─┬────y─┐
│ 1 │ ᴺᵁᴸᴸ │
│ 2 │    3 │
└───┴──────┘
```

Query

``` sql
SELECT x FROM t_null WHERE isNull(y)
```

``` text
┌─x─┐
│ 1 │
└───┘
```

## isNotNull {#isnotnull}

Checks whether the argument is [NULL](../../sql-reference/syntax.md#null-literal).

``` sql
isNotNull(x)
```

**Arguments:**

-   `x` — A value with a non-compound data type.

**Returned value**

-   `0` if `x` is `NULL`.
-   `1` if `x` is not `NULL`.

**Example**

Input table

``` text
┌─x─┬────y─┐
│ 1 │ ᴺᵁᴸᴸ │
│ 2 │    3 │
└───┴──────┘
```

Query

``` sql
SELECT x FROM t_null WHERE isNotNull(y)
```

``` text
┌─x─┐
│ 2 │
└───┘
```

## coalesce {#coalesce}

Checks from left to right whether `NULL` arguments were passed and returns the first non-`NULL` argument.

``` sql
coalesce(x,...)
```

**Arguments:**

-   Any number of parameters of a non-compound type. All parameters must be compatible by data type.

**Returned values**

-   The first non-`NULL` argument.
-   `NULL`, if all arguments are `NULL`.

**Example**

Consider a list of contacts that may specify multiple ways to contact a customer.

``` text
┌─name─────┬─mail─┬─phone─────┬──icq─┐
│ client 1 │ ᴺᵁᴸᴸ │ 123-45-67 │  123 │
│ client 2 │ ᴺᵁᴸᴸ │ ᴺᵁᴸᴸ      │ ᴺᵁᴸᴸ │
└──────────┴──────┴───────────┴──────┘
```

The `mail` and `phone` fields are of type String, but the `icq` field is `UInt32`, so it needs to be converted to `String`.

Get the first available contact method for the customer from the contact list:

``` sql
SELECT coalesce(mail, phone, CAST(icq,'Nullable(String)')) FROM aBook
```

``` text
┌─name─────┬─coalesce(mail, phone, CAST(icq, 'Nullable(String)'))─┐
│ client 1 │ 123-45-67                                            │
│ client 2 │ ᴺᵁᴸᴸ                                                 │
└──────────┴──────────────────────────────────────────────────────┘
```

## ifNull {#ifnull}

Returns an alternative value if the main argument is `NULL`.

``` sql
ifNull(x,alt)
```

**Arguments:**

-   `x` — The value to check for `NULL`.
-   `alt` — The value that the function returns if `x` is `NULL`.

**Returned values**

-   The value `x`, if `x` is not `NULL`.
-   The value `alt`, if `x` is `NULL`.

**Example**

``` sql
SELECT ifNull('a', 'b')
```

``` text
┌─ifNull('a', 'b')─┐
│ a                │
└──────────────────┘
```

``` sql
SELECT ifNull(NULL, 'b')
```

``` text
┌─ifNull(NULL, 'b')─┐
│ b                 │
└───────────────────┘
```

## nullIf {#nullif}

Returns `NULL` if the arguments are equal.

``` sql
nullIf(x, y)
```

**Arguments:**

`x`, `y` — Values for comparison. They must be compatible types, or ClickHouse will generate an exception.

**Returned values**

-   `NULL`, if the arguments are equal.
-   The `x` value, if the arguments are not equal.

**Example**

``` sql
SELECT nullIf(1, 1)
```

``` text
┌─nullIf(1, 1)─┐
│         ᴺᵁᴸᴸ │
└──────────────┘
```

``` sql
SELECT nullIf(1, 2)
```

``` text
┌─nullIf(1, 2)─┐
│            1 │
└──────────────┘
```

## assumeNotNull {#assumenotnull}

Results in a value of type [Nullable](../../sql-reference/data-types/nullable.md) for a non- `Nullable`, if the value is not `NULL`.

``` sql
assumeNotNull(x)
```

**Arguments:**

-   `x` — The original value.

**Returned values**

-   The original value from the non-`Nullable` type, if it is not `NULL`.
-   The default value for the non-`Nullable` type if the original value was `NULL`.

**Example**

Consider the `t_null` table.

``` sql
SHOW CREATE TABLE t_null
```

``` text
┌─statement─────────────────────────────────────────────────────────────────┐
│ CREATE TABLE default.t_null ( x Int8,  y Nullable(Int8)) ENGINE = TinyLog │
└───────────────────────────────────────────────────────────────────────────┘
```

``` text
┌─x─┬────y─┐
│ 1 │ ᴺᵁᴸᴸ │
│ 2 │    3 │
└───┴──────┘
```

Apply the `assumeNotNull` function to the `y` column.

``` sql
SELECT assumeNotNull(y) FROM t_null
```

``` text
┌─assumeNotNull(y)─┐
│                0 │
│                3 │
└──────────────────┘
```

``` sql
SELECT toTypeName(assumeNotNull(y)) FROM t_null
```

``` text
┌─toTypeName(assumeNotNull(y))─┐
│ Int8                         │
│ Int8                         │
└──────────────────────────────┘
```

## toNullable {#tonullable}

Converts the argument type to `Nullable`.

``` sql
toNullable(x)
```

**Arguments:**

-   `x` — The value of any non-compound type.

**Returned value**

-   The input value with a `Nullable` type.

**Example**

``` sql
SELECT toTypeName(10)
```

``` text
┌─toTypeName(10)─┐
│ UInt8          │
└────────────────┘
```

``` sql
SELECT toTypeName(toNullable(10))
```

``` text
┌─toTypeName(toNullable(10))─┐
│ Nullable(UInt8)            │
└────────────────────────────┘
```

[Original article](https://clickhouse.tech/docs/en/query_language/functions/functions_for_nulls/) <!--hide--><|MERGE_RESOLUTION|>--- conflicted
+++ resolved
@@ -13,13 +13,9 @@
 isNull(x)
 ```
 
-<<<<<<< HEAD
 Alias: `ISNULL`.
 
-**Parameters**
-=======
 **Arguments**
->>>>>>> 628d78f4
 
 -   `x` — A value with a non-compound data type.
 
