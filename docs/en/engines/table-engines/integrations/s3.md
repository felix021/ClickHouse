---
toc_priority: 7
toc_title: S3
---

# S3 Table Engine {#table-engine-s3}

This engine provides integration with [Amazon S3](https://aws.amazon.com/s3/) ecosystem. This engine is similar to the [HDFS](../../../engines/table-engines/special/file.md#table_engines-hdfs) engine, but provides S3-specific features.

## Create Table {#creating-a-table}

``` sql
CREATE TABLE s3_engine_table (name String, value UInt32) 
ENGINE = S3(path, [aws_access_key_id, aws_secret_access_key,] format, [compression])
```

**Engine parameters**

-   `path` — Bucket url with path to file. Supports following wildcards in readonly mode: `*`, `?`, `{abc,def}` and `{N..M}` where `N`, `M` — numbers, `'abc'`, `'def'` — strings. For more information see [below](#wildcards-in-path).
-   `format` — The [format](../../../interfaces/formats.md#formats) of the file.
-   `aws_access_key_id`, `aws_secret_access_key` - Long-term credentials for the [AWS](https://aws.amazon.com/) account user.  You can use these to authenticate your requests. Parameter is optional. If credentials are not specified, they are used from the configuration file. For more information see [Using S3 for Data Storage](../mergetree-family/mergetree.md#table_engine-mergetree-s3).
-   `compression` — Compression type. Supported values: `none`, `gzip/gz`, `brotli/br`, `xz/LZMA`, `zstd/zst`. Parameter is optional. By default, it will autodetect compression by file extension.

**Example**

1. Set up the `s3_engine_table` table:

``` sql
CREATE TABLE s3_engine_table (name String, value UInt32) ENGINE=S3('https://storage.yandexcloud.net/my-test-bucket-768/test-data.csv.gz', 'CSV', 'gzip');
```

2. Fill file:

``` sql
INSERT INTO s3_engine_table VALUES ('one', 1), ('two', 2), ('three', 3);
```

3. Query the data:

``` sql
SELECT * FROM s3_engine_table LIMIT 2;
```

```text
┌─name─┬─value─┐
│ one  │     1 │
│ two  │     2 │
└──────┴───────┘
```
## Virtual columns {#virtual-columns}

-   `_path` — Path to the file.
-   `_file` — Name of the file.

For more information about virtual columns see [here](../../../engines/table-engines/index.md#table_engines-virtual_columns).

## Implementation Details {#implementation-details}

-   Reads and writes can be parallel
-   Not supported:
    -   `ALTER` and `SELECT...SAMPLE` operations.
    -   Indexes.
    -   Replication.

## Wildcards In Path {#wildcards-in-path}

`path` argument can specify multiple files using bash-like wildcards. For being processed file should exist and match to the whole path pattern. Listing of files is determined during `SELECT` (not at `CREATE` moment).

-   `*` — Substitutes any number of any characters except `/` including empty string.
-   `?` — Substitutes any single character.
-   `{some_string,another_string,yet_another_one}` — Substitutes any of strings `'some_string', 'another_string', 'yet_another_one'`.
-   `{N..M}` — Substitutes any number in range from N to M including both borders. N and M can have leading zeroes e.g. `000..078`.

Constructions with `{}` are similar to the [remote](../../../sql-reference/table-functions/remote.md) table function.

**Example**

1. Suppose we have several files in CSV format with the following URIs on S3:

-   ‘https://storage.yandexcloud.net/my-test-bucket-768/some_prefix/some_file_1.csv’
-   ‘https://storage.yandexcloud.net/my-test-bucket-768/some_prefix/some_file_2.csv’
-   ‘https://storage.yandexcloud.net/my-test-bucket-768/some_prefix/some_file_3.csv’
-   ‘https://storage.yandexcloud.net/my-test-bucket-768/another_prefix/some_file_1.csv’
-   ‘https://storage.yandexcloud.net/my-test-bucket-768/another_prefix/some_file_2.csv’
-   ‘https://storage.yandexcloud.net/my-test-bucket-768/another_prefix/some_file_3.csv’

There are several ways to make a table consisting of all six files:

The first way:

``` sql
CREATE TABLE table_with_range (name String, value UInt32) ENGINE = S3('https://storage.yandexcloud.net/my-test-bucket-768/{some,another}_prefix/some_file_{1..3}', 'CSV');
```

Another way:

``` sql
CREATE TABLE table_with_question_mark (name String, value UInt32) ENGINE = S3('https://storage.yandexcloud.net/my-test-bucket-768/{some,another}_prefix/some_file_?', 'CSV');
```

Table consists of all the files in both directories (all files should satisfy format and schema described in query):

``` sql
CREATE TABLE table_with_asterisk (name String, value UInt32) ENGINE = S3('https://storage.yandexcloud.net/my-test-bucket-768/{some,another}_prefix/*', 'CSV');
```

If the listing of files contains number ranges with leading zeros, use the construction with braces for each digit separately or use `?`.

**Example**

Create table with files named `file-000.csv`, `file-001.csv`, … , `file-999.csv`:

``` sql
CREATE TABLE big_table (name String, value UInt32) ENGINE = S3('https://storage.yandexcloud.net/my-test-bucket-768/big_prefix/file-{000..999}.csv', 'CSV');
```

## Virtual Columns {#virtual-columns}

-   `_path` — Path to the file.
-   `_file` — Name of the file.

**See Also**

-   [Virtual columns](../../../engines/table-engines/index.md#table_engines-virtual_columns)

## S3-related settings {#settings}

The following settings can be set before query execution or placed into configuration file.

-   `s3_max_single_part_upload_size` — The maximum size of object to upload using singlepart upload to S3. Default value is `64Mb`.
-   `s3_min_upload_part_size` — The minimum size of part to upload during multipart upload to [S3 Multipart upload](https://docs.aws.amazon.com/AmazonS3/latest/dev/uploadobjusingmpu.html). Default value is `512Mb`.
-   `s3_max_redirects` — Max number of S3 redirects hops allowed. Default value is `10`.

Security consideration: if malicious user can specify arbitrary S3 URLs, `s3_max_redirects` must be set to zero to avoid [SSRF](https://en.wikipedia.org/wiki/Server-side_request_forgery) attacks; or alternatively, `remote_host_filter` must be specified in server configuration.

## Endpoint-based Settings {#endpoint-settings}

The following settings can be specified in configuration file for given endpoint (which will be matched by exact prefix of a URL):

-   `endpoint` — Specifies prefix of an endpoint. Mandatory.
-   `access_key_id` and `secret_access_key` — Specifies credentials to use with given endpoint. Optional.
<<<<<<< HEAD
-   `use_environment_credentials` — If set to `true`, S3 client will try to obtain credentials from environment variables and [Amazon EC2](https://en.wikipedia.org/wiki/Amazon_Elastic_Compute_Cloud) metadata for given endpoint. Optional, default value is `false`.
=======
-   `region` — Specifies S3 region name. Optional.
-   `use_environment_credentials` — If set to `true`, S3 client will try to obtain credentials from environment variables and Amazon EC2 metadata for given endpoint. Optional, default value is `false`.
>>>>>>> 4a22924e
-   `use_insecure_imds_request` — If set to `true`, S3 client will use insecure IMDS request while obtaining credentials from Amazon EC2 metadata. Optional, default value is `false`.
-   `header` —  Adds specified HTTP header to a request to given endpoint. Optional, can be speficied multiple times.
-   `server_side_encryption_customer_key_base64` — If specified, required headers for accessing S3 objects with SSE-C encryption will be set. Optional.

**Example:**

``` xml
<s3>
    <endpoint-name>
        <endpoint>https://storage.yandexcloud.net/my-test-bucket-768/</endpoint>
        <!-- <access_key_id>ACCESS_KEY_ID</access_key_id> -->
        <!-- <secret_access_key>SECRET_ACCESS_KEY</secret_access_key> -->
        <!-- <region>us-west-1</region> -->
        <!-- <use_environment_credentials>false</use_environment_credentials> -->
        <!-- <use_insecure_imds_request>false</use_insecure_imds_request> -->
        <!-- <header>Authorization: Bearer SOME-TOKEN</header> -->
        <!-- <server_side_encryption_customer_key_base64>BASE64-ENCODED-KEY</server_side_encryption_customer_key_base64> -->
    </endpoint-name>
</s3>
```

## Usage {#usage-examples}

Suppose we have several files in TSV format with the following URIs on HDFS:

-   'https://storage.yandexcloud.net/my-test-bucket-768/some_prefix/some_file_1.csv'
-   'https://storage.yandexcloud.net/my-test-bucket-768/some_prefix/some_file_2.csv'
-   'https://storage.yandexcloud.net/my-test-bucket-768/some_prefix/some_file_3.csv'
-   'https://storage.yandexcloud.net/my-test-bucket-768/another_prefix/some_file_1.csv'
-   'https://storage.yandexcloud.net/my-test-bucket-768/another_prefix/some_file_2.csv'
-   'https://storage.yandexcloud.net/my-test-bucket-768/another_prefix/some_file_3.csv'


1. There are several ways to make a table consisting of all six files:

``` sql
CREATE TABLE table_with_range (name String, value UInt32) 
ENGINE = S3('https://storage.yandexcloud.net/my-test-bucket-768/{some,another}_prefix/some_file_{1..3}', 'CSV');
```

2. Another way:

``` sql
CREATE TABLE table_with_question_mark (name String, value UInt32) 
ENGINE = S3('https://storage.yandexcloud.net/my-test-bucket-768/{some,another}_prefix/some_file_?', 'CSV');
```

3. Table consists of all the files in both directories (all files should satisfy format and schema described in query):

``` sql
CREATE TABLE table_with_asterisk (name String, value UInt32) 
ENGINE = S3('https://storage.yandexcloud.net/my-test-bucket-768/{some,another}_prefix/*', 'CSV');
```

!!! warning "Warning"
    If the listing of files contains number ranges with leading zeros, use the construction with braces for each digit separately or use `?`.

4. Create table with files named `file-000.csv`, `file-001.csv`, … , `file-999.csv`:

``` sql
CREATE TABLE big_table (name String, value UInt32) 
ENGINE = S3('https://storage.yandexcloud.net/my-test-bucket-768/big_prefix/file-{000..999}.csv', 'CSV');
```

## See also

-  [S3 table function](../../../sql-reference/table-functions/s3.md)<|MERGE_RESOLUTION|>--- conflicted
+++ resolved
@@ -139,12 +139,8 @@
 
 -   `endpoint` — Specifies prefix of an endpoint. Mandatory.
 -   `access_key_id` and `secret_access_key` — Specifies credentials to use with given endpoint. Optional.
-<<<<<<< HEAD
 -   `use_environment_credentials` — If set to `true`, S3 client will try to obtain credentials from environment variables and [Amazon EC2](https://en.wikipedia.org/wiki/Amazon_Elastic_Compute_Cloud) metadata for given endpoint. Optional, default value is `false`.
-=======
 -   `region` — Specifies S3 region name. Optional.
--   `use_environment_credentials` — If set to `true`, S3 client will try to obtain credentials from environment variables and Amazon EC2 metadata for given endpoint. Optional, default value is `false`.
->>>>>>> 4a22924e
 -   `use_insecure_imds_request` — If set to `true`, S3 client will use insecure IMDS request while obtaining credentials from Amazon EC2 metadata. Optional, default value is `false`.
 -   `header` —  Adds specified HTTP header to a request to given endpoint. Optional, can be speficied multiple times.
 -   `server_side_encryption_customer_key_base64` — If specified, required headers for accessing S3 objects with SSE-C encryption will be set. Optional.
