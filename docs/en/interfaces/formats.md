---
sidebar_position: 21
sidebar_label: Input and Output Formats
---

# Formats for Input and Output Data {#formats}

ClickHouse can accept and return data in various formats. A format supported for input can be used to parse the data provided to `INSERT`s, to perform `SELECT`s from a file-backed table such as File, URL or HDFS, or to read an external dictionary. A format supported for output can be used to arrange the
results of a `SELECT`, and to perform `INSERT`s into a file-backed table.

The supported formats are:

<<<<<<< HEAD
| Format                                                                                    | Input | Output |
|-------------------------------------------------------------------------------------------|-------|-------|
| [TabSeparated](#tabseparated)                                                             | ✔     | ✔     |
| [TabSeparatedRaw](#tabseparatedraw)                                                       | ✔     | ✔     |
| [TabSeparatedWithNames](#tabseparatedwithnames)                                           | ✔     | ✔     |
| [TabSeparatedWithNamesAndTypes](#tabseparatedwithnamesandtypes)                           | ✔     | ✔     |
| [TabSeparatedRawWithNames](#tabseparatedrawwithnames)                                     | ✔     | ✔     |
| [TabSeparatedRawWithNamesAndTypes](#tabseparatedrawwithnamesandtypes)                     | ✔     | ✔     |
| [Template](#format-template)                                                              | ✔     | ✔     |
| [TemplateIgnoreSpaces](#templateignorespaces)                                             | ✔     | ✗     |
| [CSV](#csv)                                                                               | ✔     | ✔     |
| [CSVWithNames](#csvwithnames)                                                             | ✔     | ✔     |
| [CSVWithNamesAndTypes](#csvwithnamesandtypes)                                             | ✔     | ✔     |
| [CustomSeparated](#format-customseparated)                                                | ✔     | ✔     |
| [CustomSeparatedWithNames](#customseparatedwithnames)                                     | ✔     | ✔     |
| [CustomSeparatedWithNamesAndTypes](#customseparatedwithnamesandtypes)                     | ✔     | ✔     |
| [Values](#data-format-values)                                                             | ✔     | ✔     |
| [Vertical](#vertical)                                                                     | ✗     | ✔     |
| [JSON](#json)                                                                             | ✗     | ✔     |
| [JSONAsString](#jsonasstring)                                                             | ✔     | ✗     |
| [JSONStrings](#jsonstrings)                                                               | ✗     | ✔     |
| [JSONCompact](#jsoncompact)                                                               | ✗     | ✔     |
| [JSONCompactStrings](#jsoncompactstrings)                                                 | ✗     | ✔     |
| [JSONEachRow](#jsoneachrow)                                                               | ✔     | ✔     |
| [JSONEachRowWithProgress](#jsoneachrowwithprogress)                                       | ✗     | ✔     |
| [JSONStringsEachRow](#jsonstringseachrow)                                                 | ✔     | ✔     |
| [JSONStringsEachRowWithProgress](#jsonstringseachrowwithprogress)                         | ✗     | ✔     |
| [JSONCompactEachRow](#jsoncompacteachrow)                                                 | ✔     | ✔     |
| [JSONCompactEachRowWithNames](#jsoncompacteachrowwithnames)                               | ✔     | ✔     |
| [JSONCompactEachRowWithNamesAndTypes](#jsoncompacteachrowwithnamesandtypes)               | ✔     | ✔     |
| [JSONCompactStringsEachRow](#jsoncompactstringseachrow)                                   | ✔     | ✔     |
| [JSONCompactStringsEachRowWithNames](#jsoncompactstringseachrowwithnames)                 | ✔     | ✔     |
| [JSONCompactStringsEachRowWithNamesAndTypes](#jsoncompactstringseachrowwithnamesandtypes) | ✔     | ✔     |
| [TSKV](#tskv)                                                                             | ✔     | ✔     |
| [Pretty](#pretty)                                                                         | ✗     | ✔     |
| [PrettyCompact](#prettycompact)                                                           | ✗     | ✔     |
| [PrettyCompactMonoBlock](#prettycompactmonoblock)                                         | ✗     | ✔     |
| [PrettyNoEscapes](#prettynoescapes)                                                       | ✗     | ✔     |
| [PrettySpace](#prettyspace)                                                               | ✗     | ✔     |
| [Protobuf](#protobuf)                                                                     | ✔     | ✔     |
| [ProtobufSingle](#protobufsingle)                                                         | ✔     | ✔     |
| [Avro](#data-format-avro)                                                                 | ✔     | ✔     |
| [AvroConfluent](#data-format-avro-confluent)                                              | ✔     | ✗     |
| [Parquet](#data-format-parquet)                                                           | ✔     | ✔     |
| [Arrow](#data-format-arrow)                                                               | ✔     | ✔     |
| [ArrowStream](#data-format-arrow-stream)                                                  | ✔     | ✔     |
| [ORC](#data-format-orc)                                                                   | ✔     | ✔     |
| [RowBinary](#rowbinary)                                                                   | ✔     | ✔     |
| [RowBinaryWithNames](#rowbinarywithnamesandtypes)                                         | ✔     | ✔     |
| [RowBinaryWithNamesAndTypes](#rowbinarywithnamesandtypes)                                 | ✔     | ✔     |
| [Native](#native)                                                                         | ✔     | ✔     |
| [Null](#null)                                                                             | ✗     | ✔     |
| [XML](#xml)                                                                               | ✗     | ✔     |
| [CapnProto](#capnproto)                                                                   | ✔     | ✔     |
| [LineAsString](#lineasstring)                                                             | ✔     | ✗     |
| [Regexp](#data-format-regexp)                                                             | ✔     | ✗     |
| [RawBLOB](#rawblob)                                                                       | ✔     | ✔     |
| [MsgPack](#msgpack)                                                                       | ✔     | ✔     |
| [MySQLDump](#mysqldump)                                                                   | ✔     | ✗     |
=======
| Format                                                                                  | Input | Output |
|-----------------------------------------------------------------------------------------|-------|--------|
| [TabSeparated](#tabseparated)                                                           | ✔     | ✔      |
| [TabSeparatedRaw](#tabseparatedraw)                                                     | ✔     | ✔      |
| [TabSeparatedWithNames](#tabseparatedwithnames)                                         | ✔     | ✔      |
| [TabSeparatedWithNamesAndTypes](#tabseparatedwithnamesandtypes)                         | ✔     | ✔      |
| [TabSeparatedRawWithNames](#tabseparatedrawwithnames)                                                     | ✔     | ✔      |
| [TabSeparatedRawWithNamesAndTypes](#tabseparatedrawwithnamesandtypes)                                                     | ✔     | ✔      |
| [Template](#format-template)                                                            | ✔     | ✔      |
| [TemplateIgnoreSpaces](#templateignorespaces)                                           | ✔     | ✗      |
| [CSV](#csv)                                                                             | ✔     | ✔      |
| [CSVWithNames](#csvwithnames)                                                           | ✔     | ✔      |
| [CSVWithNamesAndTypes](#csvwithnamesandtypes)                                                           | ✔     | ✔      |
| [CustomSeparated](#format-customseparated)                                              | ✔     | ✔      |
| [CustomSeparatedWithNames](#customseparatedwithnames)                                   | ✔     | ✔      |
| [CustomSeparatedWithNamesAndTypes](#customseparatedwithnamesandtypes)                   | ✔     | ✔      |
| [Values](#data-format-values)                                                           | ✔     | ✔      |
| [Vertical](#vertical)                                                                   | ✗     | ✔      |
| [JSON](#json)                                                                           | ✗     | ✔      |
| [JSONAsString](#jsonasstring)                                                           | ✔     | ✗      |
| [JSONStrings](#jsonstrings)                                                               | ✗     | ✔      |
| [JSONCompact](#jsoncompact)                                                             | ✗     | ✔      |
| [JSONCompactStrings](#jsoncompactstrings)                                                 | ✗     | ✔      |
| [JSONEachRow](#jsoneachrow)                                                             | ✔     | ✔      |
| [JSONEachRowWithProgress](#jsoneachrowwithprogress)                                     | ✗     | ✔      |
| [JSONStringsEachRow](#jsonstringseachrow)                                               | ✔     | ✔      |
| [JSONStringsEachRowWithProgress](#jsonstringseachrowwithprogress)                       | ✗     | ✔      |
| [JSONCompactEachRow](#jsoncompacteachrow)                                               | ✔     | ✔      |
| [JSONCompactEachRowWithNames](#jsoncompacteachrowwithnames)             | ✔     | ✔      |
| [JSONCompactEachRowWithNamesAndTypes](#jsoncompacteachrowwithnamesandtypes)             | ✔     | ✔      |
| [JSONCompactStringsEachRow](#jsoncompactstringseachrow)                                   | ✔     | ✔      |
| [JSONCompactStringsEachRowWithNames](#jsoncompactstringseachrowwithnames) | ✔     | ✔      |
| [JSONCompactStringsEachRowWithNamesAndTypes](#jsoncompactstringseachrowwithnamesandtypes) | ✔     | ✔      |
| [TSKV](#tskv)                                                                           | ✔     | ✔      |
| [Pretty](#pretty)                                                                       | ✗     | ✔      |
| [PrettyCompact](#prettycompact)                                                         | ✗     | ✔      |
| [PrettyCompactMonoBlock](#prettycompactmonoblock)                                       | ✗     | ✔      |
| [PrettyNoEscapes](#prettynoescapes)                                                     | ✗     | ✔      |
| [PrettySpace](#prettyspace)                                                             | ✗     | ✔      |
| [Prometheus](#prometheus)                                                               | ✗     | ✔      |
| [Protobuf](#protobuf)                                                                   | ✔     | ✔      |
| [ProtobufSingle](#protobufsingle)                                                       | ✔     | ✔      |
| [Avro](#data-format-avro)                                                               | ✔     | ✔      |
| [AvroConfluent](#data-format-avro-confluent)                                            | ✔     | ✗      |
| [Parquet](#data-format-parquet)                                                         | ✔     | ✔      |
| [Arrow](#data-format-arrow)                                                             | ✔     | ✔      |
| [ArrowStream](#data-format-arrow-stream)                                                | ✔     | ✔      |
| [ORC](#data-format-orc)                                                                 | ✔     | ✔      |
| [RowBinary](#rowbinary)                                                                 | ✔     | ✔      |
| [RowBinaryWithNames](#rowbinarywithnamesandtypes)                               | ✔     | ✔      |
| [RowBinaryWithNamesAndTypes](#rowbinarywithnamesandtypes)                               | ✔     | ✔      |
| [Native](#native)                                                                       | ✔     | ✔      |
| [Null](#null)                                                                           | ✗     | ✔      |
| [XML](#xml)                                                                             | ✗     | ✔      |
| [CapnProto](#capnproto)                                                                 | ✔     | ✔      |
| [LineAsString](#lineasstring)                                                           | ✔     | ✗      |
| [Regexp](#data-format-regexp)                                                           | ✔     | ✗      |
| [RawBLOB](#rawblob)                                                                     | ✔     | ✔      |
| [MsgPack](#msgpack)                                                                     | ✔     | ✔      |
>>>>>>> 11f40376

You can control some format processing parameters with the ClickHouse settings. For more information read the [Settings](../operations/settings/settings.md) section.

## TabSeparated {#tabseparated}

In TabSeparated format, data is written by row. Each row contains values separated by tabs. Each value is followed by a tab, except the last value in the row, which is followed by a line feed. Strictly Unix line feeds are assumed everywhere. The last row also must contain a line feed at the end. Values are written in text format, without enclosing quotation marks, and with special characters escaped.

This format is also available under the name `TSV`.

The `TabSeparated` format is convenient for processing data using custom programs and scripts. It is used by default in the HTTP interface, and in the command-line client’s batch mode. This format also allows transferring data between different DBMSs. For example, you can get a dump from MySQL and upload it to ClickHouse, or vice versa.

The `TabSeparated` format supports outputting total values (when using WITH TOTALS) and extreme values (when ‘extremes’ is set to 1). In these cases, the total values and extremes are output after the main data. The main result, total values, and extremes are separated from each other by an empty line. Example:

``` sql
SELECT EventDate, count() AS c FROM test.hits GROUP BY EventDate WITH TOTALS ORDER BY EventDate FORMAT TabSeparated
```

``` text
2014-03-17      1406958
2014-03-18      1383658
2014-03-19      1405797
2014-03-20      1353623
2014-03-21      1245779
2014-03-22      1031592
2014-03-23      1046491

1970-01-01      8873898

2014-03-17      1031592
2014-03-23      1406958
```

### Data Formatting {#data-formatting}

Integer numbers are written in decimal form. Numbers can contain an extra “+” character at the beginning (ignored when parsing, and not recorded when formatting). Non-negative numbers can’t contain the negative sign. When reading, it is allowed to parse an empty string as a zero, or (for signed types) a string consisting of just a minus sign as a zero. Numbers that do not fit into the corresponding data type may be parsed as a different number, without an error message.

Floating-point numbers are written in decimal form. The dot is used as the decimal separator. Exponential entries are supported, as are ‘inf’, ‘+inf’, ‘-inf’, and ‘nan’. An entry of floating-point numbers may begin or end with a decimal point.
During formatting, accuracy may be lost on floating-point numbers.
During parsing, it is not strictly required to read the nearest machine-representable number.

Dates are written in YYYY-MM-DD format and parsed in the same format, but with any characters as separators.
Dates with times are written in the format `YYYY-MM-DD hh:mm:ss` and parsed in the same format, but with any characters as separators.
This all occurs in the system time zone at the time the client or server starts (depending on which of them formats data). For dates with times, daylight saving time is not specified. So if a dump has times during daylight saving time, the dump does not unequivocally match the data, and parsing will select one of the two times.
During a read operation, incorrect dates and dates with times can be parsed with natural overflow or as null dates and times, without an error message.

As an exception, parsing dates with times is also supported in Unix timestamp format, if it consists of exactly 10 decimal digits. The result is not time zone-dependent. The formats YYYY-MM-DD hh:mm:ss and NNNNNNNNNN are differentiated automatically.

Strings are output with backslash-escaped special characters. The following escape sequences are used for output: `\b`, `\f`, `\r`, `\n`, `\t`, `\0`, `\'`, `\\`. Parsing also supports the sequences `\a`, `\v`, and `\xHH` (hex escape sequences) and any `\c` sequences, where `c` is any character (these sequences are converted to `c`). Thus, reading data supports formats where a line feed can be written as `\n` or `\`, or as a line feed. For example, the string `Hello world` with a line feed between the words instead of space can be parsed in any of the following variations:

``` text
Hello\nworld

Hello\
world
```

The second variant is supported because MySQL uses it when writing tab-separated dumps.

The minimum set of characters that you need to escape when passing data in TabSeparated format: tab, line feed (LF) and backslash.

Only a small set of symbols are escaped. You can easily stumble onto a string value that your terminal will ruin in output.

Arrays are written as a list of comma-separated values in square brackets. Number items in the array are formatted as normally. `Date` and `DateTime` types are written in single quotes. Strings are written in single quotes with the same escaping rules as above.

[NULL](../sql-reference/syntax.md) is formatted according to setting [format_tsv_null_representation](../operations/settings/settings.md#settings-format_tsv_null_representation) (default value is `\N`).


If setting [input_format_tsv_empty_as_default](../operations/settings/settings.md#settings-input_format_tsv_empty_as_default) is enabled,
empty input fields are replaced with default values. For complex default expressions [input_format_defaults_for_omitted_fields](../operations/settings/settings.md#settings-input_format_defaults_for_omitted_fields) must be enabled too.

Each element of [Nested](../sql-reference/data-types/nested-data-structures/nested.md) structures is represented as array.

In input data, ENUM values can be represented as names or as ids. First, we try to match the input value to the ENUM name. If we fail and the input value is a number, we try to match this number to ENUM id.
If input data contains only ENUM ids, it's recommended to enable the setting [input_format_tsv_enum_as_number](../operations/settings/settings.md#settings-input_format_tsv_enum_as_number) to optimize ENUM parsing.

For example:

``` sql
CREATE TABLE nestedt
(
    `id` UInt8,
    `aux` Nested(
        a UInt8,
        b String
    )
)
ENGINE = TinyLog
```

``` sql
INSERT INTO nestedt Values ( 1, [1], ['a'])
```

``` sql
SELECT * FROM nestedt FORMAT TSV
```

``` text
1  [1]    ['a']
```

## TabSeparatedRaw {#tabseparatedraw}

Differs from `TabSeparated` format in that the rows are written without escaping.
When parsing with this format, tabs or linefeeds are not allowed in each field.

This format is also available under the name `TSVRaw`.

## TabSeparatedWithNames {#tabseparatedwithnames}

Differs from the `TabSeparated` format in that the column names are written in the first row.

During parsing, the first row is expected to contain the column names. You can use column names to determine their position and to check their correctness.

If setting [input_format_with_names_use_header](../operations/settings/settings.md#settings-input_format_with_names_use_header) is set to 1,
the columns from input data will be mapped to the columns from the table by their names, columns with unknown names will be skipped if setting [input_format_skip_unknown_fields](../operations/settings/settings.md#settings-input-format-skip-unknown-fields) is set to 1.
Otherwise, the first row will be skipped.

This format is also available under the name `TSVWithNames`.

## TabSeparatedWithNamesAndTypes {#tabseparatedwithnamesandtypes}

Differs from the `TabSeparated` format in that the column names are written to the first row, while the column types are in the second row.
The first row with names is processed the same way as in `TabSeparatedWithNames` format.
If setting [input_format_with_types_use_header](../operations/settings/settings.md#settings-input_format_with_types_use_header) is set to 1,
the types from input data will be compared with the types of the corresponding columns from the table. Otherwise, the second row will be skipped. 

This format is also available under the name `TSVWithNamesAndTypes`.

## TabSeparatedRawWithNames {#tabseparatedrawwithnames}

Differs from `TabSeparatedWithNames` format in that the rows are written without escaping.
When parsing with this format, tabs or linefeeds are not allowed in each field.

This format is also available under the name `TSVRawWithNames`.

## TabSeparatedRawWithNamesAndTypes {#tabseparatedrawwithnamesandtypes}

Differs from `TabSeparatedWithNamesAndTypes` format in that the rows are written without escaping.
When parsing with this format, tabs or linefeeds are not allowed in each field.

This format is also available under the name `TSVRawWithNamesAndNames`.

## Template {#format-template}

This format allows specifying a custom format string with placeholders for values with a specified escaping rule.

It uses settings `format_template_resultset`, `format_template_row`, `format_template_rows_between_delimiter` and some settings of other formats (e.g. `output_format_json_quote_64bit_integers` when using `JSON` escaping, see further)

Setting `format_template_row` specifies path to file, which contains format string for rows with the following syntax:

`delimiter_1${column_1:serializeAs_1}delimiter_2${column_2:serializeAs_2} ... delimiter_N`,

where `delimiter_i` is a delimiter between values (`$` symbol can be escaped as `$$`),
`column_i` is a name or index of a column whose values are to be selected or inserted (if empty, then column will be skipped),
`serializeAs_i` is an escaping rule for the column values. The following escaping rules are supported:

-   `CSV`, `JSON`, `XML` (similarly to the formats of the same names)
-   `Escaped` (similarly to `TSV`)
-   `Quoted` (similarly to `Values`)
-   `Raw` (without escaping, similarly to `TSVRaw`)
-   `None` (no escaping rule, see further)

If an escaping rule is omitted, then `None` will be used. `XML` is suitable only for output.

So, for the following format string:

      `Search phrase: ${SearchPhrase:Quoted}, count: ${c:Escaped}, ad price: $$${price:JSON};`

the values of `SearchPhrase`, `c` and `price` columns, which are escaped as `Quoted`, `Escaped` and `JSON` will be printed (for select) or will be expected (for insert) between `Search phrase:`, `, count:`, `, ad price: $` and `;` delimiters respectively. For example:

`Search phrase: 'bathroom interior design', count: 2166, ad price: $3;`

The `format_template_rows_between_delimiter` setting specifies delimiter between rows, which is printed (or expected) after every row except the last one (`\n` by default)

Setting `format_template_resultset` specifies the path to file, which contains a format string for resultset. Format string for resultset has the same syntax as a format string for row and allows to specify a prefix, a suffix and a way to print some additional information. It contains the following placeholders instead of column names:

-   `data` is the rows with data in `format_template_row` format, separated by `format_template_rows_between_delimiter`. This placeholder must be the first placeholder in the format string.
-   `totals` is the row with total values in `format_template_row` format (when using WITH TOTALS)
-   `min` is the row with minimum values in `format_template_row` format (when extremes are set to 1)
-   `max` is the row with maximum values in `format_template_row` format (when extremes are set to 1)
-   `rows` is the total number of output rows
-   `rows_before_limit` is the minimal number of rows there would have been without LIMIT. Output only if the query contains LIMIT. If the query contains GROUP BY, rows_before_limit_at_least is the exact number of rows there would have been without a LIMIT.
-   `time` is the request execution time in seconds
-   `rows_read` is the number of rows has been read
-   `bytes_read` is the number of bytes (uncompressed) has been read

The placeholders `data`, `totals`, `min` and `max` must not have escaping rule specified (or `None` must be specified explicitly). The remaining placeholders may have any escaping rule specified.
If the `format_template_resultset` setting is an empty string, `${data}` is used as default value.
For insert queries format allows skipping some columns or some fields if prefix or suffix (see example).

Select example:

``` sql
SELECT SearchPhrase, count() AS c FROM test.hits GROUP BY SearchPhrase ORDER BY c DESC LIMIT 5 FORMAT Template SETTINGS
format_template_resultset = '/some/path/resultset.format', format_template_row = '/some/path/row.format', format_template_rows_between_delimiter = '\n    '
```

`/some/path/resultset.format`:

``` text
<!DOCTYPE HTML>
<html> <head> <title>Search phrases</title> </head>
 <body>
  <table border="1"> <caption>Search phrases</caption>
    <tr> <th>Search phrase</th> <th>Count</th> </tr>
    ${data}
  </table>
  <table border="1"> <caption>Max</caption>
    ${max}
  </table>
  <b>Processed ${rows_read:XML} rows in ${time:XML} sec</b>
 </body>
</html>
```

`/some/path/row.format`:

``` text
<tr> <td>${0:XML}</td> <td>${1:XML}</td> </tr>
```

Result:

``` html
<!DOCTYPE HTML>
<html> <head> <title>Search phrases</title> </head>
 <body>
  <table border="1"> <caption>Search phrases</caption>
    <tr> <th>Search phrase</th> <th>Count</th> </tr>
    <tr> <td></td> <td>8267016</td> </tr>
    <tr> <td>bathroom interior design</td> <td>2166</td> </tr>
    <tr> <td>clickhouse</td> <td>1655</td> </tr>
    <tr> <td>spring 2014 fashion</td> <td>1549</td> </tr>
    <tr> <td>freeform photos</td> <td>1480</td> </tr>
  </table>
  <table border="1"> <caption>Max</caption>
    <tr> <td></td> <td>8873898</td> </tr>
  </table>
  <b>Processed 3095973 rows in 0.1569913 sec</b>
 </body>
</html>
```

Insert example:

``` text
Some header
Page views: 5, User id: 4324182021466249494, Useless field: hello, Duration: 146, Sign: -1
Page views: 6, User id: 4324182021466249494, Useless field: world, Duration: 185, Sign: 1
Total rows: 2
```

``` sql
INSERT INTO UserActivity FORMAT Template SETTINGS
format_template_resultset = '/some/path/resultset.format', format_template_row = '/some/path/row.format'
```

`/some/path/resultset.format`:

``` text
Some header\n${data}\nTotal rows: ${:CSV}\n
```

`/some/path/row.format`:

``` text
Page views: ${PageViews:CSV}, User id: ${UserID:CSV}, Useless field: ${:CSV}, Duration: ${Duration:CSV}, Sign: ${Sign:CSV}
```

`PageViews`, `UserID`, `Duration` and `Sign` inside placeholders are names of columns in the table. Values after `Useless field` in rows and after `\nTotal rows:` in suffix will be ignored.
All delimiters in the input data must be strictly equal to delimiters in specified format strings.

## TemplateIgnoreSpaces {#templateignorespaces}

This format is suitable only for input.
Similar to `Template`, but skips whitespace characters between delimiters and values in the input stream. However, if format strings contain whitespace characters, these characters will be expected in the input stream. Also allows to specify empty placeholders (`${}` or `${:None}`) to split some delimiter into separate parts to ignore spaces between them. Such placeholders are used only for skipping whitespace characters.
It’s possible to read `JSON` using this format, if values of columns have the same order in all rows. For example, the following request can be used for inserting data from output example of format [JSON](#json):

``` sql
INSERT INTO table_name FORMAT TemplateIgnoreSpaces SETTINGS
format_template_resultset = '/some/path/resultset.format', format_template_row = '/some/path/row.format', format_template_rows_between_delimiter = ','
```

`/some/path/resultset.format`:

``` text
{${}"meta"${}:${:JSON},${}"data"${}:${}[${data}]${},${}"totals"${}:${:JSON},${}"extremes"${}:${:JSON},${}"rows"${}:${:JSON},${}"rows_before_limit_at_least"${}:${:JSON}${}}
```

`/some/path/row.format`:

``` text
{${}"SearchPhrase"${}:${}${phrase:JSON}${},${}"c"${}:${}${cnt:JSON}${}}
```

## TSKV {#tskv}

Similar to TabSeparated, but outputs a value in name=value format. Names are escaped the same way as in TabSeparated format, and the = symbol is also escaped.

``` text
SearchPhrase=   count()=8267016
SearchPhrase=bathroom interior design    count()=2166
SearchPhrase=clickhouse     count()=1655
SearchPhrase=2014 spring fashion    count()=1549
SearchPhrase=freeform photos       count()=1480
SearchPhrase=angelina jolie    count()=1245
SearchPhrase=omsk       count()=1112
SearchPhrase=photos of dog breeds    count()=1091
SearchPhrase=curtain designs        count()=1064
SearchPhrase=baku       count()=1000
```

[NULL](../sql-reference/syntax.md) is formatted as `\N`.

``` sql
SELECT * FROM t_null FORMAT TSKV
```

``` text
x=1    y=\N
```

When there is a large number of small columns, this format is ineffective, and there is generally no reason to use it. Nevertheless, it is no worse than JSONEachRow in terms of efficiency.

Both data output and parsing are supported in this format. For parsing, any order is supported for the values of different columns. It is acceptable for some values to be omitted – they are treated as equal to their default values. In this case, zeros and blank rows are used as default values. Complex values that could be specified in the table are not supported as defaults.

Parsing allows the presence of the additional field `tskv` without the equal sign or a value. This field is ignored.

## CSV {#csv}

Comma Separated Values format ([RFC](https://tools.ietf.org/html/rfc4180)).

When formatting, rows are enclosed in double-quotes. A double quote inside a string is output as two double quotes in a row. There are no other rules for escaping characters. Date and date-time are enclosed in double-quotes. Numbers are output without quotes. Values are separated by a delimiter character, which is `,` by default. The delimiter character is defined in the setting [format_csv_delimiter](../operations/settings/settings.md#settings-format_csv_delimiter). Rows are separated using the Unix line feed (LF). Arrays are serialized in CSV as follows: first, the array is serialized to a string as in TabSeparated format, and then the resulting string is output to CSV in double-quotes. Tuples in CSV format are serialized as separate columns (that is, their nesting in the tuple is lost).

``` bash
$ clickhouse-client --format_csv_delimiter="|" --query="INSERT INTO test.csv FORMAT CSV" < data.csv
```

\*By default, the delimiter is `,`. See the [format_csv_delimiter](../operations/settings/settings.md#settings-format_csv_delimiter) setting for more information.

When parsing, all values can be parsed either with or without quotes. Both double and single quotes are supported. Rows can also be arranged without quotes. In this case, they are parsed up to the delimiter character or line feed (CR or LF). In violation of the RFC, when parsing rows without quotes, the leading and trailing spaces and tabs are ignored. For the line feed, Unix (LF), Windows (CR LF) and Mac OS Classic (CR LF) types are all supported.

If setting [input_format_csv_empty_as_default](../operations/settings/settings.md#settings-input_format_csv_empty_as_default) is enabled,
empty unquoted input values are replaced with default values. For complex default expressions [input_format_defaults_for_omitted_fields](../operations/settings/settings.md#settings-input_format_defaults_for_omitted_fields) must be enabled too.

`NULL` is formatted according to setting [format_csv_null_representation](../operations/settings/settings.md#settings-format_csv_null_representation) (default value is `\N`).

In input data, ENUM values can be represented as names or as ids. First, we try to match the input value to the ENUM name. If we fail and the input value is a number, we try to match this number to ENUM id.
If input data contains only ENUM ids, it's recommended to enable the setting [input_format_csv_enum_as_number](../operations/settings/settings.md#settings-input_format_csv_enum_as_number) to optimize ENUM parsing.

The CSV format supports the output of totals and extremes the same way as `TabSeparated`.

## CSVWithNames {#csvwithnames}

Also prints the header row with column names, similar to [TabSeparatedWithNames](#tabseparatedwithnames).

## CSVWithNamesAndTypes {#csvwithnamesandtypes}

Also prints two header rows with column names and types, similar to [TabSeparatedWithNamesAndTypes](#tabseparatedwithnamesandtypes).

## CustomSeparated {#format-customseparated}

Similar to [Template](#format-template), but it prints or reads all names and types of columns and uses escaping rule from [format_custom_escaping_rule](../operations/settings/settings.md#format-custom-escaping-rule) setting and delimiters from [format_custom_field_delimiter](../operations/settings/settings.md#format-custom-field-delimiter), [format_custom_row_before_delimiter](../operations/settings/settings.md#format-custom-row-before-delimiter), [format_custom_row_after_delimiter](../operations/settings/settings.md#format-custom-row-after-delimiter), [format_custom_row_between_delimiter](../operations/settings/settings.md#format-custom-row-between-delimiter), [format_custom_result_before_delimiter](../operations/settings/settings.md#format-custom-result-before-delimiter) and [format_custom_result_after_delimiter](../operations/settings/settings.md#format-custom-result-after-delimiter) settings, not from format strings.

There is also `CustomSeparatedIgnoreSpaces` format, which is similar to [TemplateIgnoreSpaces](#templateignorespaces).

## CustomSeparatedWithNames {#customseparatedwithnames}

Also prints the header row with column names, similar to [TabSeparatedWithNames](#tabseparatedwithnames).

## CustomSeparatedWithNamesAndTypes {#customseparatedwithnamesandtypes}

Also prints two header rows with column names and types, similar to [TabSeparatedWithNamesAndTypes](#tabseparatedwithnamesandtypes).

## JSON {#json}

Outputs data in JSON format. Besides data tables, it also outputs column names and types, along with some additional information: the total number of output rows, and the number of rows that could have been output if there weren’t a LIMIT. Example:

``` sql
SELECT SearchPhrase, count() AS c FROM test.hits GROUP BY SearchPhrase WITH TOTALS ORDER BY c DESC LIMIT 5 FORMAT JSON
```

``` json
{
        "meta":
        [
                {
                        "name": "'hello'",
                        "type": "String"
                },
                {
                        "name": "multiply(42, number)",
                        "type": "UInt64"
                },
                {
                        "name": "range(5)",
                        "type": "Array(UInt8)"
                }
        ],

        "data":
        [
                {
                        "'hello'": "hello",
                        "multiply(42, number)": "0",
                        "range(5)": [0,1,2,3,4]
                },
                {
                        "'hello'": "hello",
                        "multiply(42, number)": "42",
                        "range(5)": [0,1,2,3,4]
                },
                {
                        "'hello'": "hello",
                        "multiply(42, number)": "84",
                        "range(5)": [0,1,2,3,4]
                }
        ],

        "rows": 3,

        "rows_before_limit_at_least": 3
}
```

The JSON is compatible with JavaScript. To ensure this, some characters are additionally escaped: the slash `/` is escaped as `\/`; alternative line breaks `U+2028` and `U+2029`, which break some browsers, are escaped as `\uXXXX`. ASCII control characters are escaped: backspace, form feed, line feed, carriage return, and horizontal tab are replaced with `\b`, `\f`, `\n`, `\r`, `\t` , as well as the remaining bytes in the 00-1F range using `\uXXXX` sequences. Invalid UTF-8 sequences are changed to the replacement character � so the output text will consist of valid UTF-8 sequences. For compatibility with JavaScript, Int64 and UInt64 integers are enclosed in double-quotes by default. To remove the quotes, you can set the configuration parameter [output_format_json_quote_64bit_integers](../operations/settings/settings.md#session_settings-output_format_json_quote_64bit_integers) to 0.

`rows` – The total number of output rows.

`rows_before_limit_at_least` The minimal number of rows there would have been without LIMIT. Output only if the query contains LIMIT.
If the query contains GROUP BY, rows_before_limit_at_least is the exact number of rows there would have been without a LIMIT.

`totals` – Total values (when using WITH TOTALS).

`extremes` – Extreme values (when extremes are set to 1).

This format is only appropriate for outputting a query result, but not for parsing (retrieving data to insert in a table).

ClickHouse supports [NULL](../sql-reference/syntax.md), which is displayed as `null` in the JSON output. To enable `+nan`, `-nan`, `+inf`, `-inf` values in output, set the [output_format_json_quote_denormals](../operations/settings/settings.md#settings-output_format_json_quote_denormals) to 1.

**See Also**

-   [JSONEachRow](#jsoneachrow) format
-   [output_format_json_array_of_rows](../operations/settings/settings.md#output-format-json-array-of-rows) setting

## JSONStrings {#jsonstrings}

Differs from JSON only in that data fields are output in strings, not in typed JSON values.

Example:

```json
{
        "meta":
        [
                {
                        "name": "'hello'",
                        "type": "String"
                },
                {
                        "name": "multiply(42, number)",
                        "type": "UInt64"
                },
                {
                        "name": "range(5)",
                        "type": "Array(UInt8)"
                }
        ],

        "data":
        [
                {
                        "'hello'": "hello",
                        "multiply(42, number)": "0",
                        "range(5)": "[0,1,2,3,4]"
                },
                {
                        "'hello'": "hello",
                        "multiply(42, number)": "42",
                        "range(5)": "[0,1,2,3,4]"
                },
                {
                        "'hello'": "hello",
                        "multiply(42, number)": "84",
                        "range(5)": "[0,1,2,3,4]"
                }
        ],

        "rows": 3,

        "rows_before_limit_at_least": 3
}
```

## JSONAsString {#jsonasstring}

In this format, a single JSON object is interpreted as a single value. If the input has several JSON objects (comma separated), they are interpreted as separate rows. If the input data is enclosed in square brackets, it is interpreted as an array of JSONs.

This format can only be parsed for table with a single field of type [String](../sql-reference/data-types/string.md). The remaining columns must be set to [DEFAULT](../sql-reference/statements/create/table.md#default) or [MATERIALIZED](../sql-reference/statements/create/table.md#materialized), or omitted. Once you collect whole JSON object to string you can use [JSON functions](../sql-reference/functions/json-functions.md) to process it.

**Examples**

Query:

``` sql
DROP TABLE IF EXISTS json_as_string;
CREATE TABLE json_as_string (json String) ENGINE = Memory;
INSERT INTO json_as_string (json) FORMAT JSONAsString {"foo":{"bar":{"x":"y"},"baz":1}},{},{"any json stucture":1}
SELECT * FROM json_as_string;
```

Result:

``` text
┌─json──────────────────────────────┐
│ {"foo":{"bar":{"x":"y"},"baz":1}} │
│ {}                                │
│ {"any json stucture":1}           │
└───────────────────────────────────┘
```

**An array of JSON objects**

Query:

``` sql
CREATE TABLE json_square_brackets (field String) ENGINE = Memory;
INSERT INTO json_square_brackets FORMAT JSONAsString [{"id": 1, "name": "name1"}, {"id": 2, "name": "name2"}];

SELECT * FROM json_square_brackets;
```

Result:

```text
┌─field──────────────────────┐
│ {"id": 1, "name": "name1"} │
│ {"id": 2, "name": "name2"} │
└────────────────────────────┘
```

## JSONCompact {#jsoncompact}
## JSONCompactStrings {#jsoncompactstrings}

Differs from JSON only in that data rows are output in arrays, not in objects.

Example:

```
// JSONCompact
{
        "meta":
        [
                {
                        "name": "'hello'",
                        "type": "String"
                },
                {
                        "name": "multiply(42, number)",
                        "type": "UInt64"
                },
                {
                        "name": "range(5)",
                        "type": "Array(UInt8)"
                }
        ],

        "data":
        [
                ["hello", "0", [0,1,2,3,4]],
                ["hello", "42", [0,1,2,3,4]],
                ["hello", "84", [0,1,2,3,4]]
        ],

        "rows": 3,

        "rows_before_limit_at_least": 3
}
```

```
// JSONCompactStrings
{
        "meta":
        [
                {
                        "name": "'hello'",
                        "type": "String"
                },
                {
                        "name": "multiply(42, number)",
                        "type": "UInt64"
                },
                {
                        "name": "range(5)",
                        "type": "Array(UInt8)"
                }
        ],

        "data":
        [
                ["hello", "0", "[0,1,2,3,4]"],
                ["hello", "42", "[0,1,2,3,4]"],
                ["hello", "84", "[0,1,2,3,4]"]
        ],

        "rows": 3,

        "rows_before_limit_at_least": 3
}
```

## JSONEachRow {#jsoneachrow}
## JSONStringsEachRow {#jsonstringseachrow}
## JSONCompactEachRow {#jsoncompacteachrow}
## JSONCompactStringsEachRow {#jsoncompactstringseachrow}

When using these formats, ClickHouse outputs rows as separated, newline-delimited JSON values, but the data as a whole is not valid JSON.

``` json
{"some_int":42,"some_str":"hello","some_tuple":[1,"a"]} // JSONEachRow
[42,"hello",[1,"a"]] // JSONCompactEachRow
["42","hello","(2,'a')"] // JSONCompactStringsEachRow
```

When inserting the data, you should provide a separate JSON value for each row.

## JSONEachRowWithProgress {#jsoneachrowwithprogress}
## JSONStringsEachRowWithProgress {#jsonstringseachrowwithprogress}

Differs from `JSONEachRow`/`JSONStringsEachRow` in that ClickHouse will also yield progress information as JSON values.

```json
{"row":{"'hello'":"hello","multiply(42, number)":"0","range(5)":[0,1,2,3,4]}}
{"row":{"'hello'":"hello","multiply(42, number)":"42","range(5)":[0,1,2,3,4]}}
{"row":{"'hello'":"hello","multiply(42, number)":"84","range(5)":[0,1,2,3,4]}}
{"progress":{"read_rows":"3","read_bytes":"24","written_rows":"0","written_bytes":"0","total_rows_to_read":"3"}}
```

## JSONCompactEachRowWithNames {#jsoncompacteachrowwithnames}

Differs from `JSONCompactEachRow` format in that it also prints the header row with column names, similar to [TabSeparatedWithNames](#tabseparatedwithnames).

## JSONCompactEachRowWithNamesAndTypes {#jsoncompacteachrowwithnamesandtypes}

Differs from `JSONCompactEachRow` format in that it also prints two header rows with column names and types, similar to [TabSeparatedWithNamesAndTypes](#tabseparatedwithnamesandtypes).

## JSONCompactStringsEachRowWithNames {#jsoncompactstringseachrowwithnames}

Differs from `JSONCompactStringsEachRow` in that in that it also prints the header row with column names, similar to [TabSeparatedWithNames](#tabseparatedwithnames).

## JSONCompactStringsEachRowWithNamesAndTypes {#jsoncompactstringseachrowwithnamesandtypes}

Differs from `JSONCompactStringsEachRow` in that it also prints two header rows with column names and types, similar to [TabSeparatedWithNamesAndTypes](#tabseparatedwithnamesandtypes).

```json
["'hello'", "multiply(42, number)", "range(5)"]
["String", "UInt64", "Array(UInt8)"]
["hello", "0", [0,1,2,3,4]]
["hello", "42", [0,1,2,3,4]]
["hello", "84", [0,1,2,3,4]]
```

### Inserting Data {#inserting-data}

``` sql
INSERT INTO UserActivity FORMAT JSONEachRow {"PageViews":5, "UserID":"4324182021466249494", "Duration":146,"Sign":-1} {"UserID":"4324182021466249494","PageViews":6,"Duration":185,"Sign":1}
```

ClickHouse allows:

-   Any order of key-value pairs in the object.
-   Omitting some values.

ClickHouse ignores spaces between elements and commas after the objects. You can pass all the objects in one line. You do not have to separate them with line breaks.

**Omitted values processing**

ClickHouse substitutes omitted values with the default values for the corresponding [data types](../sql-reference/data-types/index.md).

If `DEFAULT expr` is specified, ClickHouse uses different substitution rules depending on the [input_format_defaults_for_omitted_fields](../operations/settings/settings.md#session_settings-input_format_defaults_for_omitted_fields) setting.

Consider the following table:

``` sql
CREATE TABLE IF NOT EXISTS example_table
(
    x UInt32,
    a DEFAULT x * 2
) ENGINE = Memory;
```

-   If `input_format_defaults_for_omitted_fields = 0`, then the default value for `x` and `a` equals `0` (as the default value for the `UInt32` data type).
-   If `input_format_defaults_for_omitted_fields = 1`, then the default value for `x` equals `0`, but the default value of `a` equals `x * 2`.

:::warning
When inserting data with `input_format_defaults_for_omitted_fields = 1`, ClickHouse consumes more computational resources, compared to insertion with `input_format_defaults_for_omitted_fields = 0`.
:::

### Selecting Data {#selecting-data}

Consider the `UserActivity` table as an example:

``` text
┌──────────────UserID─┬─PageViews─┬─Duration─┬─Sign─┐
│ 4324182021466249494 │         5 │      146 │   -1 │
│ 4324182021466249494 │         6 │      185 │    1 │
└─────────────────────┴───────────┴──────────┴──────┘
```

The query `SELECT * FROM UserActivity FORMAT JSONEachRow` returns:

``` text
{"UserID":"4324182021466249494","PageViews":5,"Duration":146,"Sign":-1}
{"UserID":"4324182021466249494","PageViews":6,"Duration":185,"Sign":1}
```

Unlike the [JSON](#json) format, there is no substitution of invalid UTF-8 sequences. Values are escaped in the same way as for `JSON`.

:::info    
Any set of bytes can be output in the strings. Use the `JSONEachRow` format if you are sure that the data in the table can be formatted as JSON without losing any information.
:::

### Usage of Nested Structures {#jsoneachrow-nested}

If you have a table with [Nested](../sql-reference/data-types/nested-data-structures/nested.md) data type columns, you can insert JSON data with the same structure. Enable this feature with the [input_format_import_nested_json](../operations/settings/settings.md#settings-input_format_import_nested_json) setting.

For example, consider the following table:

``` sql
CREATE TABLE json_each_row_nested (n Nested (s String, i Int32) ) ENGINE = Memory
```

As you can see in the `Nested` data type description, ClickHouse treats each component of the nested structure as a separate column (`n.s` and `n.i` for our table). You can insert data in the following way:

``` sql
INSERT INTO json_each_row_nested FORMAT JSONEachRow {"n.s": ["abc", "def"], "n.i": [1, 23]}
```

To insert data as a hierarchical JSON object, set [input_format_import_nested_json=1](../operations/settings/settings.md#settings-input_format_import_nested_json).

``` json
{
    "n": {
        "s": ["abc", "def"],
        "i": [1, 23]
    }
}
```

Without this setting, ClickHouse throws an exception.

``` sql
SELECT name, value FROM system.settings WHERE name = 'input_format_import_nested_json'
```

``` text
┌─name────────────────────────────┬─value─┐
│ input_format_import_nested_json │ 0     │
└─────────────────────────────────┴───────┘
```

``` sql
INSERT INTO json_each_row_nested FORMAT JSONEachRow {"n": {"s": ["abc", "def"], "i": [1, 23]}}
```

``` text
Code: 117. DB::Exception: Unknown field found while parsing JSONEachRow format: n: (at row 1)
```

``` sql
SET input_format_import_nested_json=1
INSERT INTO json_each_row_nested FORMAT JSONEachRow {"n": {"s": ["abc", "def"], "i": [1, 23]}}
SELECT * FROM json_each_row_nested
```

``` text
┌─n.s───────────┬─n.i────┐
│ ['abc','def'] │ [1,23] │
└───────────────┴────────┘
```

## Native {#native}

The most efficient format. Data is written and read by blocks in binary format. For each block, the number of rows, number of columns, column names and types, and parts of columns in this block are recorded one after another. In other words, this format is “columnar” – it does not convert columns to rows. This is the format used in the native interface for interaction between servers, for using the command-line client, and for C++ clients.

You can use this format to quickly generate dumps that can only be read by the ClickHouse DBMS. It does not make sense to work with this format yourself.

## Null {#null}

Nothing is output. However, the query is processed, and when using the command-line client, data is transmitted to the client. This is used for tests, including performance testing.
Obviously, this format is only appropriate for output, not for parsing.

## Pretty {#pretty}

Outputs data as Unicode-art tables, also using ANSI-escape sequences for setting colours in the terminal.
A full grid of the table is drawn, and each row occupies two lines in the terminal.
Each result block is output as a separate table. This is necessary so that blocks can be output without buffering results (buffering would be necessary in order to pre-calculate the visible width of all the values).

[NULL](../sql-reference/syntax.md) is output as `ᴺᵁᴸᴸ`.

Example (shown for the [PrettyCompact](#prettycompact) format):

``` sql
SELECT * FROM t_null
```

``` text
┌─x─┬────y─┐
│ 1 │ ᴺᵁᴸᴸ │
└───┴──────┘
```

Rows are not escaped in Pretty\* formats. Example is shown for the [PrettyCompact](#prettycompact) format:

``` sql
SELECT 'String with \'quotes\' and \t character' AS Escaping_test
```

``` text
┌─Escaping_test────────────────────────┐
│ String with 'quotes' and      character │
└──────────────────────────────────────┘
```

To avoid dumping too much data to the terminal, only the first 10,000 rows are printed. If the number of rows is greater than or equal to 10,000, the message “Showed first 10 000” is printed.
This format is only appropriate for outputting a query result, but not for parsing (retrieving data to insert in a table).

The Pretty format supports outputting total values (when using WITH TOTALS) and extremes (when ‘extremes’ is set to 1). In these cases, total values and extreme values are output after the main data, in separate tables. Example (shown for the [PrettyCompact](#prettycompact) format):

``` sql
SELECT EventDate, count() AS c FROM test.hits GROUP BY EventDate WITH TOTALS ORDER BY EventDate FORMAT PrettyCompact
```

``` text
┌──EventDate─┬───────c─┐
│ 2014-03-17 │ 1406958 │
│ 2014-03-18 │ 1383658 │
│ 2014-03-19 │ 1405797 │
│ 2014-03-20 │ 1353623 │
│ 2014-03-21 │ 1245779 │
│ 2014-03-22 │ 1031592 │
│ 2014-03-23 │ 1046491 │
└────────────┴─────────┘

Totals:
┌──EventDate─┬───────c─┐
│ 1970-01-01 │ 8873898 │
└────────────┴─────────┘

Extremes:
┌──EventDate─┬───────c─┐
│ 2014-03-17 │ 1031592 │
│ 2014-03-23 │ 1406958 │
└────────────┴─────────┘
```

## PrettyCompact {#prettycompact}

Differs from [Pretty](#pretty) in that the grid is drawn between rows and the result is more compact.
This format is used by default in the command-line client in interactive mode.

## PrettyCompactMonoBlock {#prettycompactmonoblock}

Differs from [PrettyCompact](#prettycompact) in that up to 10,000 rows are buffered, then output as a single table, not by blocks.

## PrettyNoEscapes {#prettynoescapes}

Differs from Pretty in that ANSI-escape sequences aren’t used. This is necessary for displaying this format in a browser, as well as for using the ‘watch’ command-line utility.

Example:

``` bash
$ watch -n1 "clickhouse-client --query='SELECT event, value FROM system.events FORMAT PrettyCompactNoEscapes'"
```

You can use the HTTP interface for displaying in the browser.

### PrettyCompactNoEscapes {#prettycompactnoescapes}

The same as the previous setting.

### PrettySpaceNoEscapes {#prettyspacenoescapes}

The same as the previous setting.

## PrettySpace {#prettyspace}

Differs from [PrettyCompact](#prettycompact) in that whitespace (space characters) is used instead of the grid.

## RowBinary {#rowbinary}

Formats and parses data by row in binary format. Rows and values are listed consecutively, without separators.
This format is less efficient than the Native format since it is row-based.

Integers use fixed-length little-endian representation. For example, UInt64 uses 8 bytes.
DateTime is represented as UInt32 containing the Unix timestamp as the value.
Date is represented as a UInt16 object that contains the number of days since 1970-01-01 as the value.
String is represented as a varint length (unsigned [LEB128](https://en.wikipedia.org/wiki/LEB128)), followed by the bytes of the string.
FixedString is represented simply as a sequence of bytes.

Array is represented as a varint length (unsigned [LEB128](https://en.wikipedia.org/wiki/LEB128)), followed by successive elements of the array.

For [NULL](../sql-reference/syntax.md#null-literal) support, an additional byte containing 1 or 0 is added before each [Nullable](../sql-reference/data-types/nullable.md) value. If 1, then the value is `NULL` and this byte is interpreted as a separate value. If 0, the value after the byte is not `NULL`.

## RowBinaryWithNames {#rowbinarywithnames}

Similar to [RowBinary](#rowbinary), but with added header:

-   [LEB128](https://en.wikipedia.org/wiki/LEB128)-encoded number of columns (N)
-   N `String`s specifying column names

## RowBinaryWithNamesAndTypes {#rowbinarywithnamesandtypes}

Similar to [RowBinary](#rowbinary), but with added header:

-   [LEB128](https://en.wikipedia.org/wiki/LEB128)-encoded number of columns (N)
-   N `String`s specifying column names
-   N `String`s specifying column types

## Values {#data-format-values}

Prints every row in brackets. Rows are separated by commas. There is no comma after the last row. The values inside the brackets are also comma-separated. Numbers are output in a decimal format without quotes. Arrays are output in square brackets. Strings, dates, and dates with times are output in quotes. Escaping rules and parsing are similar to the [TabSeparated](#tabseparated) format. During formatting, extra spaces aren’t inserted, but during parsing, they are allowed and skipped (except for spaces inside array values, which are not allowed). [NULL](../sql-reference/syntax.md) is represented as `NULL`.

The minimum set of characters that you need to escape when passing data in Values ​​format: single quotes and backslashes.

This is the format that is used in `INSERT INTO t VALUES ...`, but you can also use it for formatting query results.

See also: [input_format_values_interpret_expressions](../operations/settings/settings.md#settings-input_format_values_interpret_expressions) and [input_format_values_deduce_templates_of_expressions](../operations/settings/settings.md#settings-input_format_values_deduce_templates_of_expressions) settings.

## Vertical {#vertical}

Prints each value on a separate line with the column name specified. This format is convenient for printing just one or a few rows if each row consists of a large number of columns.

[NULL](../sql-reference/syntax.md) is output as `ᴺᵁᴸᴸ`.

Example:

``` sql
SELECT * FROM t_null FORMAT Vertical
```

``` text
Row 1:
──────
x: 1
y: ᴺᵁᴸᴸ
```

Rows are not escaped in Vertical format:

``` sql
SELECT 'string with \'quotes\' and \t with some special \n characters' AS test FORMAT Vertical
```

``` text
Row 1:
──────
test: string with 'quotes' and      with some special
 characters
```

This format is only appropriate for outputting a query result, but not for parsing (retrieving data to insert in a table).

## XML {#xml}

XML format is suitable only for output, not for parsing. Example:

``` xml
<?xml version='1.0' encoding='UTF-8' ?>
<result>
        <meta>
                <columns>
                        <column>
                                <name>SearchPhrase</name>
                                <type>String</type>
                        </column>
                        <column>
                                <name>count()</name>
                                <type>UInt64</type>
                        </column>
                </columns>
        </meta>
        <data>
                <row>
                        <SearchPhrase></SearchPhrase>
                        <field>8267016</field>
                </row>
                <row>
                        <SearchPhrase>bathroom interior design</SearchPhrase>
                        <field>2166</field>
                </row>
                <row>
                        <SearchPhrase>clickhouse</SearchPhrase>
                        <field>1655</field>
                </row>
                <row>
                        <SearchPhrase>2014 spring fashion</SearchPhrase>
                        <field>1549</field>
                </row>
                <row>
                        <SearchPhrase>freeform photos</SearchPhrase>
                        <field>1480</field>
                </row>
                <row>
                        <SearchPhrase>angelina jolie</SearchPhrase>
                        <field>1245</field>
                </row>
                <row>
                        <SearchPhrase>omsk</SearchPhrase>
                        <field>1112</field>
                </row>
                <row>
                        <SearchPhrase>photos of dog breeds</SearchPhrase>
                        <field>1091</field>
                </row>
                <row>
                        <SearchPhrase>curtain designs</SearchPhrase>
                        <field>1064</field>
                </row>
                <row>
                        <SearchPhrase>baku</SearchPhrase>
                        <field>1000</field>
                </row>
        </data>
        <rows>10</rows>
        <rows_before_limit_at_least>141137</rows_before_limit_at_least>
</result>
```

If the column name does not have an acceptable format, just ‘field’ is used as the element name. In general, the XML structure follows the JSON structure.
Just as for JSON, invalid UTF-8 sequences are changed to the replacement character � so the output text will consist of valid UTF-8 sequences.

In string values, the characters `<` and `&` are escaped as `<` and `&`.

Arrays are output as `<array><elem>Hello</elem><elem>World</elem>...</array>`,and tuples as `<tuple><elem>Hello</elem><elem>World</elem>...</tuple>`.

## CapnProto {#capnproto}

CapnProto is a binary message format similar to [Protocol Buffers](https://developers.google.com/protocol-buffers/) and [Thrift](https://en.wikipedia.org/wiki/Apache_Thrift), but not like [JSON](#json) or [MessagePack](https://msgpack.org/).

CapnProto messages are strictly typed and not self-describing, meaning they need an external schema description. The schema is applied on the fly and cached for each query.

See also [Format Schema](#formatschema).

### Data Types Matching {#data_types-matching-capnproto}

The table below shows supported data types and how they match ClickHouse [data types](../sql-reference/data-types/index.md) in `INSERT` and `SELECT` queries.

| CapnProto data type (`INSERT`) | ClickHouse data type                                      | CapnProto data type (`SELECT`) |
|--------------------------------|-----------------------------------------------------------|--------------------------------|
| `UINT8`, `BOOL`                | [UInt8](../sql-reference/data-types/int-uint.md)          | `UINT8`                        |
| `INT8`                         | [Int8](../sql-reference/data-types/int-uint.md)           | `INT8`                         |
| `UINT16`                       | [UInt16](../sql-reference/data-types/int-uint.md), [Date](../sql-reference/data-types/date.md)         | `UINT16`                       |
| `INT16`                        | [Int16](../sql-reference/data-types/int-uint.md)          | `INT16`                        |
| `UINT32`                       | [UInt32](../sql-reference/data-types/int-uint.md), [DateTime](../sql-reference/data-types/datetime.md)         | `UINT32`                       |
| `INT32`                        | [Int32](../sql-reference/data-types/int-uint.md)          | `INT32`                        |
| `UINT64`                       | [UInt64](../sql-reference/data-types/int-uint.md)         | `UINT64`                       |
| `INT64`                        | [Int64](../sql-reference/data-types/int-uint.md), [DateTime64](../sql-reference/data-types/datetime.md)          | `INT64`                        |
| `FLOAT32`                      | [Float32](../sql-reference/data-types/float.md)           | `FLOAT32`                      |
| `FLOAT64`                      | [Float64](../sql-reference/data-types/float.md)           | `FLOAT64`                      |
| `TEXT, DATA`                   | [String](../sql-reference/data-types/string.md), [FixedString](../sql-reference/data-types/fixedstring.md)               | `TEXT, DATA`                       |
| `union(T, Void), union(Void, T)`          | [Nullable(T)](../sql-reference/data-types/date.md)       | `union(T, Void), union(Void, T)`                       |
| `ENUM`                         | [Enum(8\|16)](../sql-reference/data-types/enum.md)        | `ENUM`                         |
| `LIST`                         | [Array](../sql-reference/data-types/array.md)             | `LIST`                         |
| `STRUCT`                       | [Tuple](../sql-reference/data-types/tuple.md)             | `STRUCT`                       |

For working with `Enum` in CapnProto format use the [format_capn_proto_enum_comparising_mode](../operations/settings/settings.md#format-capn-proto-enum-comparising-mode) setting.

Arrays can be nested and can have a value of the `Nullable` type as an argument. `Tuple` type also can be nested.

### Inserting and Selecting Data {#inserting-and-selecting-data-capnproto}

You can insert CapnProto data from a file into ClickHouse table by the following command:

``` bash
$ cat capnproto_messages.bin | clickhouse-client --query "INSERT INTO test.hits FORMAT CapnProto SETTINGS format_schema = 'schema:Message'"
```

Where `schema.capnp` looks like this:

``` capnp
struct Message {
  SearchPhrase @0 :Text;
  c @1 :Uint64;
}
```

You can select data from a ClickHouse table and save them into some file in the CapnProto format by the following command:

``` bash
$ clickhouse-client --query = "SELECT * FROM test.hits FORMAT CapnProto SETTINGS format_schema = 'schema:Message'"
```
## Prometheus {#prometheus}

Expose metrics in [Prometheus text-based exposition format](https://prometheus.io/docs/instrumenting/exposition_formats/#text-based-format).

The output table should have a proper structure.
Columns `name` ([String](../sql-reference/data-types/string.md)) and `value` (number) are required.
Rows may optionally contain `help` ([String](../sql-reference/data-types/string.md)) and `timestamp` (number).
Column `type` ([String](../sql-reference/data-types/string.md)) is either `counter`, `gauge`, `histogram`, `summary`, `untyped` or empty.
Each metric value may also have some `labels` ([Map(String, String)](../sql-reference/data-types/map.md)).
Several consequent rows may refer to the one metric with different lables. The table should be sorted by metric name (e.g., with `ORDER BY name`).

There's special requirements for labels for `histogram` and `summary`, see [Prometheus doc](https://prometheus.io/docs/instrumenting/exposition_formats/#histograms-and-summaries) for the details. Special rules applied to row with labels `{'count':''}` and `{'sum':''}`, they'll be convered to `<metric_name>_count` and `<metric_name>_sum` respectively.

**Example:**

```
┌─name────────────────────────────────┬─type──────┬─help──────────────────────────────────────┬─labels─────────────────────────┬────value─┬─────timestamp─┐
│ http_request_duration_seconds       │ histogram │ A histogram of the request duration.      │ {'le':'0.05'}                  │    24054 │             0 │
│ http_request_duration_seconds       │ histogram │                                           │ {'le':'0.1'}                   │    33444 │             0 │
│ http_request_duration_seconds       │ histogram │                                           │ {'le':'0.2'}                   │   100392 │             0 │
│ http_request_duration_seconds       │ histogram │                                           │ {'le':'0.5'}                   │   129389 │             0 │
│ http_request_duration_seconds       │ histogram │                                           │ {'le':'1'}                     │   133988 │             0 │
│ http_request_duration_seconds       │ histogram │                                           │ {'le':'+Inf'}                  │   144320 │             0 │
│ http_request_duration_seconds       │ histogram │                                           │ {'sum':''}                     │    53423 │             0 │
│ http_requests_total                 │ counter   │ Total number of HTTP requests             │ {'method':'post','code':'200'} │     1027 │ 1395066363000 │
│ http_requests_total                 │ counter   │                                           │ {'method':'post','code':'400'} │        3 │ 1395066363000 │
│ metric_without_timestamp_and_labels │           │                                           │ {}                             │    12.47 │             0 │
│ rpc_duration_seconds                │ summary   │ A summary of the RPC duration in seconds. │ {'quantile':'0.01'}            │     3102 │             0 │
│ rpc_duration_seconds                │ summary   │                                           │ {'quantile':'0.05'}            │     3272 │             0 │
│ rpc_duration_seconds                │ summary   │                                           │ {'quantile':'0.5'}             │     4773 │             0 │
│ rpc_duration_seconds                │ summary   │                                           │ {'quantile':'0.9'}             │     9001 │             0 │
│ rpc_duration_seconds                │ summary   │                                           │ {'quantile':'0.99'}            │    76656 │             0 │
│ rpc_duration_seconds                │ summary   │                                           │ {'count':''}                   │     2693 │             0 │
│ rpc_duration_seconds                │ summary   │                                           │ {'sum':''}                     │ 17560473 │             0 │
│ something_weird                     │           │                                           │ {'problem':'division by zero'} │      inf │      -3982045 │
└─────────────────────────────────────┴───────────┴───────────────────────────────────────────┴────────────────────────────────┴──────────┴───────────────┘
```

Will be formatted as:

```
# HELP http_request_duration_seconds A histogram of the request duration.
# TYPE http_request_duration_seconds histogram
http_request_duration_seconds_bucket{le="0.05"} 24054
http_request_duration_seconds_bucket{le="0.1"} 33444
http_request_duration_seconds_bucket{le="0.5"} 129389
http_request_duration_seconds_bucket{le="1"} 133988
http_request_duration_seconds_bucket{le="+Inf"} 144320
http_request_duration_seconds_sum 53423
http_request_duration_seconds_count 144320

# HELP http_requests_total Total number of HTTP requests
# TYPE http_requests_total counter
http_requests_total{code="200",method="post"} 1027 1395066363000
http_requests_total{code="400",method="post"} 3 1395066363000

metric_without_timestamp_and_labels 12.47

# HELP rpc_duration_seconds A summary of the RPC duration in seconds.
# TYPE rpc_duration_seconds summary
rpc_duration_seconds{quantile="0.01"} 3102
rpc_duration_seconds{quantile="0.05"} 3272
rpc_duration_seconds{quantile="0.5"} 4773
rpc_duration_seconds{quantile="0.9"} 9001
rpc_duration_seconds{quantile="0.99"} 76656
rpc_duration_seconds_sum 17560473
rpc_duration_seconds_count 2693

something_weird{problem="division by zero"} +Inf -3982045
```

## Protobuf {#protobuf}

Protobuf - is a [Protocol Buffers](https://developers.google.com/protocol-buffers/) format.

This format requires an external format schema. The schema is cached between queries.
ClickHouse supports both `proto2` and `proto3` syntaxes. Repeated/optional/required fields are supported.

Usage examples:

``` sql
SELECT * FROM test.table FORMAT Protobuf SETTINGS format_schema = 'schemafile:MessageType'
```

``` bash
cat protobuf_messages.bin | clickhouse-client --query "INSERT INTO test.table FORMAT Protobuf SETTINGS format_schema='schemafile:MessageType'"
```

where the file `schemafile.proto` looks like this:

``` capnp
syntax = "proto3";

message MessageType {
  string name = 1;
  string surname = 2;
  uint32 birthDate = 3;
  repeated string phoneNumbers = 4;
};
```

To find the correspondence between table columns and fields of Protocol Buffers’ message type ClickHouse compares their names.
This comparison is case-insensitive and the characters `_` (underscore) and `.` (dot) are considered as equal.
If types of a column and a field of Protocol Buffers’ message are different the necessary conversion is applied.

Nested messages are supported. For example, for the field `z` in the following message type

``` capnp
message MessageType {
  message XType {
    message YType {
      int32 z;
    };
    repeated YType y;
  };
  XType x;
};
```

ClickHouse tries to find a column named `x.y.z` (or `x_y_z` or `X.y_Z` and so on).
Nested messages are suitable to input or output a [nested data structures](../sql-reference/data-types/nested-data-structures/nested.md).

Default values defined in a protobuf schema like this

``` capnp
syntax = "proto2";

message MessageType {
  optional int32 result_per_page = 3 [default = 10];
}
```

are not applied; the [table defaults](../sql-reference/statements/create/table.md#create-default-values) are used instead of them.

ClickHouse inputs and outputs protobuf messages in the `length-delimited` format.
It means before every message should be written its length as a [varint](https://developers.google.com/protocol-buffers/docs/encoding#varints).
See also [how to read/write length-delimited protobuf messages in popular languages](https://cwiki.apache.org/confluence/display/GEODE/Delimiting+Protobuf+Messages).

## ProtobufSingle {#protobufsingle}

Same as [Protobuf](#protobuf) but for storing/parsing single Protobuf message without length delimiters.

## Avro {#data-format-avro}

[Apache Avro](https://avro.apache.org/) is a row-oriented data serialization framework developed within Apache’s Hadoop project.

ClickHouse Avro format supports reading and writing [Avro data files](https://avro.apache.org/docs/current/spec.html#Object+Container+Files).

### Data Types Matching {#data_types-matching}

The table below shows supported data types and how they match ClickHouse [data types](../sql-reference/data-types/index.md) in `INSERT` and `SELECT` queries.

| Avro data type `INSERT`                     | ClickHouse data type                                                                                                  | Avro data type `SELECT`      |
|---------------------------------------------|-----------------------------------------------------------------------------------------------------------------------|------------------------------|
| `boolean`, `int`, `long`, `float`, `double` | [Int(8\|16\|32)](../sql-reference/data-types/int-uint.md), [UInt(8\|16\|32)](../sql-reference/data-types/int-uint.md) | `int`                        |
| `boolean`, `int`, `long`, `float`, `double` | [Int64](../sql-reference/data-types/int-uint.md), [UInt64](../sql-reference/data-types/int-uint.md)                   | `long`                       |
| `boolean`, `int`, `long`, `float`, `double` | [Float32](../sql-reference/data-types/float.md)                                                                       | `float`                      |
| `boolean`, `int`, `long`, `float`, `double` | [Float64](../sql-reference/data-types/float.md)                                                                       | `double`                     |
| `bytes`, `string`, `fixed`, `enum`          | [String](../sql-reference/data-types/string.md)                                                                       | `bytes` or `string` \*       |
| `bytes`, `string`, `fixed`                  | [FixedString(N)](../sql-reference/data-types/fixedstring.md)                                                          | `fixed(N)`                   |
| `enum`                                      | [Enum(8\|16)](../sql-reference/data-types/enum.md)                                                                    | `enum`                       |
| `array(T)`                                  | [Array(T)](../sql-reference/data-types/array.md)                                                                      | `array(T)`                   |
| `union(null, T)`, `union(T, null)`          | [Nullable(T)](../sql-reference/data-types/date.md)                                                                    | `union(null, T)`             |
| `null`                                      | [Nullable(Nothing)](../sql-reference/data-types/special-data-types/nothing.md)                                        | `null`                       |
| `int (date)` \**                            | [Date](../sql-reference/data-types/date.md)                                                                           | `int (date)` \**             |
| `long (timestamp-millis)` \**               | [DateTime64(3)](../sql-reference/data-types/datetime.md)                                                              | `long (timestamp-millis)` \* |
| `long (timestamp-micros)` \**               | [DateTime64(6)](../sql-reference/data-types/datetime.md)                                                              | `long (timestamp-micros)` \* |

\* `bytes` is default, controlled by [output_format_avro_string_column_pattern](../operations/settings/settings.md#settings-output_format_avro_string_column_pattern)
\** [Avro logical types](https://avro.apache.org/docs/current/spec.html#Logical+Types)

Unsupported Avro data types: `record` (non-root), `map`

Unsupported Avro logical data types: `time-millis`, `time-micros`, `duration`

### Inserting Data {#inserting-data-1}

To insert data from an Avro file into ClickHouse table:

``` bash
$ cat file.avro | clickhouse-client --query="INSERT INTO {some_table} FORMAT Avro"
```

The root schema of input Avro file must be of `record` type.

To find the correspondence between table columns and fields of Avro schema ClickHouse compares their names. This comparison is case-sensitive.
Unused fields are skipped.

Data types of ClickHouse table columns can differ from the corresponding fields of the Avro data inserted. When inserting data, ClickHouse interprets data types according to the table above and then [casts](../sql-reference/functions/type-conversion-functions.md#type_conversion_function-cast) the data to corresponding column type.

### Selecting Data {#selecting-data-1}

To select data from ClickHouse table into an Avro file:

``` bash
$ clickhouse-client --query="SELECT * FROM {some_table} FORMAT Avro" > file.avro
```

Column names must:

-   start with `[A-Za-z_]`
-   subsequently contain only `[A-Za-z0-9_]`

Output Avro file compression and sync interval can be configured with [output_format_avro_codec](../operations/settings/settings.md#settings-output_format_avro_codec) and [output_format_avro_sync_interval](../operations/settings/settings.md#settings-output_format_avro_sync_interval) respectively.

## AvroConfluent {#data-format-avro-confluent}

AvroConfluent supports decoding single-object Avro messages commonly used with [Kafka](https://kafka.apache.org/) and [Confluent Schema Registry](https://docs.confluent.io/current/schema-registry/index.html).

Each Avro message embeds a schema id that can be resolved to the actual schema with help of the Schema Registry.

Schemas are cached once resolved.

Schema Registry URL is configured with [format_avro_schema_registry_url](../operations/settings/settings.md#format_avro_schema_registry_url).

### Data Types Matching {#data_types-matching-1}

Same as [Avro](#data-format-avro).

### Usage {#usage}

To quickly verify schema resolution you can use [kafkacat](https://github.com/edenhill/kafkacat) with [clickhouse-local](../operations/utilities/clickhouse-local.md):

``` bash
$ kafkacat -b kafka-broker  -C -t topic1 -o beginning -f '%s' -c 3 | clickhouse-local   --input-format AvroConfluent --format_avro_schema_registry_url 'http://schema-registry' -S "field1 Int64, field2 String"  -q 'select *  from table'
1 a
2 b
3 c
```

To use `AvroConfluent` with [Kafka](../engines/table-engines/integrations/kafka.md):

``` sql
CREATE TABLE topic1_stream
(
    field1 String,
    field2 String
)
ENGINE = Kafka()
SETTINGS
kafka_broker_list = 'kafka-broker',
kafka_topic_list = 'topic1',
kafka_group_name = 'group1',
kafka_format = 'AvroConfluent';

SET format_avro_schema_registry_url = 'http://schema-registry';

SELECT * FROM topic1_stream;
```

:::warning    
Setting `format_avro_schema_registry_url` needs to be configured in `users.xml` to maintain it’s value after a restart. Also you can use the `format_avro_schema_registry_url` setting of the `Kafka` table engine.
:::

## Parquet {#data-format-parquet}

[Apache Parquet](https://parquet.apache.org/) is a columnar storage format widespread in the Hadoop ecosystem. ClickHouse supports read and write operations for this format.

### Data Types Matching {#data_types-matching-2}

The table below shows supported data types and how they match ClickHouse [data types](../sql-reference/data-types/index.md) in `INSERT` and `SELECT` queries.

| Parquet data type (`INSERT`) | ClickHouse data type                                      | Parquet data type (`SELECT`) |
|------------------------------|-----------------------------------------------------------|------------------------------|
| `UINT8`, `BOOL`              | [UInt8](../sql-reference/data-types/int-uint.md)          | `UINT8`                      |
| `INT8`                       | [Int8](../sql-reference/data-types/int-uint.md)           | `INT8`                       |
| `UINT16`                     | [UInt16](../sql-reference/data-types/int-uint.md)         | `UINT16`                     |
| `INT16`                      | [Int16](../sql-reference/data-types/int-uint.md)          | `INT16`                      |
| `UINT32`                     | [UInt32](../sql-reference/data-types/int-uint.md)         | `UINT32`                     |
| `INT32`                      | [Int32](../sql-reference/data-types/int-uint.md)          | `INT32`                      |
| `UINT64`                     | [UInt64](../sql-reference/data-types/int-uint.md)         | `UINT64`                     |
| `INT64`                      | [Int64](../sql-reference/data-types/int-uint.md)          | `INT64`                      |
| `FLOAT`, `HALF_FLOAT`        | [Float32](../sql-reference/data-types/float.md)           | `FLOAT`                      |
| `DOUBLE`                     | [Float64](../sql-reference/data-types/float.md)           | `DOUBLE`                     |
| `DATE32`                     | [Date](../sql-reference/data-types/date.md)               | `UINT16`                     |
| `DATE64`, `TIMESTAMP`        | [DateTime](../sql-reference/data-types/datetime.md)       | `UINT32`                     |
| `STRING`, `BINARY`           | [String](../sql-reference/data-types/string.md)           | `BINARY`                     |
| —                            | [FixedString](../sql-reference/data-types/fixedstring.md) | `BINARY`                     |
| `DECIMAL`                    | [Decimal](../sql-reference/data-types/decimal.md)         | `DECIMAL`                    |
| `LIST`                       | [Array](../sql-reference/data-types/array.md)             | `LIST`                       |
| `STRUCT`                     | [Tuple](../sql-reference/data-types/tuple.md)             | `STRUCT`                     |
| `MAP`                        | [Map](../sql-reference/data-types/map.md)                 | `MAP`                        |

Arrays can be nested and can have a value of the `Nullable` type as an argument. `Tuple` and `Map` types also can be nested.

ClickHouse supports configurable precision of `Decimal` type. The `INSERT` query treats the Parquet `DECIMAL` type as the ClickHouse `Decimal128` type.

Unsupported Parquet data types: `TIME32`, `FIXED_SIZE_BINARY`, `JSON`, `UUID`, `ENUM`.

Data types of ClickHouse table columns can differ from the corresponding fields of the Parquet data inserted. When inserting data, ClickHouse interprets data types according to the table above and then [cast](../sql-reference/functions/type-conversion-functions/#type_conversion_function-cast) the data to that data type which is set for the ClickHouse table column.

### Inserting and Selecting Data {#inserting-and-selecting-data}

You can insert Parquet data from a file into ClickHouse table by the following command:

``` bash
$ cat {filename} | clickhouse-client --query="INSERT INTO {some_table} FORMAT Parquet"
```

To insert data into [Nested](../sql-reference/data-types/nested-data-structures/nested.md) columns as an array of structs values you must switch on the [input_format_parquet_import_nested](../operations/settings/settings.md#input_format_parquet_import_nested) setting.

You can select data from a ClickHouse table and save them into some file in the Parquet format by the following command:

``` bash
$ clickhouse-client --query="SELECT * FROM {some_table} FORMAT Parquet" > {some_file.pq}
```

To exchange data with Hadoop, you can use [HDFS table engine](../engines/table-engines/integrations/hdfs.md).

## Arrow {#data-format-arrow}

[Apache Arrow](https://arrow.apache.org/) comes with two built-in columnar storage formats. ClickHouse supports read and write operations for these formats.

`Arrow` is Apache Arrow’s "file mode" format. It is designed for in-memory random access.

### Data Types Matching {#data_types-matching-arrow}

The table below shows supported data types and how they match ClickHouse [data types](../sql-reference/data-types/index.md) in `INSERT` and `SELECT` queries.

| Arrow data type (`INSERT`) | ClickHouse data type                                | Arrow data type (`SELECT`) |
|----------------------------|-----------------------------------------------------|----------------------------|
| `UINT8`, `BOOL`            | [UInt8](../sql-reference/data-types/int-uint.md)    | `UINT8`                    |
| `INT8`                     | [Int8](../sql-reference/data-types/int-uint.md)     | `INT8`                     |
| `UINT16`                   | [UInt16](../sql-reference/data-types/int-uint.md)   | `UINT16`                   |
| `INT16`                    | [Int16](../sql-reference/data-types/int-uint.md)    | `INT16`                    |
| `UINT32`                   | [UInt32](../sql-reference/data-types/int-uint.md)   | `UINT32`                   |
| `INT32`                    | [Int32](../sql-reference/data-types/int-uint.md)    | `INT32`                    |
| `UINT64`                   | [UInt64](../sql-reference/data-types/int-uint.md)   | `UINT64`                   |
| `INT64`                    | [Int64](../sql-reference/data-types/int-uint.md)    | `INT64`                    |
| `FLOAT`, `HALF_FLOAT`      | [Float32](../sql-reference/data-types/float.md)     | `FLOAT32`                  |
| `DOUBLE`                   | [Float64](../sql-reference/data-types/float.md)     | `FLOAT64`                  |
| `DATE32`                   | [Date](../sql-reference/data-types/date.md)         | `UINT16`                   |
| `DATE64`, `TIMESTAMP`      | [DateTime](../sql-reference/data-types/datetime.md) | `UINT32`                   |
| `STRING`, `BINARY`         | [String](../sql-reference/data-types/string.md)     | `BINARY`                   |
| `STRING`, `BINARY`         | [FixedString](../sql-reference/data-types/fixedstring.md)   | `BINARY`                        |
| `DECIMAL`                  | [Decimal](../sql-reference/data-types/decimal.md)   | `DECIMAL`                  |
| `DECIMAL256`               | [Decimal256](../sql-reference/data-types/decimal.md)| `DECIMAL256`               |
| `LIST`                     | [Array](../sql-reference/data-types/array.md)       | `LIST`                     |
| `STRUCT`                   | [Tuple](../sql-reference/data-types/tuple.md)       | `STRUCT`                 |
| `MAP`                      | [Map](../sql-reference/data-types/map.md)           | `MAP`                    |

Arrays can be nested and can have a value of the `Nullable` type as an argument. `Tuple` and `Map` types also can be nested.

The `DICTIONARY` type is supported for `INSERT` queries, and for `SELECT` queries there is an [output_format_arrow_low_cardinality_as_dictionary](../operations/settings/settings.md#output-format-arrow-low-cardinality-as-dictionary) setting that allows to output [LowCardinality](../sql-reference/data-types/lowcardinality.md) type as a `DICTIONARY` type.

ClickHouse supports configurable precision of the `Decimal` type. The `INSERT` query treats the Arrow `DECIMAL` type as the ClickHouse `Decimal128` type.

Unsupported Arrow data types: `TIME32`, `FIXED_SIZE_BINARY`, `JSON`, `UUID`, `ENUM`.

The data types of ClickHouse table columns do not have to match the corresponding Arrow data fields. When inserting data, ClickHouse interprets data types according to the table above and then [casts](../sql-reference/functions/type-conversion-functions.md#type_conversion_function-cast) the data to the data type set for the ClickHouse table column.

### Inserting Data {#inserting-data-arrow}

You can insert Arrow data from a file into ClickHouse table by the following command:

``` bash
$ cat filename.arrow | clickhouse-client --query="INSERT INTO some_table FORMAT Arrow"
```

To insert data into [Nested](../sql-reference/data-types/nested-data-structures/nested.md) columns as an array of structs values you must switch on the [input_format_arrow_import_nested](../operations/settings/settings.md#input_format_arrow_import_nested) setting.

### Selecting Data {#selecting-data-arrow}

You can select data from a ClickHouse table and save them into some file in the Arrow format by the following command:

``` bash
$ clickhouse-client --query="SELECT * FROM {some_table} FORMAT Arrow" > {filename.arrow}
```

## ArrowStream {#data-format-arrow-stream}

`ArrowStream` is Apache Arrow’s “stream mode” format. It is designed for in-memory stream processing.

## ORC {#data-format-orc}

[Apache ORC](https://orc.apache.org/) is a columnar storage format widespread in the [Hadoop](https://hadoop.apache.org/) ecosystem.

### Data Types Matching {#data_types-matching-3}

The table below shows supported data types and how they match ClickHouse [data types](../sql-reference/data-types/index.md) in `INSERT` and `SELECT` queries.

| ORC data type (`INSERT`) | ClickHouse data type                                | ORC data type (`SELECT`) |
|--------------------------|-----------------------------------------------------|--------------------------|
| `UINT8`, `BOOL`          | [UInt8](../sql-reference/data-types/int-uint.md)    | `UINT8`                  |
| `INT8`                   | [Int8](../sql-reference/data-types/int-uint.md)     | `INT8`                   |
| `UINT16`                 | [UInt16](../sql-reference/data-types/int-uint.md)   | `UINT16`                 |
| `INT16`                  | [Int16](../sql-reference/data-types/int-uint.md)    | `INT16`                  |
| `UINT32`                 | [UInt32](../sql-reference/data-types/int-uint.md)   | `UINT32`                 |
| `INT32`                  | [Int32](../sql-reference/data-types/int-uint.md)    | `INT32`                  |
| `UINT64`                 | [UInt64](../sql-reference/data-types/int-uint.md)   | `UINT64`                 |
| `INT64`                  | [Int64](../sql-reference/data-types/int-uint.md)    | `INT64`                  |
| `FLOAT`, `HALF_FLOAT`    | [Float32](../sql-reference/data-types/float.md)     | `FLOAT`                  |
| `DOUBLE`                 | [Float64](../sql-reference/data-types/float.md)     | `DOUBLE`                 |
| `DATE32`                 | [Date](../sql-reference/data-types/date.md)         | `DATE32`                 |
| `DATE64`, `TIMESTAMP`    | [DateTime](../sql-reference/data-types/datetime.md) | `TIMESTAMP`              |
| `STRING`, `BINARY`       | [String](../sql-reference/data-types/string.md)     | `BINARY`                 |
| `DECIMAL`                | [Decimal](../sql-reference/data-types/decimal.md)   | `DECIMAL`                |
| `LIST`                   | [Array](../sql-reference/data-types/array.md)       | `LIST`                   |
| `STRUCT`                 | [Tuple](../sql-reference/data-types/tuple.md)       | `STRUCT`                 |
| `MAP`                    | [Map](../sql-reference/data-types/map.md)           | `MAP`                    |

Arrays can be nested and can have a value of the `Nullable` type as an argument. `Tuple` and `Map` types also can be nested.

ClickHouse supports configurable precision of the `Decimal` type. The `INSERT` query treats the ORC `DECIMAL` type as the ClickHouse `Decimal128` type.

Unsupported ORC data types: `TIME32`, `FIXED_SIZE_BINARY`, `JSON`, `UUID`, `ENUM`.

The data types of ClickHouse table columns do not have to match the corresponding ORC data fields. When inserting data, ClickHouse interprets data types according to the table above and then [casts](../sql-reference/functions/type-conversion-functions.md#type_conversion_function-cast) the data to the data type set for the ClickHouse table column.

### Inserting Data {#inserting-data-2}

You can insert ORC data from a file into ClickHouse table by the following command:

``` bash
$ cat filename.orc | clickhouse-client --query="INSERT INTO some_table FORMAT ORC"
```

To insert data into [Nested](../sql-reference/data-types/nested-data-structures/nested.md) columns as an array of structs values you must switch on the [input_format_orc_import_nested](../operations/settings/settings.md#input_format_orc_import_nested) setting.

### Selecting Data {#selecting-data-2}

You can select data from a ClickHouse table and save them into some file in the ORC format by the following command:

``` bash
$ clickhouse-client --query="SELECT * FROM {some_table} FORMAT ORC" > {filename.orc}
```

To exchange data with Hadoop, you can use [HDFS table engine](../engines/table-engines/integrations/hdfs.md).

## LineAsString {#lineasstring}

In this format, every line of input data is interpreted as a single string value. This format can only be parsed for table with a single field of type [String](../sql-reference/data-types/string.md). The remaining columns must be set to [DEFAULT](../sql-reference/statements/create/table.md#default) or [MATERIALIZED](../sql-reference/statements/create/table.md#materialized), or omitted.

**Example**

Query:

``` sql
DROP TABLE IF EXISTS line_as_string;
CREATE TABLE line_as_string (field String) ENGINE = Memory;
INSERT INTO line_as_string FORMAT LineAsString "I love apple", "I love banana", "I love orange";
SELECT * FROM line_as_string;
```

Result:

``` text
┌─field─────────────────────────────────────────────┐
│ "I love apple", "I love banana", "I love orange"; │
└───────────────────────────────────────────────────┘
```

## Regexp {#data-format-regexp}

Each line of imported data is parsed according to the regular expression.

When working with the `Regexp` format, you can use the following settings:

-   `format_regexp` — [String](../sql-reference/data-types/string.md). Contains regular expression in the [re2](https://github.com/google/re2/wiki/Syntax) format.

-   `format_regexp_escaping_rule` — [String](../sql-reference/data-types/string.md). The following escaping rules are supported:

    -   CSV (similarly to [CSV](#csv))
    -   JSON (similarly to [JSONEachRow](#jsoneachrow))
    -   Escaped (similarly to [TSV](#tabseparated))
    -   Quoted (similarly to [Values](#data-format-values))
    -   Raw (extracts subpatterns as a whole, no escaping rules, similarly to [TSVRaw](#tabseparatedraw))
	
-   `format_regexp_skip_unmatched` — [UInt8](../sql-reference/data-types/int-uint.md). Defines the need to throw an exeption in case the `format_regexp` expression does not match the imported data. Can be set to `0` or `1`.

**Usage**

The regular expression from `format_regexp` setting is applied to every line of imported data. The number of subpatterns in the regular expression must be equal to the number of columns in imported dataset.

Lines of the imported data must be separated by newline character `'\n'` or DOS-style newline `"\r\n"`.

The content of every matched subpattern is parsed with the method of corresponding data type, according to `format_regexp_escaping_rule` setting.

If the regular expression does not match the line and `format_regexp_skip_unmatched` is set to 1, the line is silently skipped. If `format_regexp_skip_unmatched` is set to 0, exception is thrown.

**Example**

Consider the file data.tsv:

```text
id: 1 array: [1,2,3] string: str1 date: 2020-01-01
id: 2 array: [1,2,3] string: str2 date: 2020-01-02
id: 3 array: [1,2,3] string: str3 date: 2020-01-03
```
and the table:

```sql
CREATE TABLE imp_regex_table (id UInt32, array Array(UInt32), string String, date Date) ENGINE = Memory;
```

Import command:

```bash
$ cat data.tsv | clickhouse-client  --query "INSERT INTO imp_regex_table FORMAT Regexp SETTINGS format_regexp='id: (.+?) array: (.+?) string: (.+?) date: (.+?)', format_regexp_escaping_rule='Escaped', format_regexp_skip_unmatched=0;"
```

Query:

```sql
SELECT * FROM imp_regex_table;
```

Result:

```text
┌─id─┬─array───┬─string─┬───────date─┐
│  1 │ [1,2,3] │ str1   │ 2020-01-01 │
│  2 │ [1,2,3] │ str2   │ 2020-01-02 │
│  3 │ [1,2,3] │ str3   │ 2020-01-03 │
└────┴─────────┴────────┴────────────┘
```

## Format Schema {#formatschema}

The file name containing the format schema is set by the setting `format_schema`.
It’s required to set this setting when it is used one of the formats `Cap'n Proto` and `Protobuf`.
The format schema is a combination of a file name and the name of a message type in this file, delimited by a colon,
e.g. `schemafile.proto:MessageType`.
If the file has the standard extension for the format (for example, `.proto` for `Protobuf`),
it can be omitted and in this case, the format schema looks like `schemafile:MessageType`.

If you input or output data via the [client](../interfaces/cli.md) in the [interactive mode](../interfaces/cli.md#cli_usage), the file name specified in the format schema
can contain an absolute path or a path relative to the current directory on the client.
If you use the client in the [batch mode](../interfaces/cli.md#cli_usage), the path to the schema must be relative due to security reasons.

If you input or output data via the [HTTP interface](../interfaces/http.md) the file name specified in the format schema
should be located in the directory specified in [format_schema_path](../operations/server-configuration-parameters/settings.md#server_configuration_parameters-format_schema_path)
in the server configuration.

## Skipping Errors {#skippingerrors}

Some formats such as `CSV`, `TabSeparated`, `TSKV`, `JSONEachRow`, `Template`, `CustomSeparated` and `Protobuf` can skip broken row if parsing error occurred and continue parsing from the beginning of next row. See [input_format_allow_errors_num](../operations/settings/settings.md#settings-input_format_allow_errors_num) and
[input_format_allow_errors_ratio](../operations/settings/settings.md#settings-input_format_allow_errors_ratio) settings.
Limitations:
- In case of parsing error `JSONEachRow` skips all data until the new line (or EOF), so rows must be delimited by `\n` to count errors correctly.
- `Template` and `CustomSeparated` use delimiter after the last column and delimiter between rows to find the beginning of next row, so skipping errors works only if at least one of them is not empty.

## RawBLOB {#rawblob}

In this format, all input data is read to a single value. It is possible to parse only a table with a single field of type [String](../sql-reference/data-types/string.md) or similar.
The result is output in binary format without delimiters and escaping. If more than one value is output, the format is ambiguous, and it will be impossible to read the data back.

Below is a comparison of the formats `RawBLOB` and [TabSeparatedRaw](#tabseparatedraw).
`RawBLOB`:
- data is output in binary format, no escaping;
- there are no delimiters between values;
- no newline at the end of each value.
[TabSeparatedRaw] (#tabseparatedraw):
- data is output without escaping;
- the rows contain values separated by tabs;
- there is a line feed after the last value in every row.

The following is a comparison of the `RawBLOB` and [RowBinary](#rowbinary) formats.
`RawBLOB`:
- String fields are output without being prefixed by length.
`RowBinary`:
- String fields are represented as length in varint format (unsigned [LEB128] (https://en.wikipedia.org/wiki/LEB128)), followed by the bytes of the string.

When an empty data is passed to the `RawBLOB` input, ClickHouse throws an exception:

``` text
Code: 108. DB::Exception: No data to insert
```

**Example**

``` bash
$ clickhouse-client --query "CREATE TABLE {some_table} (a String) ENGINE = Memory;"
$ cat {filename} | clickhouse-client --query="INSERT INTO {some_table} FORMAT RawBLOB"
$ clickhouse-client --query "SELECT * FROM {some_table} FORMAT RawBLOB" | md5sum
```

Result:

``` text
f9725a22f9191e064120d718e26862a9  -
```

## MsgPack {#msgpack}

ClickHouse supports reading and writing [MessagePack](https://msgpack.org/) data files.

### Data Types Matching {#data-types-matching-msgpack}

| MessagePack data type (`INSERT`)                                   | ClickHouse data type                                      | MessagePack data type (`SELECT`)   |
|--------------------------------------------------------------------|-----------------------------------------------------------|------------------------------------|
| `uint N`, `positive fixint`                                        | [UIntN](../sql-reference/data-types/int-uint.md)          | `uint N`                           |
| `int N`                                                            | [IntN](../sql-reference/data-types/int-uint.md)           | `int N`                            |
| `bool`                                                             | [UInt8](../sql-reference/data-types/int-uint.md)          | `uint 8`                           |
| `fixstr`, `str 8`, `str 16`, `str 32`, `bin 8`, `bin 16`, `bin 32` | [String](../sql-reference/data-types/string.md)           | `bin 8`, `bin 16`, `bin 32`        |
| `fixstr`, `str 8`, `str 16`, `str 32`, `bin 8`, `bin 16`, `bin 32` | [FixedString](../sql-reference/data-types/fixedstring.md) | `bin 8`, `bin 16`, `bin 32`        |
| `float 32`                                                         | [Float32](../sql-reference/data-types/float.md)           | `float 32`                         |
| `float 64`                                                         | [Float64](../sql-reference/data-types/float.md)           | `float 64`                         |
| `uint 16`                                                          | [Date](../sql-reference/data-types/date.md)               | `uint 16`                          |
| `uint 32`                                                          | [DateTime](../sql-reference/data-types/datetime.md)       | `uint 32`                          |
| `uint 64`                                                          | [DateTime64](../sql-reference/data-types/datetime.md)     | `uint 64`                          |
| `fixarray`, `array 16`, `array 32`                                 | [Array](../sql-reference/data-types/array.md)             | `fixarray`, `array 16`, `array 32` |
| `fixmap`, `map 16`, `map 32`                                       | [Map](../sql-reference/data-types/map.md)                 | `fixmap`, `map 16`, `map 32`       |

Example:

Writing to a file ".msgpk":

```sql
$ clickhouse-client --query="CREATE TABLE msgpack (array Array(UInt8)) ENGINE = Memory;"
$ clickhouse-client --query="INSERT INTO msgpack VALUES ([0, 1, 2, 3, 42, 253, 254, 255]), ([255, 254, 253, 42, 3, 2, 1, 0])";
$ clickhouse-client --query="SELECT * FROM msgpack FORMAT MsgPack" > tmp_msgpack.msgpk;
```

## MySQLDump {#msgpack}

ClickHouse supports reading MySQL [dumps](https://dev.mysql.com/doc/refman/8.0/en/mysqldump.html).
It reads all data from INSERT queries belonging to one table in dump. If there are more than one table, by default it reads data from the first one.
You can specify the name of the table from which to read data from using [input_format_mysql_dump_table_name](../operations/settings/settings.md#settings-input-format-mysql-dump-table-name) settings.
If setting [input_format_mysql_dump_map_columns](../operations/settings/settings.md#settings-input-format-mysql-dump-map-columns) is set to 1 and
dump contains CREATE query for specified table or column names in INSERT query the columns from input data will be mapped to the columns from the table by their names,
columns with unknown names will be skipped if setting [input_format_skip_unknown_fields](../operations/settings/settings.md#settings-input-format-skip-unknown-fields) is set to 1.
This format supports schema inference: if the dump contains CREATE query for the specified table, the structure is extracted from it, otherwise schema is inferred from the data of INSERT queries.

Examples:

File dump.sql:
```sql
/*!40101 SET @saved_cs_client     = @@character_set_client */;
/*!50503 SET character_set_client = utf8mb4 */;
CREATE TABLE `test` (
  `x` int DEFAULT NULL,
  `y` int DEFAULT NULL
) ENGINE=InnoDB DEFAULT CHARSET=utf8mb4 COLLATE=utf8mb4_0900_ai_ci;
/*!40101 SET character_set_client = @saved_cs_client */;
INSERT INTO `test` VALUES (1,NULL),(2,NULL),(3,NULL),(3,NULL),(4,NULL),(5,NULL),(6,7);
/*!40101 SET @saved_cs_client     = @@character_set_client */;
/*!50503 SET character_set_client = utf8mb4 */;
CREATE TABLE `test 3` (
  `y` int DEFAULT NULL
) ENGINE=InnoDB DEFAULT CHARSET=utf8mb4 COLLATE=utf8mb4_0900_ai_ci;
/*!40101 SET character_set_client = @saved_cs_client */;
INSERT INTO `test 3` VALUES (1);
/*!40101 SET @saved_cs_client     = @@character_set_client */;
/*!50503 SET character_set_client = utf8mb4 */;
CREATE TABLE `test2` (
  `x` int DEFAULT NULL
) ENGINE=InnoDB DEFAULT CHARSET=utf8mb4 COLLATE=utf8mb4_0900_ai_ci;
/*!40101 SET character_set_client = @saved_cs_client */;
INSERT INTO `test2` VALUES (1),(2),(3);
```

Queries:

```sql
:) desc file(dump.sql, MySQLDump) settings input_format_mysql_dump_table_name='test2'

DESCRIBE TABLE file(dump.sql, MySQLDump)
SETTINGS input_format_mysql_dump_table_name = 'test2'

Query id: 25e66c89-e10a-42a8-9b42-1ee8bbbde5ef

┌─name─┬─type────────────┬─default_type─┬─default_expression─┬─comment─┬─codec_expression─┬─ttl_expression─┐
│ x    │ Nullable(Int32) │              │                    │         │                  │                │
└──────┴─────────────────┴──────────────┴────────────────────┴─────────┴──────────────────┴────────────────┘

:) select * from file(dump.sql, MySQLDump) settings input_format_mysql_dump_table_name='test2'

SELECT *
FROM file(dump.sql, MySQLDump)
         SETTINGS input_format_mysql_dump_table_name = 'test2'

Query id: 17d59664-ebce-4053-bb79-d46a516fb590

┌─x─┐
│ 1 │
│ 2 │
│ 3 │
└───┘
```<|MERGE_RESOLUTION|>--- conflicted
+++ resolved
@@ -9,9 +9,7 @@
 results of a `SELECT`, and to perform `INSERT`s into a file-backed table.
 
 The supported formats are:
-
-<<<<<<< HEAD
-| Format                                                                                    | Input | Output |
+                                                                                  | Input | Output |
 |-------------------------------------------------------------------------------------------|-------|-------|
 | [TabSeparated](#tabseparated)                                                             | ✔     | ✔     |
 | [TabSeparatedRaw](#tabseparatedraw)                                                       | ✔     | ✔     |
@@ -50,6 +48,7 @@
 | [PrettyCompactMonoBlock](#prettycompactmonoblock)                                         | ✗     | ✔     |
 | [PrettyNoEscapes](#prettynoescapes)                                                       | ✗     | ✔     |
 | [PrettySpace](#prettyspace)                                                               | ✗     | ✔     |
+| [Prometheus](#prometheus)                                                                 | ✗     | ✔     |
 | [Protobuf](#protobuf)                                                                     | ✔     | ✔     |
 | [ProtobufSingle](#protobufsingle)                                                         | ✔     | ✔     |
 | [Avro](#data-format-avro)                                                                 | ✔     | ✔     |
@@ -70,67 +69,7 @@
 | [RawBLOB](#rawblob)                                                                       | ✔     | ✔     |
 | [MsgPack](#msgpack)                                                                       | ✔     | ✔     |
 | [MySQLDump](#mysqldump)                                                                   | ✔     | ✗     |
-=======
-| Format                                                                                  | Input | Output |
-|-----------------------------------------------------------------------------------------|-------|--------|
-| [TabSeparated](#tabseparated)                                                           | ✔     | ✔      |
-| [TabSeparatedRaw](#tabseparatedraw)                                                     | ✔     | ✔      |
-| [TabSeparatedWithNames](#tabseparatedwithnames)                                         | ✔     | ✔      |
-| [TabSeparatedWithNamesAndTypes](#tabseparatedwithnamesandtypes)                         | ✔     | ✔      |
-| [TabSeparatedRawWithNames](#tabseparatedrawwithnames)                                                     | ✔     | ✔      |
-| [TabSeparatedRawWithNamesAndTypes](#tabseparatedrawwithnamesandtypes)                                                     | ✔     | ✔      |
-| [Template](#format-template)                                                            | ✔     | ✔      |
-| [TemplateIgnoreSpaces](#templateignorespaces)                                           | ✔     | ✗      |
-| [CSV](#csv)                                                                             | ✔     | ✔      |
-| [CSVWithNames](#csvwithnames)                                                           | ✔     | ✔      |
-| [CSVWithNamesAndTypes](#csvwithnamesandtypes)                                                           | ✔     | ✔      |
-| [CustomSeparated](#format-customseparated)                                              | ✔     | ✔      |
-| [CustomSeparatedWithNames](#customseparatedwithnames)                                   | ✔     | ✔      |
-| [CustomSeparatedWithNamesAndTypes](#customseparatedwithnamesandtypes)                   | ✔     | ✔      |
-| [Values](#data-format-values)                                                           | ✔     | ✔      |
-| [Vertical](#vertical)                                                                   | ✗     | ✔      |
-| [JSON](#json)                                                                           | ✗     | ✔      |
-| [JSONAsString](#jsonasstring)                                                           | ✔     | ✗      |
-| [JSONStrings](#jsonstrings)                                                               | ✗     | ✔      |
-| [JSONCompact](#jsoncompact)                                                             | ✗     | ✔      |
-| [JSONCompactStrings](#jsoncompactstrings)                                                 | ✗     | ✔      |
-| [JSONEachRow](#jsoneachrow)                                                             | ✔     | ✔      |
-| [JSONEachRowWithProgress](#jsoneachrowwithprogress)                                     | ✗     | ✔      |
-| [JSONStringsEachRow](#jsonstringseachrow)                                               | ✔     | ✔      |
-| [JSONStringsEachRowWithProgress](#jsonstringseachrowwithprogress)                       | ✗     | ✔      |
-| [JSONCompactEachRow](#jsoncompacteachrow)                                               | ✔     | ✔      |
-| [JSONCompactEachRowWithNames](#jsoncompacteachrowwithnames)             | ✔     | ✔      |
-| [JSONCompactEachRowWithNamesAndTypes](#jsoncompacteachrowwithnamesandtypes)             | ✔     | ✔      |
-| [JSONCompactStringsEachRow](#jsoncompactstringseachrow)                                   | ✔     | ✔      |
-| [JSONCompactStringsEachRowWithNames](#jsoncompactstringseachrowwithnames) | ✔     | ✔      |
-| [JSONCompactStringsEachRowWithNamesAndTypes](#jsoncompactstringseachrowwithnamesandtypes) | ✔     | ✔      |
-| [TSKV](#tskv)                                                                           | ✔     | ✔      |
-| [Pretty](#pretty)                                                                       | ✗     | ✔      |
-| [PrettyCompact](#prettycompact)                                                         | ✗     | ✔      |
-| [PrettyCompactMonoBlock](#prettycompactmonoblock)                                       | ✗     | ✔      |
-| [PrettyNoEscapes](#prettynoescapes)                                                     | ✗     | ✔      |
-| [PrettySpace](#prettyspace)                                                             | ✗     | ✔      |
-| [Prometheus](#prometheus)                                                               | ✗     | ✔      |
-| [Protobuf](#protobuf)                                                                   | ✔     | ✔      |
-| [ProtobufSingle](#protobufsingle)                                                       | ✔     | ✔      |
-| [Avro](#data-format-avro)                                                               | ✔     | ✔      |
-| [AvroConfluent](#data-format-avro-confluent)                                            | ✔     | ✗      |
-| [Parquet](#data-format-parquet)                                                         | ✔     | ✔      |
-| [Arrow](#data-format-arrow)                                                             | ✔     | ✔      |
-| [ArrowStream](#data-format-arrow-stream)                                                | ✔     | ✔      |
-| [ORC](#data-format-orc)                                                                 | ✔     | ✔      |
-| [RowBinary](#rowbinary)                                                                 | ✔     | ✔      |
-| [RowBinaryWithNames](#rowbinarywithnamesandtypes)                               | ✔     | ✔      |
-| [RowBinaryWithNamesAndTypes](#rowbinarywithnamesandtypes)                               | ✔     | ✔      |
-| [Native](#native)                                                                       | ✔     | ✔      |
-| [Null](#null)                                                                           | ✗     | ✔      |
-| [XML](#xml)                                                                             | ✗     | ✔      |
-| [CapnProto](#capnproto)                                                                 | ✔     | ✔      |
-| [LineAsString](#lineasstring)                                                           | ✔     | ✗      |
-| [Regexp](#data-format-regexp)                                                           | ✔     | ✗      |
-| [RawBLOB](#rawblob)                                                                     | ✔     | ✔      |
-| [MsgPack](#msgpack)                                                                     | ✔     | ✔      |
->>>>>>> 11f40376
+
 
 You can control some format processing parameters with the ClickHouse settings. For more information read the [Settings](../operations/settings/settings.md) section.
 
